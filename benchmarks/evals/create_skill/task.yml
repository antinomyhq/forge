before_run:
  - cargo build
run:
  command: ../../target/debug/forge -p '{{skill}}'
  parallelism: 10
  timeout: 60
  early_exit: true
validations:
<<<<<<< HEAD
  - type: matches_regex
    name: "Uses create-skill tool"
    regex: .*\[[0-9:]*\].*Skill.*create-skill
=======
  - name: "Uses create-skill tool"
    type: regex
    regex: ⏺.*\[[0-9:]*\].*Skill.*create-skill
>>>>>>> cc947145
sources:
  - csv: create_skill_tasks.csv<|MERGE_RESOLUTION|>--- conflicted
+++ resolved
@@ -6,14 +6,8 @@
   timeout: 60
   early_exit: true
 validations:
-<<<<<<< HEAD
-  - type: matches_regex
-    name: "Uses create-skill tool"
-    regex: .*\[[0-9:]*\].*Skill.*create-skill
-=======
   - name: "Uses create-skill tool"
     type: regex
     regex: ⏺.*\[[0-9:]*\].*Skill.*create-skill
->>>>>>> cc947145
 sources:
   - csv: create_skill_tasks.csv