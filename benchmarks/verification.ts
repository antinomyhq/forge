import { execSync } from "child_process";
import Handlebars from "handlebars";
import type { Validation } from "./model.js";

/**
 * Escapes special regex characters in a string
 */
function escapeRegex(str: string): string {
  return str.replace(/[.*+?^${}()|[\]\\]/g, "\\$&");
}

// Register Handlebars helper for escaping regex
Handlebars.registerHelper("escapeRegex", escapeRegex);

export type ValidationResult = {
  name: string;
  passed: boolean;
  message: string;
};

/**
 * Validates output against a regex pattern
 */
function validateRegex(
  output: string,
  regex: string,
  name: string,
): ValidationResult {
  const pattern = new RegExp(regex);
  const passed = pattern.test(output);

  return {
    name,
    passed,
    message: passed ? `Matched: ${regex}` : `Did not match: ${regex}`,
  };
}

/**
 * Validates output using a shell command
 */
function validateShellCommand(
  output: string,
  command: string,
  expectedExitCode: number,
  name: string,
<<<<<<< HEAD
  workingDir?: string
=======
>>>>>>> 0658cb77
): ValidationResult {
  try {
    // Execute shell command in the specified working directory
    // Don't pass output as stdin - let the command read files directly if needed
    execSync(command, {
      encoding: "utf-8",
      stdio: ["ignore", "pipe", "pipe"],
      cwd: workingDir || process.cwd(),
    });

    // Command succeeded (exit code 0)
    const passed = expectedExitCode === 0;
    return {
      name,
      passed,
      message: passed
        ? `Command succeeded with exit code 0`
        : `Expected exit code ${expectedExitCode}, got 0`,
    };
  } catch (error: any) {
    // Command failed with non-zero exit code
    const actualExitCode = error.status ?? 1;
    const passed = actualExitCode === expectedExitCode;

    return {
      name,
      passed,
      message: passed
        ? `Command exited with expected code ${expectedExitCode}`
        : `Expected exit code ${expectedExitCode}, got ${actualExitCode}`,
    };
  }
}

/**
 * Runs all validations on output and returns results
 */
export function runValidations(
  output: string,
  validations: Array<Validation>,
  context?: Record<string, string>,
<<<<<<< HEAD
  workingDir?: string
=======
>>>>>>> 0658cb77
): ValidationResult[] {
  const results: ValidationResult[] = [];

  for (const validation of validations) {
    if (validation.type === "regex") {
      // Interpolate regex with context if provided
      let regex = validation.regex;
      if (context) {
        const template = Handlebars.compile(regex, { strict: true });
        regex = template(context);
      }
      results.push(validateRegex(output, regex, validation.name));
    } else if (validation.type === "shell") {
      // Interpolate command with context if provided
      let command = validation.command;
      if (context) {
        const template = Handlebars.compile(command, { strict: true });
        command = template(context);
      }
      const expectedExitCode = validation.exit_code ?? 0;
<<<<<<< HEAD
      results.push(validateShellCommand(output, command, expectedExitCode, validation.name, workingDir));
=======
      results.push(
        validateShellCommand(
          output,
          command,
          expectedExitCode,
          validation.name,
        ),
      );
>>>>>>> 0658cb77
    }
  }

  return results;
}

/**
 * Checks if all validation results passed
 */
export function allValidationsPassed(results: ValidationResult[]): boolean {
  return results.every((result) => result.passed);
}

/**
 * Counts how many validations passed
 */
export function countPassed(results: ValidationResult[]): number {
  return results.filter((result) => result.passed).length;
}

export type ProcessValidationsResult = {
  validationResults: ValidationResult[];
  status: "passed" | "validation_failed";
};

/**
 * Processes validations and returns results with status
 */
export function processValidations(
  output: string | undefined,
  validations: Array<Validation> | undefined,
  logger: {
    info: (data: any, message: string) => void;
    warn: (data: any, message: string) => void;
    error: (data: any, message: string) => void;
  },
  task_id: number,
  duration: number,
  logFile: string,
  context?: Record<string, string>,
): ProcessValidationsResult {
  // Run validations if configured and output is available
  const validationResults =
    validations && validations.length > 0 && output
      ? runValidations(output, validations, context)
      : [];

  const allPassed = allValidationsPassed(validationResults);
  const status = allPassed ? "passed" : "validation_failed";

  // Log all validation results
  if (validationResults.length > 0) {
    const passedCount = countPassed(validationResults);
    const totalCount = validationResults.length;

    if (allPassed) {
      logger.info(
        {
          task_id,
          duration,
          log_file: logFile,
          context_input: context?.context_input,
          passed: validationResults.map((r) => r.name),
        },
        "Validation Passed",
      );
    } else {
      logger.error(
        {
          task_id,
          duration,
          log_file: logFile,
          context_input: context?.context_input,
          failed: validationResults
            .filter((r) => !r.passed)
            .map((r) => ({
              name: r.name,
              message: r.message,
            })),
          summary: `${passedCount}/${totalCount} passed`,
        },
        "Validation Failed",
      );
    }
  }

  return { validationResults, status };
}<|MERGE_RESOLUTION|>--- conflicted
+++ resolved
@@ -43,19 +43,13 @@
   output: string,
   command: string,
   expectedExitCode: number,
-  name: string,
-<<<<<<< HEAD
-  workingDir?: string
-=======
->>>>>>> 0658cb77
+  name: string
 ): ValidationResult {
   try {
-    // Execute shell command in the specified working directory
-    // Don't pass output as stdin - let the command read files directly if needed
+    // Execute shell command
     execSync(command, {
       encoding: "utf-8",
       stdio: ["ignore", "pipe", "pipe"],
-      cwd: workingDir || process.cwd(),
     });
 
     // Command succeeded (exit code 0)
@@ -88,11 +82,7 @@
 export function runValidations(
   output: string,
   validations: Array<Validation>,
-  context?: Record<string, string>,
-<<<<<<< HEAD
-  workingDir?: string
-=======
->>>>>>> 0658cb77
+  context?: Record<string, string>
 ): ValidationResult[] {
   const results: ValidationResult[] = [];
 
@@ -113,9 +103,6 @@
         command = template(context);
       }
       const expectedExitCode = validation.exit_code ?? 0;
-<<<<<<< HEAD
-      results.push(validateShellCommand(output, command, expectedExitCode, validation.name, workingDir));
-=======
       results.push(
         validateShellCommand(
           output,
@@ -124,7 +111,6 @@
           validation.name,
         ),
       );
->>>>>>> 0658cb77
     }
   }
 
