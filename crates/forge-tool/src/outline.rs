use std::path::Path;

use indexmap::{IndexMap, IndexSet};
use schemars::JsonSchema;
use serde::Deserialize;
use tokio::fs;
use tree_sitter::{Language, Parser, Query, QueryCursor};
use walkdir::WalkDir;

use crate::{Description, ToolTrait};

const JAVASCRIPT: &str = include_str!("queries/javascript.rkt");
const PYTHON: &str = include_str!("queries/python.rkt");
const RUST: &str = include_str!("queries/rust.rkt");

fn load_language_parser(language_name: &str) -> Result<Language, String> {
    match language_name {
        "rust" => Ok(tree_sitter_rust::language()),
        "javascript" => Ok(tree_sitter_javascript::language()),
        "python" => Ok(tree_sitter_python::language()),
        x => Err(format!("Unsupported language: {}", x)),
    }
}

fn load_queries() -> IndexMap<&'static str, &'static str> {
    let mut queries = IndexMap::new();
    queries.insert("rust", RUST);
    queries.insert("javascript", JAVASCRIPT);
    queries.insert("python", PYTHON);
    queries
}

fn parse_file(_file: &Path, content: &str, parser: &mut Parser, query: &Query) -> Option<String> {
    let tree = parser.parse(content, None)?;
    let mut cursor = QueryCursor::new();
    let mut formatted_output = String::new();
    let mut last_line = -1;
    let mut seen_lines = IndexSet::new();

    let mut captures: Vec<_> = cursor
        .matches(query, tree.root_node(), content.as_bytes())
        .flat_map(|m| m.captures)
        .filter_map(|capture| {
            let node = capture.node;
            let start_line = node.start_position().row;
<<<<<<< HEAD
=======
            // let end_line = node.end_position().row;
>>>>>>> 3fee40ab
            // Get the full text of the node instead of just the first line
            let text = node.utf8_text(content.as_bytes()).ok()?;
            // Get the first line of the definition which contains the signature
            let first_line = text.lines().next()?.trim().to_string();
            Some((start_line, first_line))
        })
        .collect();

    captures.sort_by_key(|&(row, _)| row);

    for (start_line, text) in captures {
        if !seen_lines.insert(start_line) {
            continue;
        }

        if last_line != -1 && start_line as i32 > last_line + 1 {
            formatted_output.push_str("|----\n");
        }

        formatted_output.push_str(&format!("│{}\n", text.trim()));
        last_line = start_line as i32;
    }

    if formatted_output.is_empty() {
        None
    } else {
        Some(formatted_output)
    }
}

#[derive(Deserialize, JsonSchema)]
pub struct OutlineInput {
    pub path: String,
}

pub(crate) struct Outline;

impl Description for Outline {
    fn description() -> &'static str {
        "List definition names (classes, functions, methods, etc.) used in source code files. \
        Provides insights into codebase structure and important constructs. Supports multiple \
        programming languages including Rust, JavaScript, and Python. Returns a formatted \
        string showing file names and their definitions."
    }
}

#[async_trait::async_trait]
impl ToolTrait for Outline {
    type Input = OutlineInput;
    type Output = String;

    async fn call(&self, input: Self::Input) -> Result<Self::Output, String> {
        let extensions_to_languages =
            IndexMap::from([("rs", "rust"), ("js", "javascript"), ("py", "python")]);

        let queries = load_queries();
        let mut parsers: IndexMap<&str, (Parser, Query)> = IndexMap::new();
        let mut result = String::new();

        let entries = WalkDir::new(&input.path)
            .into_iter()
            .filter_map(|e| e.ok())
            .filter(|e| {
                e.file_type().is_file()
                    && e.path()
                        .extension()
                        .and_then(|e| e.to_str())
                        .map(|ext| {
                            extensions_to_languages.contains_key(ext.to_lowercase().as_str())
                        })
                        .unwrap_or(false)
            })
            .collect::<Vec<_>>();

        for entry in entries {
            let path = entry.path().to_path_buf();
            if let Ok(content) = fs::read_to_string(&path).await {
                if let Some(ext) = path.extension().and_then(|e| e.to_str()) {
                    if let Some(&lang_name) =
                        extensions_to_languages.get(ext.to_lowercase().as_str())
                    {
                        if !parsers.contains_key(lang_name) {
                            let language = load_language_parser(lang_name)?;
                            let mut parser = Parser::new();
                            parser.set_language(language).map_err(|e| e.to_string())?;
                            let query = Query::new(language, queries[lang_name])
                                .map_err(|e| e.to_string())?;
                            parsers.insert(lang_name, (parser, query));
                        }

                        if let Some((parser, query)) = parsers.get_mut(lang_name) {
                            if let Some(file_output) = parse_file(&path, &content, parser, query) {
                                if !result.is_empty() {
                                    result.push_str("|----\n");
                                }
                                result.push_str(&format!(
                                    "{}\n",
                                    path.file_name().unwrap().to_string_lossy()
                                ));
                                result.push_str(&file_output);
                            }
                        }
                    }
                }
            }
        }

        if result.is_empty() {
            Ok("No source code definitions found.".into())
        } else {
            Ok(result)
        }
    }
}

#[cfg(test)]
mod tests {
    use insta::assert_snapshot;
    use tempfile::TempDir;
    use tokio::fs;

    use super::*;

    #[tokio::test]
    async fn test_outline_rust() {
        let temp_dir = TempDir::new().unwrap();
        let content = r#"
struct User {
    name: String,
    age: u32,
}

fn calculate_age(birth_year: u32) -> u32 {
    2024 - birth_year
}

impl User {
    fn new(name: String, age: u32) -> Self {
        User { name, age }
    }
}
"#;
        let file_path = temp_dir.path().join("test.rs");
        fs::write(&file_path, content).await.unwrap();

        let outline = Outline;
        let result = outline
            .call(OutlineInput { path: temp_dir.path().to_string_lossy().to_string() })
            .await
            .unwrap();

        assert_snapshot!("outline_rust", result);
    }

    #[tokio::test]
    async fn test_outline_javascript() {
        let temp_dir = TempDir::new().unwrap();
        let content = r#"
function calculateTotal(items) {
    return items.reduce((sum, item) => sum + item.price, 0);
}

class ShoppingCart {
    constructor() {
        this.items = [];
    }

    addItem(item) {
        this.items.push(item);
    }
}
"#;
        let file_path = temp_dir.path().join("test.js");
        fs::write(&file_path, content).await.unwrap();

        let outline = Outline;
        let result = outline
            .call(OutlineInput { path: temp_dir.path().to_string_lossy().to_string() })
            .await
            .unwrap();

        assert_snapshot!("outline_javascript", result);
    }

    #[tokio::test]
    async fn test_outline_python() {
        let temp_dir = TempDir::new().unwrap();
        let content = r#"
def greet(name):
    return f"Hello, {name}!"

class Person:
    def __init__(self, name):
        self.name = name

    def say_hello(self):
        return greet(self.name)
"#;
        let file_path = temp_dir.path().join("test.py");
        fs::write(&file_path, content).await.unwrap();

        let outline = Outline;
        let result = outline
            .call(OutlineInput { path: temp_dir.path().to_string_lossy().to_string() })
            .await
            .unwrap();

        assert_snapshot!("outline_python", result);
    }

    #[tokio::test]
    async fn test_outline_multiple_files() {
        let temp_dir = TempDir::new().unwrap();

        // Rust file
        fs::write(
            temp_dir.path().join("main.rs"),
            "fn main() { println!(\"Hello\"); }",
        )
        .await
        .unwrap();

        // JavaScript file
        fs::write(
            temp_dir.path().join("script.js"),
            "function init() { console.log('Ready'); }",
        )
        .await
        .unwrap();

        // Python file
        fs::write(
            temp_dir.path().join("app.py"),
            "def start(): print('Starting')",
        )
        .await
        .unwrap();

        let outline = Outline;
        let result = outline
            .call(OutlineInput { path: temp_dir.path().to_string_lossy().to_string() })
            .await
            .unwrap();

        assert_snapshot!("outline_multiple_files", result);
    }

    #[tokio::test]
    async fn test_outline_empty_directory() {
        let temp_dir = TempDir::new().unwrap();

        let outline = Outline;
        let result = outline
            .call(OutlineInput { path: temp_dir.path().to_string_lossy().to_string() })
            .await
            .unwrap();

        assert_snapshot!("outline_empty_directory", result);
    }

    #[tokio::test]
    async fn test_outline_unsupported_files() {
        let temp_dir = TempDir::new().unwrap();
        fs::write(temp_dir.path().join("data.txt"), "Some text")
            .await
            .unwrap();

        let outline = Outline;
        let result = outline
            .call(OutlineInput { path: temp_dir.path().to_string_lossy().to_string() })
            .await
            .unwrap();

        assert_snapshot!("outline_unsupported_files", result);
    }
}<|MERGE_RESOLUTION|>--- conflicted
+++ resolved
@@ -43,10 +43,7 @@
         .filter_map(|capture| {
             let node = capture.node;
             let start_line = node.start_position().row;
-<<<<<<< HEAD
-=======
             // let end_line = node.end_position().row;
->>>>>>> 3fee40ab
             // Get the full text of the node instead of just the first line
             let text = node.utf8_text(content.as_bytes()).ok()?;
             // Get the first line of the definition which contains the signature
