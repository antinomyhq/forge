--- conflicted
+++ resolved
@@ -73,10 +73,7 @@
 
             let name = entry.file_name().to_string_lossy();
             let is_file = entry.file_type().is_file();
-<<<<<<< HEAD
-=======
             // let is_dir = entry.file_type().is_dir();
->>>>>>> 3fee40ab
 
             // For empty pattern, only match files
             if input.regex.is_empty() {
