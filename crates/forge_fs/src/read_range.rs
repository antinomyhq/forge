use std::cmp;
use std::path::Path;

use anyhow::{Context, Result};

use crate::error::Error;
use crate::file_info::FileInfo;

impl crate::ForgeFS {
    /// Reads a specific range of lines from a file.
    ///
    /// # Arguments
    /// * `path` - Path to the file to read
    /// * `start_line` - Starting line number (1-based, inclusive)
    /// * `end_line` - Ending line number (1-based, inclusive)
    ///
    /// Returns a tuple containing:
    /// - The file content as a UTF-8 string.
    /// - FileInfo containing metadata about the read operation including line
    ///   positions.
    pub async fn read_range_utf8<T: AsRef<Path>>(
        path: T,
        start_line: u64,
        end_line: u64,
    ) -> Result<(String, FileInfo)> {
        let path_ref = path.as_ref();

        // Basic validation
        if start_line > end_line {
            return Err(Error::StartGreaterThanEnd { start: start_line, end: end_line }.into());
        }

        // Open and check if file is binary
        let mut file = tokio::fs::File::open(path_ref)
            .await
            .with_context(|| format!("Failed to open file {}", path_ref.display()))?;

<<<<<<< HEAD
        // Check if the file is binary
        if let Some(mime_type) = Self::mime_type_from_file(&mut file).await? {
            if mime_type.is_binary() {
                return Err(Error::BinaryFileNotSupported(mime_type.as_str().to_string()).into());
            }
=======
        if start_line == 0 || end_line == 0 {
            return Err(Error::IndexStartingWithZero { start: start_line, end: end_line }.into());
        }

        let (is_text, file_type) = Self::is_binary(&mut file).await?;
        if !is_text {
            return Err(Error::BinaryFileNotSupported(file_type).into());
>>>>>>> 4201cac7
        }
        // If MIME type is None (empty files or undetected), assume it's text and
        // continue

        // Read file content
        let content = tokio::fs::read_to_string(path_ref)
            .await
            .with_context(|| format!("Failed to read file content from {}", path_ref.display()))?;
        if start_line < 2 && content.is_empty() {
            // If the file is empty, return empty content
            return Ok((String::new(), FileInfo::new(start_line, end_line, 0)));
        }
        // Split into lines
        let lines: Vec<&str> = content.lines().collect();
        let total_lines = lines.len() as u64;

        // Convert to 0-based indexing
        let start_pos = start_line.saturating_sub(1);
        let mut end_pos = end_line.saturating_sub(1);

        // Validate start position
        if start_pos >= total_lines {
            return Err(
                Error::StartBeyondFileSize { start: start_line, total: total_lines }.into(),
            );
        }

        // Cap end position at last line
        end_pos = cmp::min(end_pos, total_lines - 1);

        let info = FileInfo::new(start_line, end_line, total_lines);

        // Extract requested lines
        let result_content = if start_pos == 0 && end_pos == total_lines - 1 {
            content // Return full content if requesting entire file
        } else {
            lines[start_pos as usize..=end_pos as usize].join("\n")
        };

        Ok((result_content, info))
    }
}

#[cfg(test)]
mod test {
    use anyhow::Result;
    use pretty_assertions::assert_eq;
    use tokio::fs;

    // Helper to create a temporary file with test content
    async fn create_test_file(content: &str) -> Result<tempfile::NamedTempFile> {
        let file = tempfile::NamedTempFile::new()?;
        fs::write(file.path(), content).await?;
        Ok(file)
    }

    #[tokio::test]
    async fn test_read_range_utf8() -> Result<()> {
        let content =
            "Line 1\nLine 2\nLine 3\nLine 4\nLine 5\nLine 6\nLine 7\nLine 8\nLine 9\nLine 10";
        let file = create_test_file(content).await?;

        // Test reading a range of lines
        let (result, info) = crate::ForgeFS::read_range_utf8(file.path(), 2, 5).await?;
        assert_eq!(result, "Line 2\nLine 3\nLine 4\nLine 5");
        assert_eq!(info.start_line, 2);
        assert_eq!(info.end_line, 5);
        assert_eq!(info.total_lines, 10);

        // Test reading from start
        let (result, info) = crate::ForgeFS::read_range_utf8(file.path(), 1, 3).await?;
        assert_eq!(result, "Line 1\nLine 2\nLine 3");
        assert_eq!(info.start_line, 1);
        assert_eq!(info.end_line, 3);

        // Test reading to end
        let (result, info) = crate::ForgeFS::read_range_utf8(file.path(), 8, 10).await?;
        assert_eq!(result, "Line 8\nLine 9\nLine 10");
        assert_eq!(info.start_line, 8);
        assert_eq!(info.end_line, 10);

        // Test reading entire file
        let (result, info) = crate::ForgeFS::read_range_utf8(file.path(), 1, 10).await?;
        assert_eq!(result, content);
        assert_eq!(info.start_line, 1);
        assert_eq!(info.end_line, 10);

        // Test single line
        let (result, info) = crate::ForgeFS::read_range_utf8(file.path(), 5, 5).await?;
        assert_eq!(result, "Line 5");
        assert_eq!(info.start_line, 5);
        assert_eq!(info.end_line, 5);

        // Test first line specifically
        let (result, info) = crate::ForgeFS::read_range_utf8(file.path(), 1, 1).await?;
        assert_eq!(result, "Line 1");
        assert_eq!(info.start_line, 1);
        assert_eq!(info.end_line, 1);
        assert_eq!(info.total_lines, 10);

        // Test invalid ranges
        assert!(crate::ForgeFS::read_range_utf8(file.path(), 8, 5)
            .await
            .is_err());
        assert!(crate::ForgeFS::read_range_utf8(file.path(), 15, 10)
            .await
            .is_err());
        assert!(crate::ForgeFS::read_range_utf8(file.path(), 0, 5)
            .await
            .is_err());

        Ok(())
    }

    #[tokio::test]
    async fn test_utf8_multi_line_handling() -> Result<()> {
        let content = "Hello world!\nこんにちは 世界!\nПривет мир!\nBonjour le monde!";
        let file = create_test_file(content).await?;

        // Test reading a range that includes multi-byte characters
        let (result, info) = crate::ForgeFS::read_range_utf8(file.path(), 2, 3).await?;
        assert_eq!(result, "こんにちは 世界!\nПривет мир!");
        assert_eq!(info.start_line, 2);
        assert_eq!(info.end_line, 3);

        Ok(())
    }
}<|MERGE_RESOLUTION|>--- conflicted
+++ resolved
@@ -35,21 +35,14 @@
             .await
             .with_context(|| format!("Failed to open file {}", path_ref.display()))?;
 
-<<<<<<< HEAD
-        // Check if the file is binary
+        if start_line == 0 || end_line == 0 {
+            return Err(Error::IndexStartingWithZero { start: start_line, end: end_line }.into());
+        }
+
         if let Some(mime_type) = Self::mime_type_from_file(&mut file).await? {
             if mime_type.is_binary() {
                 return Err(Error::BinaryFileNotSupported(mime_type.as_str().to_string()).into());
             }
-=======
-        if start_line == 0 || end_line == 0 {
-            return Err(Error::IndexStartingWithZero { start: start_line, end: end_line }.into());
-        }
-
-        let (is_text, file_type) = Self::is_binary(&mut file).await?;
-        if !is_text {
-            return Err(Error::BinaryFileNotSupported(file_type).into());
->>>>>>> 4201cac7
         }
         // If MIME type is None (empty files or undetected), assume it's text and
         // continue
