--- conflicted
+++ resolved
@@ -14,22 +14,6 @@
 tracing.workspace = true
 sysinfo.workspace = true
 posthog-rs = { git = "https://github.com/PostHog/posthog-rs.git", rev = "a006a81419031e4889d9c3882d7458d2efa588a8" }
-<<<<<<< HEAD
-async-trait = "0.1.81"
-chrono = "0.4.38"
-whoami = "1.5.2"
-convert_case = "0.7.1"
-http = "1.2.0"
-regex = "1.11.1"
-tracing-appender = "0.2.3"
-tracing-subscriber = { version = "0.3.19", features = ["env-filter", "json"] }
-anyhow = "1.0.96"
-lazy_static = "1.5.0"
-
-
-[dev-dependencies]
-strum = "0.27.0"
-=======
 async-trait.workspace = true
 chrono.workspace = true
 whoami.workspace = true
@@ -42,5 +26,4 @@
 
 [dev-dependencies]
 lazy_static.workspace = true
-strum.workspace = true
->>>>>>> 4dff0377
+strum.workspace = true