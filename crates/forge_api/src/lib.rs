--- conflicted
+++ resolved
@@ -48,9 +48,6 @@
         conversation_id: &ConversationId,
     ) -> anyhow::Result<Option<Conversation>>;
 
-<<<<<<< HEAD
-    fn snap_service(&self) -> Arc<dyn FileSnapshotService>;
-=======
     /// Gets a variable from the conversation
     async fn get_variable(
         &self,
@@ -65,5 +62,6 @@
         key: String,
         value: Value,
     ) -> anyhow::Result<()>;
->>>>>>> 26edbc63
+
+    fn snap_service(&self) -> Arc<dyn FileSnapshotService>;
 }