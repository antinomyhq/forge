use std::path::{Path, PathBuf};

use anyhow::Result;
use forge_app::dto::ToolsOverview;
use forge_app::{User, UserUsage};
use forge_domain::{AgentId, ConfigScope, InitAuth, ModelId};
use forge_stream::MpscStream;
use url::Url;

use crate::*;

#[async_trait::async_trait]
pub trait API: Sync + Send {
    /// Provides a list of files in the current working directory for auto
    /// completion
    async fn discover(&self) -> Result<Vec<crate::File>>;

    /// Provides information about the tools available in the current
    /// environment
    async fn get_tools(&self) -> anyhow::Result<ToolsOverview>;

    /// Provides a list of models available in the current environment
    async fn get_models(&self) -> Result<Vec<Model>>;
    /// Provides a list of agents available in the current environment
    async fn get_agents(&self) -> Result<Vec<Agent>>;
    /// Provides a list of providers available in the current environment
    async fn get_providers(&self) -> Result<Vec<AnyProvider>>;

    /// Executes a chat request and returns a stream of responses
    async fn chat(&self, chat: ChatRequest) -> Result<MpscStream<Result<ChatResponse>>>;

    /// Returns the current environment
    fn environment(&self) -> Environment;

    /// Adds a new conversation to the conversation store
    async fn upsert_conversation(&self, conversation: Conversation) -> Result<()>;

    /// Initializes a workflow configuration from the given path
    /// The workflow at the specified path is merged with the default
    /// configuration If no path is provided, it will try to find forge.yaml
    /// in the current directory or its parent directories
    async fn read_workflow(&self, path: Option<&Path>) -> Result<Workflow>;

    /// Reads the workflow from the given path and merges it with a default
    /// workflow. This provides a convenient way to get a complete workflow
    /// configuration without having to manually handle the merge logic.
    /// If no path is provided, it will try to find forge.yaml in the current
    /// directory or its parent directories
    async fn read_merged(&self, path: Option<&Path>) -> Result<Workflow>;

    /// Writes the given workflow to the specified path
    /// If no path is provided, it will try to find forge.yaml in the current
    /// directory or its parent directories
    async fn write_workflow(&self, path: Option<&Path>, workflow: &Workflow) -> Result<()>;

    /// Updates the workflow at the given path using the provided closure
    /// If no path is provided, it will try to find forge.yaml in the current
    /// directory or its parent directories
    async fn update_workflow<F>(&self, path: Option<&Path>, f: F) -> Result<Workflow>
    where
        F: FnOnce(&mut Workflow) + Send;

    /// Returns the conversation with the given ID
    async fn conversation(&self, conversation_id: &ConversationId) -> Result<Option<Conversation>>;

    /// Lists all conversations for the active workspace
    async fn get_conversations(&self, limit: Option<usize>) -> Result<Vec<Conversation>>;

    /// Finds the last active conversation for the current workspace
    async fn last_conversation(&self) -> Result<Option<Conversation>>;

    /// Compacts the context of the main agent for the given conversation and
    /// persists it. Returns metrics about the compaction (original vs.
    /// compacted tokens and messages).
    async fn compact_conversation(
        &self,
        conversation_id: &ConversationId,
    ) -> Result<CompactionResult>;

    /// Executes a shell command using the shell tool infrastructure
    async fn execute_shell_command(
        &self,
        command: &str,
        working_dir: PathBuf,
    ) -> Result<CommandOutput>;

    /// Executes the shell command on present stdio.
    async fn execute_shell_command_raw(&self, command: &str) -> Result<std::process::ExitStatus>;

    /// Reads and merges MCP configurations from all available configuration
    /// files This combines both user-level and local configurations with
    /// local taking precedence. If scope is provided, only loads from that
    /// specific scope.
    async fn read_mcp_config(&self, scope: Option<&Scope>) -> Result<McpConfig>;

    /// Writes the provided MCP configuration to disk at the specified scope
    /// The scope determines whether the configuration is written to user-level
    /// or local configuration User-level configuration is stored in the
    /// user's home directory Local configuration is stored in the current
    /// project directory
    async fn write_mcp_config(&self, scope: &Scope, config: &McpConfig) -> Result<()>;

    /// Initiates the login flow and returns authentication initialization data
    async fn init_login(&self) -> Result<InitAuth>;

    /// Retrieves the current login information if the user is authenticated
    async fn get_login_info(&self) -> Result<Option<LoginInfo>>;

    /// Completes the login process using the provided authentication data
    async fn login(&self, auth: &InitAuth) -> Result<()>;

    /// Logs out the current user and clears authentication data
    async fn logout(&self) -> anyhow::Result<()>;

<<<<<<< HEAD
    /// Gets the provider for a given configuration scope
    async fn get_provider(&self, scope: &ConfigScope) -> anyhow::Result<Option<Provider>>;

    /// Sets the provider for a given configuration scope
    async fn set_provider(&self, scope: &ConfigScope, provider: Provider) -> anyhow::Result<()>;
=======
    /// Retrieves the provider configuration for the specified agent
    async fn get_agent_provider(&self, agent_id: AgentId) -> anyhow::Result<Provider<Url>>;

    /// Retrieves the provider configuration for the default agent
    async fn get_default_provider(&self) -> anyhow::Result<Provider<Url>>;

    /// Sets the default provider for all the agents
    async fn set_default_provider(&self, provider_id: ProviderId) -> anyhow::Result<()>;
>>>>>>> 18111d62

    /// Retrieves information about the currently authenticated user
    async fn user_info(&self) -> anyhow::Result<Option<User>>;

    /// Retrieves usage statistics for the currently authenticated user
    async fn user_usage(&self) -> anyhow::Result<Option<UserUsage>>;

    /// Gets the currently operating agent
    async fn get_active_agent(&self) -> Option<AgentId>;

    /// Sets the active agent
    async fn set_active_agent(&self, agent_id: AgentId) -> anyhow::Result<()>;

    /// Gets the model for a given configuration scope
    async fn get_model(&self, scope: &ConfigScope) -> anyhow::Result<Option<ModelId>>;

    /// Sets the model for a given configuration scope
    async fn set_model(&self, scope: &ConfigScope, model: ModelId) -> anyhow::Result<()>;

    /// Refresh MCP caches by fetching fresh data
    async fn reload_mcp(&self) -> Result<()>;

    /// List of commands defined in .md file(s)
    async fn get_commands(&self) -> Result<Vec<Command>>;
}<|MERGE_RESOLUTION|>--- conflicted
+++ resolved
@@ -112,22 +112,11 @@
     /// Logs out the current user and clears authentication data
     async fn logout(&self) -> anyhow::Result<()>;
 
-<<<<<<< HEAD
     /// Gets the provider for a given configuration scope
-    async fn get_provider(&self, scope: &ConfigScope) -> anyhow::Result<Option<Provider>>;
+    async fn get_provider(&self, scope: &ConfigScope) -> anyhow::Result<Option<Provider<Url>>>;
 
     /// Sets the provider for a given configuration scope
     async fn set_provider(&self, scope: &ConfigScope, provider: Provider) -> anyhow::Result<()>;
-=======
-    /// Retrieves the provider configuration for the specified agent
-    async fn get_agent_provider(&self, agent_id: AgentId) -> anyhow::Result<Provider<Url>>;
-
-    /// Retrieves the provider configuration for the default agent
-    async fn get_default_provider(&self) -> anyhow::Result<Provider<Url>>;
-
-    /// Sets the default provider for all the agents
-    async fn set_default_provider(&self, provider_id: ProviderId) -> anyhow::Result<()>;
->>>>>>> 18111d62
 
     /// Retrieves information about the currently authenticated user
     async fn user_info(&self) -> anyhow::Result<Option<User>>;
