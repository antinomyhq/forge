--- conflicted
+++ resolved
@@ -201,16 +201,14 @@
     /// List all workspaces
     async fn list_codebases(&self) -> Result<Vec<forge_domain::WorkspaceInfo>>;
 
-<<<<<<< HEAD
     /// Check which files need to be synced in a workspace
-    async fn diff_codebase(&self, path: PathBuf) -> Result<forge_domain::IndexDiffStats>;
-=======
+    async fn diff_codebase(&self, path: PathBuf) -> Result<forge_domain::WorkspaceStatus>;
+
     /// Get workspace information for a specific path
     async fn get_workspace_info(
         &self,
         path: PathBuf,
     ) -> Result<Option<forge_domain::WorkspaceInfo>>;
->>>>>>> 372f7a8a
 
     /// Delete a workspace
     async fn delete_codebase(&self, workspace_id: forge_domain::WorkspaceId) -> Result<()>;
