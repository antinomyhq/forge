use std::path::{Path, PathBuf};

use anyhow::Result;
use forge_app::dto::{InitAuth, ProviderId, ToolsOverview};
use forge_app::{User, UserUsage};
use forge_domain::{AgentId, ModelId};
use forge_stream::MpscStream;

use crate::*;

#[async_trait::async_trait]
pub trait API: Sync + Send {
    /// Provides a list of files in the current working directory for auto
    /// completion
    async fn discover(&self) -> Result<Vec<crate::File>>;

    /// Provides information about the tools available in the current
    /// environment
    async fn tools(&self) -> anyhow::Result<ToolsOverview>;

    /// Provides a list of models available in the current environment
    async fn models(&self) -> Result<Vec<Model>>;
    /// Provides a list of agents available in the current environment
    async fn get_agents(&self) -> Result<Vec<Agent>>;
    /// Provides a list of providers available in the current environment
    async fn providers(&self) -> Result<Vec<Provider>>;

    /// Executes a chat request and returns a stream of responses
    async fn chat(&self, chat: ChatRequest) -> Result<MpscStream<Result<ChatResponse>>>;

    /// Returns the current environment
    fn environment(&self) -> Environment;

    /// Adds a new conversation to the conversation store
    async fn upsert_conversation(&self, conversation: Conversation) -> Result<()>;

    /// Initializes a workflow configuration from the given path
    /// The workflow at the specified path is merged with the default
    /// configuration If no path is provided, it will try to find forge.yaml
    /// in the current directory or its parent directories
    async fn read_workflow(&self, path: Option<&Path>) -> Result<Workflow>;

    /// Reads the workflow from the given path and merges it with a default
    /// workflow. This provides a convenient way to get a complete workflow
    /// configuration without having to manually handle the merge logic.
    /// If no path is provided, it will try to find forge.yaml in the current
    /// directory or its parent directories
    async fn read_merged(&self, path: Option<&Path>) -> Result<Workflow>;

    /// Writes the given workflow to the specified path
    /// If no path is provided, it will try to find forge.yaml in the current
    /// directory or its parent directories
    async fn write_workflow(&self, path: Option<&Path>, workflow: &Workflow) -> Result<()>;

    /// Updates the workflow at the given path using the provided closure
    /// If no path is provided, it will try to find forge.yaml in the current
    /// directory or its parent directories
    async fn update_workflow<F>(&self, path: Option<&Path>, f: F) -> Result<Workflow>
    where
        F: FnOnce(&mut Workflow) + Send;

    /// Returns the conversation with the given ID
    async fn conversation(&self, conversation_id: &ConversationId) -> Result<Option<Conversation>>;

    /// Lists all conversations for the active workspace
    async fn list_conversations(&self, limit: Option<usize>) -> Result<Vec<Conversation>>;

    /// Finds the last active conversation for the current workspace
    async fn last_conversation(&self) -> Result<Option<Conversation>>;

    /// Compacts the context of the main agent for the given conversation and
    /// persists it. Returns metrics about the compaction (original vs.
    /// compacted tokens and messages).
    async fn compact_conversation(
        &self,
        conversation_id: &ConversationId,
    ) -> Result<CompactionResult>;

    /// Executes a shell command using the shell tool infrastructure
    async fn execute_shell_command(
        &self,
        command: &str,
        working_dir: PathBuf,
    ) -> Result<CommandOutput>;

    /// Executes the shell command on present stdio.
    async fn execute_shell_command_raw(&self, command: &str) -> Result<std::process::ExitStatus>;

    /// Reads and merges MCP configurations from all available configuration
    /// files This combines both user-level and local configurations with
    /// local taking precedence. If scope is provided, only loads from that
    /// specific scope.
    async fn read_mcp_config(&self, scope: Option<&Scope>) -> Result<McpConfig>;

    /// Writes the provided MCP configuration to disk at the specified scope
    /// The scope determines whether the configuration is written to user-level
    /// or local configuration User-level configuration is stored in the
    /// user's home directory Local configuration is stored in the current
    /// project directory
    async fn write_mcp_config(&self, scope: &Scope, config: &McpConfig) -> Result<()>;

    async fn init_login(&self) -> Result<InitAuth>;
    async fn get_login_info(&self) -> Result<Option<LoginInfo>>;
    async fn login(&self, auth: &InitAuth) -> Result<()>;
    async fn logout(&self) -> anyhow::Result<()>;
    async fn get_provider(&self) -> anyhow::Result<Provider>;
    async fn set_provider(&self, provider_id: ProviderId) -> anyhow::Result<()>;
    async fn user_info(&self) -> anyhow::Result<Option<User>>;
    async fn user_usage(&self) -> anyhow::Result<Option<UserUsage>>;

    /// Gets the currently operating agent
    async fn get_operating_agent(&self) -> Option<AgentId>;

    /// Sets the operating agent
    async fn set_operating_agent(&self, agent_id: AgentId) -> anyhow::Result<()>;

    /// Gets the currently operating model
    async fn get_operating_model(&self) -> Option<ModelId>;

    /// Sets the operating model
    async fn set_operating_model(&self, model_id: ModelId) -> anyhow::Result<()>;

    /// Refresh MCP caches by fetching fresh data
    async fn reload_mcp(&self) -> Result<()>;

<<<<<<< HEAD
    /// Get available provider IDs
    async fn available_provider_ids(&self) -> Result<Vec<ProviderId>>;

    // Provider credential management
    async fn list_provider_credentials(&self) -> Result<Vec<ProviderCredential>>;

    /// Initiate provider auth flow
    async fn init_provider_auth(
        &self,
        provider_id: ProviderId,
        method: forge_app::dto::AuthMethod,
    ) -> Result<forge_app::dto::AuthInitiation>;

    /// Poll OAuth auth completion
    async fn poll_provider_auth(
        &self,
        context: &forge_app::dto::AuthContext,
        timeout: std::time::Duration,
        method: forge_app::dto::AuthMethod,
    ) -> Result<forge_app::dto::AuthResult>;

    /// Process auth result and store credential
    async fn save_provider_credentials(
        &self,
        provider_id: ProviderId,
        result: forge_app::dto::AuthResult,
        method: forge_app::dto::AuthMethod,
    ) -> Result<()>;
=======
    /// List of commands defined in .md file(s)
    async fn get_commands(&self) -> Result<Vec<Command>>;
>>>>>>> ed248621
}<|MERGE_RESOLUTION|>--- conflicted
+++ resolved
@@ -123,7 +123,9 @@
     /// Refresh MCP caches by fetching fresh data
     async fn reload_mcp(&self) -> Result<()>;
 
-<<<<<<< HEAD
+    /// List of commands defined in .md file(s)
+    async fn get_commands(&self) -> Result<Vec<Command>>;
+
     /// Get available provider IDs
     async fn available_provider_ids(&self) -> Result<Vec<ProviderId>>;
 
@@ -152,8 +154,4 @@
         result: forge_app::dto::AuthResult,
         method: forge_app::dto::AuthMethod,
     ) -> Result<()>;
-=======
-    /// List of commands defined in .md file(s)
-    async fn get_commands(&self) -> Result<Vec<Command>>;
->>>>>>> ed248621
 }