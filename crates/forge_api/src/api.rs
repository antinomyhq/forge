use std::path::{Path, PathBuf};

use anyhow::Result;
use forge_app::dto::ToolsOverview;
use forge_app::{User, UserUsage};
use forge_domain::{AgentId, InitAuth, ModelId};
use forge_stream::MpscStream;
use url::Url;

use crate::*;

#[async_trait::async_trait]
pub trait API: Sync + Send {
    /// Provides a list of files in the current working directory for auto
    /// completion
    async fn discover(&self) -> Result<Vec<crate::File>>;

    /// Provides information about the tools available in the current
    /// environment
    async fn get_tools(&self) -> anyhow::Result<ToolsOverview>;

    /// Provides a list of models available in the current environment
    async fn get_models(&self) -> Result<Vec<Model>>;
    /// Provides a list of agents available in the current environment
    async fn get_agents(&self) -> Result<Vec<Agent>>;
    /// Provides a list of providers available in the current environment
    async fn get_providers(&self) -> Result<Vec<AnyProvider>>;

    /// Executes a chat request and returns a stream of responses
    async fn chat(&self, chat: ChatRequest) -> Result<MpscStream<Result<ChatResponse>>>;

    /// Returns the current environment
    fn environment(&self) -> Environment;

    /// Adds a new conversation to the conversation store
    async fn upsert_conversation(&self, conversation: Conversation) -> Result<()>;

    /// Initializes a workflow configuration from the given path
    /// The workflow at the specified path is merged with the default
    /// configuration If no path is provided, it will try to find forge.yaml
    /// in the current directory or its parent directories
    async fn read_workflow(&self, path: Option<&Path>) -> Result<Workflow>;

    /// Reads the workflow from the given path and merges it with a default
    /// workflow. This provides a convenient way to get a complete workflow
    /// configuration without having to manually handle the merge logic.
    /// If no path is provided, it will try to find forge.yaml in the current
    /// directory or its parent directories
    async fn read_merged(&self, path: Option<&Path>) -> Result<Workflow>;

    /// Writes the given workflow to the specified path
    /// If no path is provided, it will try to find forge.yaml in the current
    /// directory or its parent directories
    async fn write_workflow(&self, path: Option<&Path>, workflow: &Workflow) -> Result<()>;

    /// Updates the workflow at the given path using the provided closure
    /// If no path is provided, it will try to find forge.yaml in the current
    /// directory or its parent directories
    async fn update_workflow<F>(&self, path: Option<&Path>, f: F) -> Result<Workflow>
    where
        F: FnOnce(&mut Workflow) + Send;

    /// Returns the conversation with the given ID
    async fn conversation(&self, conversation_id: &ConversationId) -> Result<Option<Conversation>>;

    /// Lists all conversations for the active workspace
    async fn get_conversations(&self, limit: Option<usize>) -> Result<Vec<Conversation>>;

    /// Finds the last active conversation for the current workspace
    async fn last_conversation(&self) -> Result<Option<Conversation>>;

    /// Compacts the context of the main agent for the given conversation and
    /// persists it. Returns metrics about the compaction (original vs.
    /// compacted tokens and messages).
    async fn compact_conversation(
        &self,
        conversation_id: &ConversationId,
    ) -> Result<CompactionResult>;

    /// Executes a shell command using the shell tool infrastructure
    async fn execute_shell_command(
        &self,
        command: &str,
        working_dir: PathBuf,
    ) -> Result<CommandOutput>;

    /// Executes the shell command on present stdio.
    async fn execute_shell_command_raw(&self, command: &str) -> Result<std::process::ExitStatus>;

    /// Reads and merges MCP configurations from all available configuration
    /// files This combines both user-level and local configurations with
    /// local taking precedence. If scope is provided, only loads from that
    /// specific scope.
    async fn read_mcp_config(&self, scope: Option<&Scope>) -> Result<McpConfig>;

    /// Writes the provided MCP configuration to disk at the specified scope
    /// The scope determines whether the configuration is written to user-level
    /// or local configuration User-level configuration is stored in the
    /// user's home directory Local configuration is stored in the current
    /// project directory
    async fn write_mcp_config(&self, scope: &Scope, config: &McpConfig) -> Result<()>;

    /// Initiates the login flow and returns authentication initialization data
    async fn init_login(&self) -> Result<InitAuth>;

    /// Retrieves the current login information if the user is authenticated
    async fn get_login_info(&self) -> Result<Option<LoginInfo>>;

    /// Completes the login process using the provided authentication data
    async fn login(&self, auth: &InitAuth) -> Result<()>;

    /// Logs out the current user and clears authentication data
    async fn logout(&self) -> anyhow::Result<()>;

    /// Retrieves the provider configuration for the specified agent
    async fn get_agent_provider(&self, agent_id: AgentId) -> anyhow::Result<Provider<Url>>;

    /// Retrieves the provider configuration for the default agent
    async fn get_default_provider(&self) -> anyhow::Result<Provider<Url>>;

    /// Sets the default provider for all the agents
    async fn set_default_provider(&self, provider_id: ProviderId) -> anyhow::Result<()>;

    /// Retrieves information about the currently authenticated user
    async fn user_info(&self) -> anyhow::Result<Option<User>>;

    /// Retrieves usage statistics for the currently authenticated user
    async fn user_usage(&self) -> anyhow::Result<Option<UserUsage>>;

    /// Gets the currently operating agent
    async fn get_active_agent(&self) -> Option<AgentId>;

    /// Sets the active agent
    async fn set_active_agent(&self, agent_id: AgentId) -> anyhow::Result<()>;

    /// Gets the model for the specified agent
    async fn get_agent_model(&self, agent_id: AgentId) -> Option<ModelId>;

    /// Gets the default model
    async fn get_default_model(&self) -> Option<ModelId>;

    /// Sets the operating model
    async fn set_default_model(
        &self,
        agent_id: Option<AgentId>,
        model_id: ModelId,
    ) -> anyhow::Result<()>;

    /// Refresh MCP caches by fetching fresh data
    async fn reload_mcp(&self) -> Result<()>;

    /// List of commands defined in .md file(s)
    async fn get_commands(&self) -> Result<Vec<Command>>;

<<<<<<< HEAD
    /// Generate a shell command from natural language prompt
    async fn generate_command(&self, prompt: UserPrompt) -> Result<String>;
=======
    /// Initiate provider auth flow
    async fn init_provider_auth(
        &self,
        provider_id: ProviderId,
        method: AuthMethod,
    ) -> Result<AuthContextRequest>;

    /// Complete provider authentication and save credentials
    async fn complete_provider_auth(
        &self,
        provider_id: ProviderId,
        context: AuthContextResponse,
        timeout: std::time::Duration,
    ) -> Result<()>;

    /// Remove provider credentials (logout)
    async fn remove_provider(&self, provider_id: &ProviderId) -> Result<()>;
>>>>>>> da76a09b
}<|MERGE_RESOLUTION|>--- conflicted
+++ resolved
@@ -152,10 +152,9 @@
     /// List of commands defined in .md file(s)
     async fn get_commands(&self) -> Result<Vec<Command>>;
 
-<<<<<<< HEAD
     /// Generate a shell command from natural language prompt
     async fn generate_command(&self, prompt: UserPrompt) -> Result<String>;
-=======
+    
     /// Initiate provider auth flow
     async fn init_provider_auth(
         &self,
@@ -173,5 +172,4 @@
 
     /// Remove provider credentials (logout)
     async fn remove_provider(&self, provider_id: &ProviderId) -> Result<()>;
->>>>>>> da76a09b
 }