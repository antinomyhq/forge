--- conflicted
+++ resolved
@@ -323,13 +323,12 @@
         Ok(self.services.remove_credential(provider_id).await?)
     }
 
-<<<<<<< HEAD
+    async fn migrate_env_credentials(&self) -> Result<Option<forge_domain::MigrationResult>> {
+        Ok(self.services.migrate_env_credentials().await?)
+    }
+
     async fn get_default_provider(&self) -> Result<Provider<Url>> {
         let agent_provider_resolver = AgentProviderResolver::new(self.services.clone());
         agent_provider_resolver.get_provider(None).await
-=======
-    async fn migrate_env_credentials(&self) -> Result<Option<forge_domain::MigrationResult>> {
-        Ok(self.services.migrate_env_credentials().await?)
->>>>>>> af49d3bd
     }
 }