--- conflicted
+++ resolved
@@ -3,15 +3,9 @@
 
 use anyhow::{Context, Result};
 use forge_app::{
-<<<<<<< HEAD
-    AppConfig, AppConfigService, AuthService, ConversationService,
-    EnvironmentService, FileDiscoveryService, ForgeApp, InitAuth, McpConfigManager,
-    ProviderRegistry, ProviderService, Services, User, Walker, WorkflowService,
-=======
     AppConfig, AppConfigService, AuthService, ConversationService, EnvironmentService,
     FileDiscoveryService, ForgeApp, InitAuth, McpConfigManager, ProviderRegistry, ProviderService,
     Services, User, UserUsage, Walker, WorkflowService,
->>>>>>> 8e5fe7a8
 };
 use forge_domain::*;
 use forge_infra::ForgeInfra;
