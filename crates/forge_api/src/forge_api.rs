--- conflicted
+++ resolved
@@ -231,7 +231,9 @@
     async fn reload_mcp(&self) -> Result<()> {
         self.services.mcp_service().reload_mcp().await
     }
-<<<<<<< HEAD
+    async fn get_commands(&self) -> Result<Vec<Command>> {
+        self.services.get_commands().await
+    }
 
     async fn available_provider_ids(&self) -> Result<Vec<ProviderId>> {
         Ok(self.services.available_provider_ids().await)
@@ -272,9 +274,5 @@
         Ok(forge_app
             .save_provider_credentials(provider_id, result, method)
             .await?)
-=======
-    async fn get_commands(&self) -> Result<Vec<Command>> {
-        self.services.get_commands().await
->>>>>>> ed248621
     }
 }