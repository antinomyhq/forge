use std::path::{Path, PathBuf};
use std::sync::Arc;
use std::time::Duration;

use anyhow::{Context, Result};
use forge_app::dto::ToolsOverview;
use forge_app::{
    AgentRegistry, AppConfigService, AuthService, CommandInfra, CommandLoaderService,
<<<<<<< HEAD
    ConversationService, EnvironmentInfra, EnvironmentService, FileDiscoveryService,
    FileReaderInfra, ForgeApp, McpConfigManager, McpService, ProviderService, Services, User,
    UserUsage, Walker, WorkflowService,
=======
    ConversationService, EnvironmentInfra, EnvironmentService, FileDiscoveryService, ForgeApp,
    McpConfigManager, McpService, ProviderAuthService, ProviderService, Services, User, UserUsage,
    Walker, WorkflowService,
>>>>>>> da76a09b
};
use forge_domain::{InitAuth, LoginInfo, *};
use forge_infra::ForgeInfra;
use forge_repo::ForgeRepo;
use forge_services::ForgeServices;
use forge_stream::MpscStream;
use url::Url;

use crate::API;

pub struct ForgeAPI<S, F> {
    services: Arc<S>,
    infra: Arc<F>,
}

impl<A, F> ForgeAPI<A, F> {
    pub fn new(services: Arc<A>, infra: Arc<F>) -> Self {
        Self { services, infra }
    }

    /// Creates a ForgeApp instance with the current services
    fn app(&self) -> ForgeApp<A>
    where
        A: Services,
    {
        ForgeApp::new(self.services.clone())
    }
}

impl ForgeAPI<ForgeServices<ForgeRepo<ForgeInfra>>, ForgeInfra> {
    pub fn init(restricted: bool, cwd: PathBuf) -> Self {
        let infra = Arc::new(ForgeInfra::new(restricted, cwd));
        let repo = Arc::new(ForgeRepo::new(infra.clone()));
        let app = Arc::new(ForgeServices::new(repo.clone()));
        ForgeAPI::new(app, infra)
    }
}

#[async_trait::async_trait]
impl<A: Services, F: CommandInfra + EnvironmentInfra + FileReaderInfra> API for ForgeAPI<A, F> {
    async fn discover(&self) -> Result<Vec<File>> {
        let environment = self.services.get_environment();
        let config = Walker::unlimited().cwd(environment.cwd);
        self.services.collect_files(config).await
    }

    async fn get_tools(&self) -> anyhow::Result<ToolsOverview> {
        self.app().list_tools().await
    }

    async fn get_models(&self) -> Result<Vec<Model>> {
        Ok(self
            .services
            .models(
                self.get_default_provider()
                    .await
                    .context("Failed to fetch models")?,
            )
            .await?)
    }
    async fn get_agents(&self) -> Result<Vec<Agent>> {
        Ok(self.services.get_agents().await?)
    }

    async fn get_providers(&self) -> Result<Vec<AnyProvider>> {
        Ok(self.services.get_all_providers().await?)
    }

    async fn chat(
        &self,
        chat: ChatRequest,
    ) -> anyhow::Result<MpscStream<Result<ChatResponse, anyhow::Error>>> {
        let agent_id = self
            .services
            .get_active_agent_id()
            .await?
            .unwrap_or_default();
        self.app().chat(agent_id, chat).await
    }

    async fn upsert_conversation(&self, conversation: Conversation) -> anyhow::Result<()> {
        self.services.upsert_conversation(conversation).await
    }

    async fn compact_conversation(
        &self,
        conversation_id: &ConversationId,
    ) -> anyhow::Result<CompactionResult> {
        self.app().compact_conversation(conversation_id).await
    }

    fn environment(&self) -> Environment {
        self.services.get_environment().clone()
    }

    async fn read_workflow(&self, path: Option<&Path>) -> anyhow::Result<Workflow> {
        self.app().read_workflow(path).await
    }

    async fn read_merged(&self, path: Option<&Path>) -> anyhow::Result<Workflow> {
        self.app().read_workflow_merged(path).await
    }

    async fn write_workflow(&self, path: Option<&Path>, workflow: &Workflow) -> anyhow::Result<()> {
        self.app().write_workflow(path, workflow).await
    }

    async fn update_workflow<T>(&self, path: Option<&Path>, f: T) -> anyhow::Result<Workflow>
    where
        T: FnOnce(&mut Workflow) + Send,
    {
        self.services.update_workflow(path, f).await
    }

    async fn conversation(
        &self,
        conversation_id: &ConversationId,
    ) -> anyhow::Result<Option<Conversation>> {
        self.services.find_conversation(conversation_id).await
    }

    async fn get_conversations(&self, limit: Option<usize>) -> anyhow::Result<Vec<Conversation>> {
        Ok(self
            .services
            .get_conversations(limit)
            .await?
            .unwrap_or_default())
    }

    async fn last_conversation(&self) -> anyhow::Result<Option<Conversation>> {
        self.services.last_conversation().await
    }

    async fn execute_shell_command(
        &self,
        command: &str,
        working_dir: PathBuf,
    ) -> anyhow::Result<CommandOutput> {
        self.infra
            .execute_command(command.to_string(), working_dir, false, None)
            .await
    }
    async fn read_mcp_config(&self, scope: Option<&Scope>) -> Result<McpConfig> {
        self.services
            .read_mcp_config(scope)
            .await
            .map_err(|e| anyhow::anyhow!(e))
    }

    async fn write_mcp_config(&self, scope: &Scope, config: &McpConfig) -> Result<()> {
        self.services
            .write_mcp_config(config, scope)
            .await
            .map_err(|e| anyhow::anyhow!(e))
    }

    async fn execute_shell_command_raw(
        &self,
        command: &str,
    ) -> anyhow::Result<std::process::ExitStatus> {
        let cwd = self.environment().cwd;
        self.infra.execute_command_raw(command, cwd, None).await
    }

    async fn init_login(&self) -> Result<InitAuth> {
        self.app().init_auth().await
    }

    async fn login(&self, auth: &InitAuth) -> Result<()> {
        self.app().login(auth).await
    }

    async fn logout(&self) -> Result<()> {
        self.app().logout().await
    }
    async fn get_agent_provider(&self, agent_id: AgentId) -> anyhow::Result<Provider<Url>> {
        self.app().get_provider(Some(agent_id)).await
    }

    async fn get_default_provider(&self) -> anyhow::Result<Provider<Url>> {
        self.app().get_provider(None).await
    }

    async fn set_default_provider(&self, provider_id: ProviderId) -> anyhow::Result<()> {
        self.services.set_default_provider(provider_id).await
    }

    async fn user_info(&self) -> Result<Option<User>> {
        let provider = self.get_default_provider().await?;
        if let Some(api_key) = provider.api_key() {
            let user_info = self.services.user_info(api_key.as_str()).await?;
            return Ok(Some(user_info));
        }
        Ok(None)
    }

    async fn user_usage(&self) -> Result<Option<UserUsage>> {
        let provider = self.get_default_provider().await?;
        if let Some(api_key) = provider
            .credential
            .as_ref()
            .and_then(|c| match &c.auth_details {
                forge_domain::AuthDetails::ApiKey(key) => Some(key.as_str()),
                _ => None,
            })
        {
            let user_usage = self.services.user_usage(api_key).await?;
            return Ok(Some(user_usage));
        }
        Ok(None)
    }

    async fn get_active_agent(&self) -> Option<AgentId> {
        self.services.get_active_agent_id().await.ok().flatten()
    }

    async fn set_active_agent(&self, agent_id: AgentId) -> anyhow::Result<()> {
        self.services.set_active_agent_id(agent_id).await
    }

    async fn get_agent_model(&self, agent_id: AgentId) -> Option<ModelId> {
        self.app().get_model(Some(agent_id)).await.ok()
    }

    async fn get_default_model(&self) -> Option<ModelId> {
        self.app().get_model(None).await.ok()
    }
    async fn set_default_model(
        &self,
        agent_id: Option<AgentId>,
        model_id: ModelId,
    ) -> anyhow::Result<()> {
        self.app().set_default_model(agent_id, model_id).await
    }

    async fn get_login_info(&self) -> Result<Option<LoginInfo>> {
        self.services.auth_service().get_auth_token().await
    }

    async fn reload_mcp(&self) -> Result<()> {
        self.services.mcp_service().reload_mcp().await
    }
    async fn get_commands(&self) -> Result<Vec<Command>> {
        self.services.get_commands().await
    }

<<<<<<< HEAD
    async fn generate_command(&self, prompt: UserPrompt) -> Result<String> {
        use forge_app::CommandGenerator;
        let generator = CommandGenerator::new(self.services.clone(), self.infra.clone());
        generator.generate(prompt).await
=======
    async fn init_provider_auth(
        &self,
        provider_id: ProviderId,
        method: AuthMethod,
    ) -> Result<AuthContextRequest> {
        Ok(self
            .services
            .init_provider_auth(provider_id, method)
            .await?)
    }

    async fn complete_provider_auth(
        &self,
        provider_id: ProviderId,
        context: AuthContextResponse,
        timeout: Duration,
    ) -> Result<()> {
        Ok(self
            .services
            .complete_provider_auth(provider_id, context, timeout)
            .await?)
    }

    async fn remove_provider(&self, provider_id: &ProviderId) -> Result<()> {
        Ok(self.services.remove_credential(provider_id).await?)
>>>>>>> da76a09b
    }
}<|MERGE_RESOLUTION|>--- conflicted
+++ resolved
@@ -5,16 +5,7 @@
 use anyhow::{Context, Result};
 use forge_app::dto::ToolsOverview;
 use forge_app::{
-    AgentRegistry, AppConfigService, AuthService, CommandInfra, CommandLoaderService,
-<<<<<<< HEAD
-    ConversationService, EnvironmentInfra, EnvironmentService, FileDiscoveryService,
-    FileReaderInfra, ForgeApp, McpConfigManager, McpService, ProviderService, Services, User,
-    UserUsage, Walker, WorkflowService,
-=======
-    ConversationService, EnvironmentInfra, EnvironmentService, FileDiscoveryService, ForgeApp,
-    McpConfigManager, McpService, ProviderAuthService, ProviderService, Services, User, UserUsage,
-    Walker, WorkflowService,
->>>>>>> da76a09b
+    AgentRegistry, AppConfigService, AuthService, CommandInfra, CommandLoaderService, ConversationService, EnvironmentInfra, EnvironmentService, FileDiscoveryService, FileReaderInfra, ForgeApp, McpConfigManager, McpService, ProviderAuthService, ProviderService, Services, User, UserUsage, Walker, WorkflowService
 };
 use forge_domain::{InitAuth, LoginInfo, *};
 use forge_infra::ForgeInfra;
@@ -261,12 +252,12 @@
         self.services.get_commands().await
     }
 
-<<<<<<< HEAD
     async fn generate_command(&self, prompt: UserPrompt) -> Result<String> {
         use forge_app::CommandGenerator;
         let generator = CommandGenerator::new(self.services.clone(), self.infra.clone());
         generator.generate(prompt).await
-=======
+    }
+
     async fn init_provider_auth(
         &self,
         provider_id: ProviderId,
@@ -292,6 +283,5 @@
 
     async fn remove_provider(&self, provider_id: &ProviderId) -> Result<()> {
         Ok(self.services.remove_credential(provider_id).await?)
->>>>>>> da76a09b
     }
 }