--- conflicted
+++ resolved
@@ -4,16 +4,7 @@
 use anyhow::{Context, Result};
 use forge_app::dto::ToolsOverview;
 use forge_app::{
-<<<<<<< HEAD
-    AgentRegistry, AuthService, CommandLoaderService, ConversationService, EnvironmentService,
-    FileDiscoveryService, ForgeApp, GitApp, McpConfigManager, McpService, ProviderRegistry,
-    ProviderService, Services, User, UserUsage, Walker, WorkflowService,
-=======
-    AgentRegistry, AppConfigService, AuthService, CommandInfra, CommandLoaderService,
-    ConversationService, EnvironmentInfra, EnvironmentService, FileDiscoveryService, ForgeApp,
-    McpConfigManager, McpService, ProviderService, Services, User, UserUsage, Walker,
-    WorkflowService,
->>>>>>> ddfea052
+    AgentRegistry, AppConfigService, AuthService, CommandInfra, CommandLoaderService, ConversationService, EnvironmentInfra, EnvironmentService, FileDiscoveryService, ForgeApp, GitApp, McpConfigManager, McpService, ProviderService, Services, User, UserUsage, Walker, WorkflowService
 };
 use forge_domain::{InitAuth, LoginInfo, *};
 use forge_infra::ForgeInfra;
