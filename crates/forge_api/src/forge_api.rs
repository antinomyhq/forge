--- conflicted
+++ resolved
@@ -6,14 +6,10 @@
 use forge_app::dto::ToolsOverview;
 use forge_app::{
     AgentProviderResolver, AgentRegistry, AppConfigService, AuthService, CommandInfra,
-<<<<<<< HEAD
     CommandLoaderService, ContextEngineService, ConversationService, DataGenerationApp,
-    EnvironmentInfra, EnvironmentService, FileDiscoveryService, ForgeApp, GitApp, McpConfigManager,
-=======
-    CommandLoaderService, ContextEngineService, ConversationService, EnvironmentInfra,
-    EnvironmentService, FileDiscoveryService, ForgeApp, GitApp, GrpcInfra, McpConfigManager,
->>>>>>> fbe18740
-    McpService, ProviderAuthService, ProviderService, Services, User, UserUsage, Walker,
+    EnvironmentInfra, EnvironmentService, FileDiscoveryService, ForgeApp, GitApp, GrpcInfra,
+    McpConfigManager, McpService, ProviderAuthService, ProviderService, Services, User, UserUsage,
+    Walker,
 };
 use forge_domain::{Agent, InitAuth, LoginInfo, *};
 use forge_infra::ForgeInfra;
