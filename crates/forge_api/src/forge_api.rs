--- conflicted
+++ resolved
@@ -76,14 +76,9 @@
             .clone()
     }
 
-<<<<<<< HEAD
     async fn load(&self) -> anyhow::Result<Workflow> {
-        self.app.loader_service().load().await
-=======
-    async fn load(&self, path: Option<&Path>) -> anyhow::Result<Workflow> {
-        let workflow = self.loader.load(path).await?;
+        let workflow = self.app.loader_service().load().await?;
         Ok(workflow)
->>>>>>> ec79d6a1
     }
 
     async fn conversation(
