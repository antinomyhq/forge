use std::path::{Path, PathBuf};
use std::sync::Arc;

use anyhow::{Context, Result};
use forge_app::dto::{InitAuth, LoginInfo, ToolsOverview};
use forge_app::{
<<<<<<< HEAD
    AgentRegistry, AuthService, ConversationService, EnvironmentService, FileDiscoveryService,
    ForgeApp, McpConfigManager, McpService, ProviderRegistry, ProviderService, Services, User,
    UserUsage, Walker, WorkflowService,
=======
    AgentLoaderService, AuthService, CommandLoaderService, ConversationService, EnvironmentService,
    FileDiscoveryService, ForgeApp, McpConfigManager, McpService, ProviderRegistry,
    ProviderService, Services, User, UserUsage, Walker, WorkflowService,
>>>>>>> 1a22db8b
};
use forge_domain::*;
use forge_infra::ForgeInfra;
use forge_services::{AppConfigRepository, CommandInfra, ForgeServices};
use forge_stream::MpscStream;

use crate::API;

pub struct ForgeAPI<S, F> {
    services: Arc<S>,
    infra: Arc<F>,
}

impl<A, F> ForgeAPI<A, F> {
    pub fn new(services: Arc<A>, infra: Arc<F>) -> Self {
        Self { services, infra }
    }
}

impl ForgeAPI<ForgeServices<ForgeInfra>, ForgeInfra> {
    pub fn init(restricted: bool, cwd: PathBuf) -> Self {
        let infra = Arc::new(ForgeInfra::new(restricted, cwd));
        let app = Arc::new(ForgeServices::new(infra.clone()));
        ForgeAPI::new(app, infra)
    }
}

#[async_trait::async_trait]
impl<A: Services, F: CommandInfra + AppConfigRepository> API for ForgeAPI<A, F> {
    async fn discover(&self) -> Result<Vec<File>> {
        let environment = self.services.get_environment();
        let config = Walker::unlimited().cwd(environment.cwd);
        self.services.collect_files(config).await
    }

    async fn tools(&self) -> anyhow::Result<ToolsOverview> {
        let forge_app = ForgeApp::new(self.services.clone());
        forge_app.list_tools().await
    }

    async fn models(&self) -> Result<Vec<Model>> {
        Ok(self
            .services
            .models(
                self.get_provider(None)
                    .await
                    .context("Failed to fetch models")?,
            )
            .await?)
    }
    async fn get_agents(&self) -> Result<Vec<Agent>> {
        Ok(self.services.get_agents().await?)
    }

    async fn providers(&self) -> Result<Vec<Provider>> {
        Ok(self.services.get_all_providers().await?)
    }

    async fn chat(
        &self,
        chat: ChatRequest,
    ) -> anyhow::Result<MpscStream<Result<ChatResponse, anyhow::Error>>> {
        // Create a ForgeApp instance and delegate the chat logic to it
        let forge_app = ForgeApp::new(self.services.clone());
        forge_app.chat(chat).await
    }

    async fn upsert_conversation(&self, conversation: Conversation) -> anyhow::Result<()> {
        self.services.upsert_conversation(conversation).await
    }

    async fn compact_conversation(
        &self,
        conversation_id: &ConversationId,
    ) -> anyhow::Result<CompactionResult> {
        let forge_app = ForgeApp::new(self.services.clone());
        forge_app.compact_conversation(conversation_id).await
    }

    fn environment(&self) -> Environment {
        self.services.get_environment().clone()
    }

    async fn read_workflow(&self, path: Option<&Path>) -> anyhow::Result<Workflow> {
        let app = ForgeApp::new(self.services.clone());
        app.read_workflow(path).await
    }

    async fn read_merged(&self, path: Option<&Path>) -> anyhow::Result<Workflow> {
        let app = ForgeApp::new(self.services.clone());
        app.read_workflow_merged(path).await
    }

    async fn write_workflow(&self, path: Option<&Path>, workflow: &Workflow) -> anyhow::Result<()> {
        let app = ForgeApp::new(self.services.clone());
        app.write_workflow(path, workflow).await
    }

    async fn update_workflow<T>(&self, path: Option<&Path>, f: T) -> anyhow::Result<Workflow>
    where
        T: FnOnce(&mut Workflow) + Send,
    {
        self.services.update_workflow(path, f).await
    }

    async fn conversation(
        &self,
        conversation_id: &ConversationId,
    ) -> anyhow::Result<Option<Conversation>> {
        self.services.find_conversation(conversation_id).await
    }

    async fn list_conversations(&self, limit: Option<usize>) -> anyhow::Result<Vec<Conversation>> {
        Ok(self
            .services
            .get_conversations(limit)
            .await?
            .unwrap_or_default())
    }

    async fn last_conversation(&self) -> anyhow::Result<Option<Conversation>> {
        self.services.last_conversation().await
    }

    async fn execute_shell_command(
        &self,
        command: &str,
        working_dir: PathBuf,
    ) -> anyhow::Result<CommandOutput> {
        self.infra
            .execute_command(command.to_string(), working_dir, false, None)
            .await
    }
    async fn read_mcp_config(&self, scope: Option<&Scope>) -> Result<McpConfig> {
        self.services
            .read_mcp_config(scope)
            .await
            .map_err(|e| anyhow::anyhow!(e))
    }

    async fn write_mcp_config(&self, scope: &Scope, config: &McpConfig) -> Result<()> {
        self.services
            .write_mcp_config(config, scope)
            .await
            .map_err(|e| anyhow::anyhow!(e))
    }

    async fn execute_shell_command_raw(
        &self,
        command: &str,
    ) -> anyhow::Result<std::process::ExitStatus> {
        let cwd = self.environment().cwd;
        self.infra.execute_command_raw(command, cwd, None).await
    }

    async fn init_login(&self) -> Result<InitAuth> {
        let forge_app = ForgeApp::new(self.services.clone());
        forge_app.init_auth().await
    }

    async fn login(&self, auth: &InitAuth) -> Result<()> {
        let forge_app = ForgeApp::new(self.services.clone());
        forge_app.login(auth).await
    }

    async fn logout(&self) -> Result<()> {
        let forge_app = ForgeApp::new(self.services.clone());
        forge_app.logout().await
    }
    async fn get_provider(&self, agent: Option<AgentId>) -> anyhow::Result<Provider> {
        ForgeApp::new(self.services.clone())
            .get_provider(agent)
            .await
    }

    async fn set_default_provider(&self, provider_id: ProviderId) -> anyhow::Result<()> {
        self.services.set_default_provider(provider_id).await
    }

    async fn user_info(&self) -> Result<Option<User>> {
        let provider = self.get_provider(None).await?;
        if let Some(ref api_key) = provider.key {
            let user_info = self.services.user_info(api_key).await?;
            return Ok(Some(user_info));
        }
        Ok(None)
    }

    async fn user_usage(&self) -> Result<Option<UserUsage>> {
        let provider = self.get_provider(None).await?;
        if let Some(ref api_key) = provider.key {
            let user_usage = self.services.user_usage(api_key).await?;
            return Ok(Some(user_usage));
        }
        Ok(None)
    }

    async fn get_active_agent(&self) -> Option<AgentId> {
        self.services.get_active_agent_id().await.ok().flatten()
    }

    async fn set_active_agent(&self, agent_id: AgentId) -> anyhow::Result<()> {
        self.services.set_active_agent_id(agent_id).await
    }

    async fn get_active_model(&self, agent_id: Option<AgentId>) -> Option<ModelId> {
        ForgeApp::new(self.services.clone())
            .get_active_model(agent_id)
            .await
            .ok()
    }

    async fn set_default_model(&self, model_id: ModelId) -> anyhow::Result<()> {
        ForgeApp::new(self.services.clone())
            .set_active_model(model_id)
            .await
    }

    async fn get_login_info(&self) -> Result<Option<LoginInfo>> {
        self.services.auth_service().get_auth_token().await
    }

    async fn reload_mcp(&self) -> Result<()> {
        self.services.mcp_service().reload_mcp().await
    }
    async fn get_commands(&self) -> Result<Vec<Command>> {
        self.services.get_commands().await
    }
}<|MERGE_RESOLUTION|>--- conflicted
+++ resolved
@@ -4,15 +4,9 @@
 use anyhow::{Context, Result};
 use forge_app::dto::{InitAuth, LoginInfo, ToolsOverview};
 use forge_app::{
-<<<<<<< HEAD
-    AgentRegistry, AuthService, ConversationService, EnvironmentService, FileDiscoveryService,
-    ForgeApp, McpConfigManager, McpService, ProviderRegistry, ProviderService, Services, User,
-    UserUsage, Walker, WorkflowService,
-=======
-    AgentLoaderService, AuthService, CommandLoaderService, ConversationService, EnvironmentService,
+    AgentRegistry, AuthService, CommandLoaderService, ConversationService, EnvironmentService,
     FileDiscoveryService, ForgeApp, McpConfigManager, McpService, ProviderRegistry,
     ProviderService, Services, User, UserUsage, Walker, WorkflowService,
->>>>>>> 1a22db8b
 };
 use forge_domain::*;
 use forge_infra::ForgeInfra;
