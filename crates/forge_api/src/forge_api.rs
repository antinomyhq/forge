--- conflicted
+++ resolved
@@ -8,11 +8,7 @@
 };
 use forge_domain::*;
 use forge_infra::ForgeInfra;
-<<<<<<< HEAD
-use forge_services::{CommandExecutorService, ForgeServices, Infrastructure, ProviderService};
-=======
 use forge_services::{CommandInfra, ForgeServices};
->>>>>>> 54d18305
 use forge_stream::MpscStream;
 
 use crate::API;
@@ -48,11 +44,7 @@
     }
 
     async fn models(&self) -> Result<Vec<Model>> {
-<<<<<<< HEAD
-        Ok(self.app.chat_service().models().await?)
-=======
         Ok(self.app.models().await?)
->>>>>>> 54d18305
     }
 
     async fn chat(
