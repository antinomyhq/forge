use std::sync::Arc;

<<<<<<< HEAD
use forge_app::{EnvironmentService, Infrastructure};
use forge_domain::{
    AgentMessage, App, ChatRequest, ChatResponse, ConversationId, ConversationService, Error,
    Event, Orchestrator, SystemContext, ToolService,
};
=======
use forge_domain::{AgentMessage, App, ChatRequest, ChatResponse, Orchestrator};
>>>>>>> 1c18c4ba
use forge_stream::MpscStream;

pub struct ForgeExecutorService<F> {
    app: Arc<F>,
}
impl<F: App> ForgeExecutorService<F> {
    pub fn new(infra: Arc<F>) -> Self {
        Self { app: infra }
    }
}

impl<F: App> ForgeExecutorService<F> {
    pub async fn chat(
        &self,
        request: ChatRequest,
    ) -> anyhow::Result<MpscStream<anyhow::Result<AgentMessage<ChatResponse>>>> {
        let app = self.app.clone();

        Ok(MpscStream::spawn(move |tx| async move {
            let tx = Arc::new(tx);
            let orch = Orchestrator::new(app, request.conversation_id, Some(tx.clone()));

            match orch.dispatch(&request.event).await {
                Ok(_) => {}
                Err(err) => tx.send(Err(err)).await.unwrap(),
            }
        }))
    }

    pub async fn retry(
        &self,
        conversation_id: ConversationId,
    ) -> anyhow::Result<MpscStream<anyhow::Result<AgentMessage<ChatResponse>>>> {
        let conversation = self.infra.conversation_service()
            .get(&conversation_id)
            .await?
            .ok_or(Error::ConversationNotFound(conversation_id.clone()))?;
        let last_user_message = conversation
            .rfind_event(Event::USER_TASK_UPDATE)
            .or_else(|| conversation.rfind_event(Event::USER_TASK_INIT))
            .ok_or(anyhow::anyhow!("No user message found in the conversation"))?;
        let chat_request = ChatRequest::new(last_user_message.value.clone(), conversation_id);
        self.chat(chat_request).await
    }
}<|MERGE_RESOLUTION|>--- conflicted
+++ resolved
@@ -1,14 +1,12 @@
 use std::sync::Arc;
 
-<<<<<<< HEAD
+
 use forge_app::{EnvironmentService, Infrastructure};
 use forge_domain::{
     AgentMessage, App, ChatRequest, ChatResponse, ConversationId, ConversationService, Error,
     Event, Orchestrator, SystemContext, ToolService,
 };
-=======
-use forge_domain::{AgentMessage, App, ChatRequest, ChatResponse, Orchestrator};
->>>>>>> 1c18c4ba
+
 use forge_stream::MpscStream;
 
 pub struct ForgeExecutorService<F> {
