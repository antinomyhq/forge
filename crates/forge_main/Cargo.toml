--- conflicted
+++ resolved
@@ -53,11 +53,8 @@
 atty = "0.2"
 url.workspace = true
 indexmap.workspace = true
-<<<<<<< HEAD
 arboard = "3.4"
-=======
 async-recursion.workspace = true
->>>>>>> f8b1581d
 
 [dev-dependencies]
 tokio = { workspace = true, features = ["macros", "rt", "time", "test-util"] }
