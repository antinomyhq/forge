[package]
name = "forge"
version = "0.1.0"
edition = "2021"


[dependencies]
clap.workspace = true
forge_api.workspace = true
forge_walker.workspace = true
forge_display.workspace = true
forge_tracker.workspace = true
forge_snaps.workspace = true
forge_fs.workspace = true
tokio.workspace = true
tokio-stream.workspace = true
colored.workspace = true
async-trait.workspace = true
anyhow.workspace = true
derive_setters.workspace = true
lazy_static.workspace = true
reedline.workspace = true
nu-ansi-term.workspace = true
tracing.workspace = true
tracing-appender.workspace = true
tracing-subscriber.workspace = true
chrono.workspace = true
serde_json.workspace = true
serde.workspace = true
<<<<<<< HEAD
base64 = "0.21.7"
=======
strum.workspace = true
strum_macros.workspace = true
>>>>>>> 0530bb81

[dev-dependencies]
insta.workspace = true
pretty_assertions.workspace = true<|MERGE_RESOLUTION|>--- conflicted
+++ resolved
@@ -27,12 +27,9 @@
 chrono.workspace = true
 serde_json.workspace = true
 serde.workspace = true
-<<<<<<< HEAD
-base64 = "0.21.7"
-=======
 strum.workspace = true
 strum_macros.workspace = true
->>>>>>> 0530bb81
+base64.workspace = true
 
 [dev-dependencies]
 insta.workspace = true
