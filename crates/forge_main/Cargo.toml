[package]
name = "forge_main"
version = "0.1.0"
edition = "2021"

[[bin]]
name = "forge"
path = "src/main.rs"


[dependencies]
clap.workspace = true
console.workspace = true
forge_api.workspace = true
forge_domain.workspace = true
forge_walker.workspace = true
forge_display.workspace = true
forge_tracker.workspace = true
forge_snaps.workspace = true
forge_spinner.workspace = true
inquire.workspace = true
serde_yml.workspace = true
merge.workspace = true

forge_fs.workspace = true
tokio.workspace = true
tokio-stream.workspace = true
colored.workspace = true
async-trait.workspace = true
anyhow.workspace = true
derive_setters.workspace = true
lazy_static.workspace = true
reedline.workspace = true
nu-ansi-term.workspace = true
tracing.workspace = true
tracing-appender.workspace = true
tracing-subscriber.workspace = true
chrono.workspace = true
serde_json.workspace = true
serde.workspace = true
strum.workspace = true
strum_macros.workspace = true
base64.workspace = true
convert_case.workspace = true
update-informer = { version = "1.2.0", default-features = false, features = [
    "npm",
    "ureq",
    "rustls-tls",
] }
<<<<<<< HEAD
reqwest = {version = "0.11", features = ["json", "rustls-tls"]}
=======
open.workspace = true
>>>>>>> 4f25ac31

[dev-dependencies]
insta.workspace = true
pretty_assertions.workspace = true<|MERGE_RESOLUTION|>--- conflicted
+++ resolved
@@ -47,11 +47,8 @@
     "ureq",
     "rustls-tls",
 ] }
-<<<<<<< HEAD
 reqwest = {version = "0.11", features = ["json", "rustls-tls"]}
-=======
 open.workspace = true
->>>>>>> 4f25ac31
 
 [dev-dependencies]
 insta.workspace = true
