--- conflicted
+++ resolved
@@ -874,8 +874,9 @@
             (
                 "suggest",
                 "Generate shell commands without executing them [alias: s]",
-<<<<<<< HEAD
             ),
+            ("login", "Login to a provider"),
+            ("logout", "Logout from a provider"),
         ];
 
         for (name, description) in built_in_commands {
@@ -884,15 +885,6 @@
                 .add_key_value("type", "command")
                 .add_key_value("description", description);
         }
-=======
-            )
-            .add_title("login")
-            .add_key_value("type", "command")
-            .add_key_value("description", "Login to a provider")
-            .add_title("logout")
-            .add_key_value("type", "command")
-            .add_key_value("description", "Logout from a provider");
->>>>>>> 0b9824b5
 
         // Add agent aliases
         info = info
