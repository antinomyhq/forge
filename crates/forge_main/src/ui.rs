--- conflicted
+++ resolved
@@ -216,84 +216,9 @@
                         },
                     }
                 }
-<<<<<<< HEAD
-                Command::Act => {
-                    self.handle_mode_change(Mode::Act).await?;
-                }
-                Command::Plan => {
-                    self.handle_mode_change(Mode::Plan).await?;
-                }
-                Command::Help => {
-                    let info = Info::from(self.command.as_ref());
-                    self.writeln(info)?;
-                }
-                Command::Tools => {
-                    use crate::tools_display::format_tools;
-                    let tools = self.api.tools().await;
-                    let output = format_tools(&tools);
-                    self.writeln(output)?;
-                }
-                Command::Update => {
-                    self.writeln(TitleFormat::action("Checking for updates..."))?;
-                    match force_check_update().await {
-                        UpdateCheckResult::NoUpdateAvailable => {
-                            self.writeln(TitleFormat::action("You are using the latest version."))?;
-                        }
-                        UpdateCheckResult::UpdateAvailable(version) => {
-                            self.writeln(TitleFormat::action(format!(
-                                "Update available: {}. Run /update again to update.",
-                                version
-                            )))?;
-                        }
-                        UpdateCheckResult::UpdatePerformed(version) => {
-                            self.writeln(TitleFormat::action(format!(
-                                "Updated to version {}. Please restart Forge to use the new version.",
-                                version
-                            )))?;
-                        }
-                        UpdateCheckResult::Skipped => {
-                            self.writeln(TitleFormat::action("Update check skipped."))?;
-                        }
-                        UpdateCheckResult::Error(err) => {
-                            self.writeln(TitleFormat::error(format!("Update check failed: {}", err)))?;
-                        }
-                    }
-                }
-                Command::UpdateCheck => {
-                    // For backward compatibility
-                    self.writeln(TitleFormat::action("Checking for updates..."))?;
-                    match force_check_update().await {
-                        UpdateCheckResult::NoUpdateAvailable => {
-                            self.writeln(TitleFormat::action("You are using the latest version."))?;
-                        }
-                        UpdateCheckResult::UpdateAvailable(version) => {
-                            self.writeln(TitleFormat::action(format!(
-                                "Update available: {}. Run /update again to update.",
-                                version
-                            )))?;
-                        }
-                        UpdateCheckResult::UpdatePerformed(version) => {
-                            self.writeln(TitleFormat::action(format!(
-                                "Updated to version {}. Please restart Forge to use the new version.",
-                                version
-                            )))?;
-                        }
-                        UpdateCheckResult::Skipped => {
-                            self.writeln(TitleFormat::action("Update check skipped."))?;
-                        }
-                        UpdateCheckResult::Error(err) => {
-                            self.writeln(TitleFormat::error(format!("Update check failed: {}", err)))?;
-                        }
-                    }
-                }
-                Command::Exit => {
-                    break;
-                }
-=======
             }
 
             self.spinner.stop(None)?;
->>>>>>> 6d76ce0d
 
             // Centralized prompt call at the end of the loop
             command = self.prompt().await?;
