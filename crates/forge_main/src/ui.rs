use std::sync::Arc;

use anyhow::{Context, Result};
use forge_api::{
    AgentMessage, ChatRequest, ChatResponse, Conversation, ConversationId, Event, Model, ModelId,
    Update, UpdateFrequency, Workflow, API,
};
use forge_display::{MarkdownFormat, TitleFormat};
use forge_fs::ForgeFS;
use forge_spinner::SpinnerManager;
use forge_tracker::ToolCallPayload;
use inquire::error::InquireError;
use inquire::ui::{RenderConfig, Styled};
use inquire::Select;
use merge::Merge;
use serde::Deserialize;
use serde_json::Value;
use tokio_stream::StreamExt;

use crate::cli::Cli;
use crate::info::Info;
use crate::input::Console;
use crate::model::{Command, ForgeCommandManager};
use crate::state::{Mode, UIState};
use crate::{banner, force_update, TRACKER};

// Event type constants moved to UI layer
pub const EVENT_USER_TASK_INIT: &str = "user_task_init";
pub const EVENT_USER_TASK_UPDATE: &str = "user_task_update";

#[derive(Debug, Clone, Deserialize, PartialEq, Eq, Default)]
pub struct PartialEvent {
    pub name: String,
    pub value: Value,
}

impl PartialEvent {
    pub fn new<V: Into<Value>>(name: impl ToString, value: V) -> Self {
        Self { name: name.to_string(), value: value.into() }
    }
}

impl From<PartialEvent> for Event {
    fn from(value: PartialEvent) -> Self {
        Event::new(value.name, value.value)
    }
}

pub struct UI<F> {
    markdown: MarkdownFormat,
    state: UIState,
    api: Arc<F>,
    console: Console,
    command: Arc<ForgeCommandManager>,
    cli: Cli,
    spinner: SpinnerManager,
    #[allow(dead_code)] // The guard is kept alive by being held in the struct
    _guard: forge_tracker::Guard,
}

impl<F: API> UI<F> {
    /// Writes a line to the console output
    /// Takes anything that implements ToString trait
    fn writeln<T: ToString>(&mut self, content: T) -> anyhow::Result<()> {
        self.spinner.write_ln(content)
    }
    /// Retrieve available models, using cache if present
    async fn get_models(&mut self) -> Result<Vec<Model>> {
        if let Some(models) = &self.state.cached_models {
            Ok(models.clone())
        } else {
            self.spinner.start(Some("Loading Models"))?;
            let models = self.api.models().await?;
            self.spinner.stop(None)?;
            self.state.cached_models = Some(models.clone());
            Ok(models)
        }
    }

    async fn attempt_update(&self) -> Result<Update> {
        let mut workflow = Workflow::default();
        let user_workflow = self.api.read_workflow(self.cli.workflow.as_deref()).await?;
        workflow.merge(user_workflow);

        let update_config = workflow.updates.context("Update configuration not found")?;

        // Extract the values from the config using clone to avoid partial moves
        let frequency = update_config
            .check_frequency
            .clone()
            .unwrap_or(UpdateFrequency::Daily);
        let auto_update = update_config.auto_update.unwrap_or_default();

        // Perform update check using the configuration
        force_update(frequency, auto_update).await;

        Ok(update_config)
    }

    // Handle creating a new conversation
    async fn on_new(&mut self) -> Result<()> {
        self.state = UIState::default();
        self.init_conversation().await?;
        banner::display()?;

        Ok(())
    }

    // Set the current mode and update conversation variable
    async fn on_mode_change(&mut self, mode: Mode) -> Result<()> {
        self.on_new().await?;
        // Set the mode variable in the conversation if a conversation exists
        let conversation_id = self.init_conversation().await?;

        // Override the mode that was reset by the conversation
        self.state.mode = mode.clone();

        // Retrieve the conversation, update it, and save it back
        if let Some(mut conversation) = self.api.conversation(&conversation_id).await? {
            conversation.set_variable("mode".to_string(), Value::from(mode.to_string()));
            self.api.upsert_conversation(conversation).await?;
        }

        self.writeln(TitleFormat::action(format!(
            "Switched to '{}' mode (context cleared)",
            self.state.mode
        )))?;

        Ok(())
    }
    // Helper functions for creating events with the specific event names
    fn create_task_init_event<V: Into<Value>>(&self, content: V) -> Event {
        Event::new(
            format!(
                "{}/{}",
                self.state.mode.to_string().to_lowercase(),
                EVENT_USER_TASK_INIT
            ),
            content,
        )
    }

    fn create_task_update_event<V: Into<Value>>(&self, content: V) -> Event {
        Event::new(
            format!(
                "{}/{}",
                self.state.mode.to_string().to_lowercase(),
                EVENT_USER_TASK_UPDATE
            ),
            content,
        )
    }

    pub fn init(cli: Cli, api: Arc<F>) -> Result<Self> {
        // Parse CLI arguments first to get flags
        let env = api.environment();
        let command = Arc::new(ForgeCommandManager::default());
        Ok(Self {
            state: Default::default(),
            api,
            console: Console::new(env.clone(), command.clone()),
            cli,
            command,
            spinner: SpinnerManager::new(),
            markdown: MarkdownFormat::new(),
            _guard: forge_tracker::init_tracing(env.log_path())?,
        })
    }

    async fn prompt(&self) -> Result<Command> {
        // Prompt the user for input
        self.console.prompt(Some(self.state.clone().into())).await
    }

    pub async fn run(&mut self) {
        match self.run_inner().await {
            Ok(_) => {}
            Err(error) => {
                self.writeln(TitleFormat::error(format!("{error:?}")))
                    .unwrap();
            }
        }
    }

    async fn run_inner(&mut self) -> Result<()> {
        let _ = self.attempt_update().await;

        // Check for dispatch flag first
        if let Some(dispatch_json) = self.cli.event.clone() {
            return self.handle_dispatch(dispatch_json).await;
        }

        // Handle direct prompt if provided
        let prompt = self.cli.prompt.clone();
        if let Some(prompt) = prompt {
            self.on_message(prompt).await?;
            return Ok(());
        }

        // Display the banner in dimmed colors since we're in interactive mode
        banner::display()?;
        self.init_conversation().await?;

        // Get initial input from file or prompt
        let mut command = match &self.cli.command {
            Some(path) => self.console.upload(path).await?,
            None => self.prompt().await?,
        };

        loop {
            tokio::select! {
                _ = tokio::signal::ctrl_c() => {}
                result = self.on_command(command) => {
                    match result {
                        Ok(exit) => if exit {return Ok(())},
                        Err(error) => {
                            tokio::spawn(
                                TRACKER.dispatch(forge_tracker::EventKind::Error(format!("{error:?}"))),
                            );
                            self.writeln(TitleFormat::error(format!("{error:?}")))?;
                        },
                    }
                }
<<<<<<< HEAD
                Command::Act => {
                    self.handle_mode_change(Mode::Act).await?;
                }
                Command::Plan => {
                    self.handle_mode_change(Mode::Plan).await?;
                }
                Command::Help => {
                    let info = Info::from(self.command.as_ref());
                    self.writeln(info)?;
                }
                Command::Tools => {
                    use crate::tools_display::format_tools;
                    let tools = self.api.tools().await;
                    let output = format_tools(&tools);
                    self.writeln(output)?;
                }
                Command::Update => {
                    // Force an update check with the 'Never' frequency to run it immediately
                    // regardless of when it was last run
                    force_update(UpdateFrequency::Always, false).await;
                }
                Command::Exit => {
                    break;
                }
=======
            }

            self.spinner.stop(None)?;
>>>>>>> 5fb1c8e1

            // Centralized prompt call at the end of the loop
            command = self.prompt().await?;
        }
    }

    async fn on_command(&mut self, command: Command) -> anyhow::Result<bool> {
        match command {
            Command::Compact => {
                self.on_compaction().await?;
            }
            Command::Dump(format) => {
                self.on_dump(format).await?;
            }
            Command::New => {
                self.on_new().await?;
            }
            Command::Info => {
                let info = Info::from(&self.state).extend(Info::from(&self.api.environment()));
                self.writeln(info)?;
            }
            Command::Message(ref content) => {
                self.on_message(content.clone()).await?;
            }
            Command::Act => {
                self.on_mode_change(Mode::Act).await?;
            }
            Command::Plan => {
                self.on_mode_change(Mode::Plan).await?;
            }
            Command::Help => {
                let info = Info::from(self.command.as_ref());
                self.writeln(info)?;
            }
            Command::Tools => {
                use crate::tools_display::format_tools;
                let tools = self.api.tools().await;
                let output = format_tools(&tools);
                self.writeln(output)?;
            }
            Command::Exit => {
                update_forge().await;
                return Ok(true);
            }

            Command::Custom(event) => {
                self.on_custom_event(event.into()).await?;
            }
            Command::Model => {
                self.on_model_selection().await?;
            }
            Command::Shell(ref command) => {
                // Execute the shell command using the existing infrastructure
                // Get the working directory from the environment service instead of std::env
                let cwd = self.api.environment().cwd;

                // Execute the command
                let _ = self.api.execute_shell_command(command, cwd).await;
            }
        }

        Ok(false)
    }

    async fn on_compaction(&mut self) -> Result<(), anyhow::Error> {
        self.spinner.start(Some("Compacting"))?;
        let conversation_id = self.init_conversation().await?;
        let compaction_result = self.api.compact_conversation(&conversation_id).await?;
        let token_reduction = compaction_result.token_reduction_percentage();
        let message_reduction = compaction_result.message_reduction_percentage();
        let content = TitleFormat::action(format!("Context size reduced by {token_reduction:.1}% (tokens), {message_reduction:.1}% (messages)"));
        self.writeln(content)?;
        Ok(())
    }

    /// Select a model from the available models
    /// Returns Some(ModelId) if a model was selected, or None if selection was
    /// canceled
    async fn select_model(&mut self) -> Result<Option<ModelId>> {
        // Fetch available models
        let models = self.get_models().await?;

        // Create list of model IDs for selection
        let model_ids: Vec<ModelId> = models.into_iter().map(|m| m.id).collect();

        // Create a custom render config with the specified icons
        let render_config = RenderConfig::default()
            .with_scroll_up_prefix(Styled::new("⇡"))
            .with_scroll_down_prefix(Styled::new("⇣"))
            .with_highlighted_option_prefix(Styled::new("➤"));

        // Find the index of the current model
        let starting_cursor = self
            .state
            .model
            .as_ref()
            .and_then(|current| model_ids.iter().position(|id| id == current))
            .unwrap_or(0);

        // Use inquire to select a model, with the current model pre-selected
        match Select::new("Select a model:", model_ids)
            .with_help_message(
                "Type a model name or use arrow keys to navigate and Enter to select",
            )
            .with_render_config(render_config)
            .with_starting_cursor(starting_cursor)
            .prompt()
        {
            Ok(model) => Ok(Some(model)),
            Err(InquireError::OperationCanceled | InquireError::OperationInterrupted) => {
                // Return None if selection was canceled
                Ok(None)
            }
            Err(err) => Err(err.into()),
        }
    }

    // Helper method to handle model selection and update the conversation
    async fn on_model_selection(&mut self) -> Result<()> {
        // Select a model
        let model_option = self.select_model().await?;

        // If no model was selected (user canceled), return early
        let model = match model_option {
            Some(model) => model,
            None => return Ok(()),
        };

        self.api
            .update_workflow(self.cli.workflow.as_deref(), |workflow| {
                workflow.model = Some(model.clone());
            })
            .await?;

        // Get the conversation to update
        let conversation_id = self.init_conversation().await?;

        if let Some(mut conversation) = self.api.conversation(&conversation_id).await? {
            // Update the model in the conversation
            conversation.set_main_model(model.clone())?;

            // Upsert the updated conversation
            self.api.upsert_conversation(conversation).await?;

            // Update the UI state with the new model
            self.state.model = Some(model.clone());

            self.writeln(TitleFormat::action(format!("Switched to model: {model}")))?;
        }

        Ok(())
    }

    // Handle dispatching events from the CLI
    async fn handle_dispatch(&mut self, json: String) -> Result<()> {
        // Initialize the conversation
        let conversation_id = self.init_conversation().await?;

        // Parse the JSON to determine the event name and value
        let event: PartialEvent = serde_json::from_str(&json)?;

        // Create the chat request with the event
        let chat = ChatRequest::new(event.into(), conversation_id);

        // Process the event
        let mut stream = self.api.chat(chat).await?;
        self.handle_chat_stream(&mut stream).await
    }

    async fn init_conversation(&mut self) -> Result<ConversationId> {
        match self.state.conversation_id {
            Some(ref id) => Ok(id.clone()),
            None => {
                // Select a model if workflow doesn't have one
                let mut workflow = self.api.read_workflow(self.cli.workflow.as_deref()).await?;
                if workflow.model.is_none() {
                    workflow.model = Some(
                        self.select_model()
                            .await?
                            .ok_or(anyhow::anyhow!("Model selection is required to continue"))?,
                    );
                }

                self.api
                    .write_workflow(self.cli.workflow.as_deref(), &workflow)
                    .await?;

                // Get the mode from the config
                let mode = workflow
                    .variables
                    .get("mode")
                    .cloned()
                    .and_then(|value| serde_json::from_value(value).ok())
                    .unwrap_or(Mode::Act);

                self.state = UIState::new(mode).provider(self.api.environment().provider);
                self.command.register_all(&workflow);

                // We need to try and get the conversation ID first before fetching the model
                if let Some(ref path) = self.cli.conversation {
                    let conversation: Conversation = serde_json::from_str(
                        ForgeFS::read_to_string(path.as_os_str()).await?.as_str(),
                    )
                    .context("Failed to parse Conversation")?;

                    let conversation_id = conversation.id.clone();
                    self.state.model = Some(conversation.main_model()?);
                    self.state.conversation_id = Some(conversation_id.clone());
                    self.api.upsert_conversation(conversation).await?;
                    Ok(conversation_id)
                } else {
                    let conversation = self.api.init_conversation(workflow.clone()).await?;
                    self.state.model = Some(conversation.main_model()?);
                    self.state.conversation_id = Some(conversation.id.clone());
                    Ok(conversation.id)
                }
            }
        }
    }

    async fn on_message(&mut self, content: String) -> Result<()> {
        self.spinner.start(None)?;
        let conversation_id = self.init_conversation().await?;

        // Create a ChatRequest with the appropriate event type
        let event = if self.state.is_first {
            self.state.is_first = false;
            self.create_task_init_event(content.clone())
        } else {
            self.create_task_update_event(content.clone())
        };

        // Create the chat request with the event
        let chat = ChatRequest::new(event, conversation_id);

        match self.api.chat(chat).await {
            Ok(mut stream) => self.handle_chat_stream(&mut stream).await,
            Err(err) => Err(err),
        }
    }

    async fn handle_chat_stream(
        &mut self,
        stream: &mut (impl StreamExt<Item = Result<AgentMessage<ChatResponse>>> + Unpin),
    ) -> Result<()> {
        while let Some(message) = stream.next().await {
            match message {
                Ok(message) => self.handle_chat_response(message)?,
                Err(err) => {
                    self.spinner.stop(None)?;
                    return Err(err);
                }
            }
        }

        self.spinner.stop(None)?;

        Ok(())
    }

    /// Modified version of handle_dump that supports HTML format
    async fn on_dump(&mut self, format: Option<String>) -> Result<()> {
        if let Some(conversation_id) = self.state.conversation_id.clone() {
            let conversation = self.api.conversation(&conversation_id).await?;
            if let Some(conversation) = conversation {
                let timestamp = chrono::Local::now().format("%Y-%m-%d_%H-%M-%S");

                if let Some(format) = format {
                    if format == "html" {
                        // Export as HTML
                        let html_content = conversation.to_html();
                        let path = format!("{timestamp}-dump.html");
                        tokio::fs::write(path.as_str(), html_content).await?;

                        self.writeln(
                            TitleFormat::action("Conversation HTML dump created".to_string())
                                .sub_title(path.to_string()),
                        )?;
                        return Ok(());
                    }
                } else {
                    // Default: Export as JSON
                    let path = format!("{timestamp}-dump.json");
                    let content = serde_json::to_string_pretty(&conversation)?;
                    tokio::fs::write(path.as_str(), content).await?;

                    self.writeln(
                        TitleFormat::action("Conversation JSON dump created".to_string())
                            .sub_title(path.to_string()),
                    )?;
                }
            } else {
                return Err(anyhow::anyhow!("Could not create dump"))
                    .context(format!("Conversation: {conversation_id} was not found"));
            }
        }
        Ok(())
    }

    fn handle_chat_response(&mut self, message: AgentMessage<ChatResponse>) -> Result<()> {
        match message.message {
            ChatResponse::Text { mut text, is_complete, is_md, is_summary } => {
                if is_complete && !text.trim().is_empty() {
                    if is_md || is_summary {
                        text = self.markdown.render(&text);
                    }

                    self.writeln(text)?;
                }
            }
            ChatResponse::ToolCallStart(_) => {
                self.spinner.stop(None)?;
            }
            ChatResponse::ToolCallEnd(toolcall_result) => {
                // Only track toolcall name in case of success else track the error.
                let payload = if toolcall_result.is_error {
                    ToolCallPayload::new(toolcall_result.name.into_string())
                        .with_cause(toolcall_result.content)
                } else {
                    ToolCallPayload::new(toolcall_result.name.into_string())
                };
                tokio::spawn(TRACKER.dispatch(forge_tracker::EventKind::ToolCall(payload)));

                self.spinner.start(None)?;
                if !self.cli.verbose {
                    return Ok(());
                }
            }
            ChatResponse::Usage(usage) => {
                self.state.usage = usage;
            }
        }
        Ok(())
    }

    async fn on_custom_event(&mut self, event: Event) -> Result<()> {
        let conversation_id = self.init_conversation().await?;
        let chat = ChatRequest::new(event, conversation_id);
        match self.api.chat(chat).await {
            Ok(mut stream) => self.handle_chat_stream(&mut stream).await,
            Err(err) => Err(err),
        }
    }
}<|MERGE_RESOLUTION|>--- conflicted
+++ resolved
@@ -221,36 +221,9 @@
                         },
                     }
                 }
-<<<<<<< HEAD
-                Command::Act => {
-                    self.handle_mode_change(Mode::Act).await?;
-                }
-                Command::Plan => {
-                    self.handle_mode_change(Mode::Plan).await?;
-                }
-                Command::Help => {
-                    let info = Info::from(self.command.as_ref());
-                    self.writeln(info)?;
-                }
-                Command::Tools => {
-                    use crate::tools_display::format_tools;
-                    let tools = self.api.tools().await;
-                    let output = format_tools(&tools);
-                    self.writeln(output)?;
-                }
-                Command::Update => {
-                    // Force an update check with the 'Never' frequency to run it immediately
-                    // regardless of when it was last run
-                    force_update(UpdateFrequency::Always, false).await;
-                }
-                Command::Exit => {
-                    break;
-                }
-=======
             }
 
             self.spinner.stop(None)?;
->>>>>>> 5fb1c8e1
 
             // Centralized prompt call at the end of the loop
             command = self.prompt().await?;
@@ -291,8 +264,12 @@
                 let output = format_tools(&tools);
                 self.writeln(output)?;
             }
+            Command::Update => {
+                // Force an update check with the 'Never' frequency to run it immediately
+                // regardless of when it was last run
+                force_update(UpdateFrequency::Always, false).await;
+            }
             Command::Exit => {
-                update_forge().await;
                 return Ok(true);
             }
 
