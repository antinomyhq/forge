use std::fmt::Display;
use std::str::FromStr;
use std::sync::Arc;

use anyhow::{Context, Result};
use colored::Colorize;
use convert_case::{Case, Casing};
use forge_api::{
    API, AgentId, ChatRequest, ChatResponse, Conversation, ConversationId, Event,
    InterruptionReason, Model, ModelId, Provider, ProviderId, Workflow,
};
use forge_app::ToolResolver;
use forge_app::utils::truncate_key;
use forge_display::MarkdownFormat;
use forge_domain::{ChatResponseContent, TitleFormat};
use forge_fs::ForgeFS;
use forge_select::ForgeSelect;
use forge_spinner::SpinnerManager;
use forge_tracker::ToolCallPayload;
use merge::Merge;
use strum::IntoEnumIterator;
use tokio_stream::StreamExt;
use tracing::debug;

use crate::cli::{Cli, ExtensionCommand, ListCommand, McpCommand, SessionCommand, TopLevelCommand};
use crate::conversation_selector::ConversationSelector;
use crate::env::{get_agent_from_env, get_conversation_id_from_env, should_show_completion_prompt};
use crate::info::Info;
use crate::input::Console;
use crate::model::{CliModel, CliProvider, Command, ForgeCommandManager, PartialEvent};
use crate::porcelain::Porcelain;
use crate::prompt::ForgePrompt;
use crate::state::UIState;
use crate::title_display::TitleDisplayExt;
use crate::tools_display::format_tools;
use crate::update::on_update;
use crate::{TRACKER, banner, tracker};

pub struct UI<A, F: Fn() -> A> {
    markdown: MarkdownFormat,
    state: UIState,
    api: Arc<F::Output>,
    new_api: Arc<F>,
    console: Console,
    command: Arc<ForgeCommandManager>,
    cli: Cli,
    spinner: SpinnerManager,
    #[allow(dead_code)] // The guard is kept alive by being held in the struct
    _guard: forge_tracker::Guard,
    /// Replay timestamp context - when set, all TitleFormats use this timestamp
    replay_timestamp: Option<chrono::DateTime<chrono::Utc>>,
    /// Flag indicating if we're in replay mode (to skip spinner operations)
    is_replaying: bool,
}

impl<A: API + 'static, F: Fn() -> A> UI<A, F> {
    /// Writes a line to the console output
    /// Takes anything that implements ToString trait
    fn writeln<T: ToString>(&mut self, content: T) -> anyhow::Result<()> {
        self.spinner.write_ln(content)
    }

    /// Writes a TitleFormat to the console output with proper formatting
    /// If replay_timestamp is set, injects it into the title
    fn writeln_title(&mut self, mut title: TitleFormat) -> anyhow::Result<()> {
        if let Some(ts) = self.replay_timestamp {
            title.timestamp = Some(ts);
        }
        self.spinner.write_ln(title.display())
    }

    /// Retrieve available models
    async fn get_models(&mut self) -> Result<Vec<Model>> {
        self.spinner.start(Some("Loading"))?;
        let models = self.api.models().await?;
        self.spinner.stop(None)?;
        Ok(models)
    }

    /// Displays banner only if user is in interactive mode.
    fn display_banner(&self) -> Result<()> {
        if self.cli.is_interactive() {
            banner::display(false)?;
        }
        Ok(())
    }

    // Handle creating a new conversation
    async fn on_new(&mut self) -> Result<()> {
        self.api = Arc::new((self.new_api)());
        self.init_state(false).await?;

        // Reset previously set CLI parameters by the user
        self.cli.conversation = None;

        self.display_banner()?;
        self.trace_user();
        self.hydrate_caches();
        Ok(())
    }

    // Set the current mode and update conversation variable
    async fn on_agent_change(&mut self, agent_id: AgentId) -> Result<()> {
        // Convert string to AgentId for validation
        let agent = self
            .api
            .get_agents()
            .await?
            .iter()
            .find(|agent| agent.id == agent_id)
            .cloned()
            .ok_or(anyhow::anyhow!("Undefined agent: {agent_id}"))?;

        // Update the app config with the new operating agent.
        self.api.set_operating_agent(agent.id.clone()).await?;
        let name = agent.id.as_str().to_case(Case::UpperSnake).bold();

        let title = format!(
            "∙ {}",
            agent.title.as_deref().unwrap_or("<Missing agent.title>")
        )
        .dimmed();
        self.writeln_title(TitleFormat::action(format!("{name} {title}")))?;

        Ok(())
    }

    pub fn init(cli: Cli, f: F) -> Result<Self> {
        // Parse CLI arguments first to get flags
        let api = Arc::new(f());
        let env = api.environment();
        let command = Arc::new(ForgeCommandManager::default());
        Ok(Self {
            state: Default::default(),
            api,
            new_api: Arc::new(f),
            console: Console::new(env.clone(), command.clone()),
            cli,
            command,
            spinner: SpinnerManager::new(),
            markdown: MarkdownFormat::new(),
            _guard: forge_tracker::init_tracing(env.log_path(), TRACKER.clone())?,
            replay_timestamp: None,
            is_replaying: false,
        })
    }

    async fn prompt(&self) -> Result<Command> {
        // Get usage from current conversation if available
        let usage = if let Some(conversation_id) = &self.state.conversation_id {
            self.api
                .conversation(conversation_id)
                .await
                .ok()
                .flatten()
                .and_then(|conv| conv.context)
                .and_then(|ctx| ctx.usage)
        } else {
            None
        };

        // Prompt the user for input
        let agent_id = self.api.get_operating_agent().await.unwrap_or_default();
        let model = self.api.get_operating_model().await;
        let forge_prompt = ForgePrompt { cwd: self.state.cwd.clone(), usage, model, agent_id };
        self.console.prompt(forge_prompt).await
    }

    pub async fn run(&mut self) {
        match self.run_inner().await {
            Ok(_) => {}
            Err(error) => {
                tracing::error!(error = ?error);
                let _ = self.writeln_title(TitleFormat::error(format!("{error:?}")));
            }
        }
    }

    async fn run_inner(&mut self) -> Result<()> {
        if let Some(mcp) = self.cli.subcommands.clone() {
            return self.handle_subcommands(mcp).await;
        }

        // Display the banner in dimmed colors since we're in interactive mode
        self.display_banner()?;
        self.init_state(true).await?;
        self.trace_user();
        self.hydrate_caches();
        self.init_conversation().await?;

        // Check for dispatch flag first
        if let Some(dispatch_json) = self.cli.event.clone() {
            return self.handle_dispatch(dispatch_json).await;
        }

        // Handle direct prompt if provided
        let prompt = self.cli.prompt.clone();
        if let Some(prompt) = prompt {
            self.spinner.start(None)?;
            self.on_message(Some(prompt)).await?;
            return Ok(());
        }

        // Get initial input from file or prompt
        let mut command = match &self.cli.command {
            Some(path) => self.console.upload(path).await,
            None => self.prompt().await,
        };

        loop {
            match command {
                Ok(command) => {
                    tokio::select! {
                        _ = tokio::signal::ctrl_c() => {
                            tracing::info!("User interrupted operation with Ctrl+C");
                        }
                        result = self.on_command(command) => {
                            match result {
                                Ok(exit) => if exit {return Ok(())},
                                Err(error) => {
                                    if let Some(conversation_id) = self.state.conversation_id.as_ref()
                                        && let Some(conversation) = self.api.conversation(conversation_id).await.ok().flatten() {
                                            TRACKER.set_conversation(conversation).await;
                                        }
                                    tracker::error(&error);
                                    tracing::error!(error = ?error);
                                    self.spinner.stop(None)?;
                                    self.writeln_title(TitleFormat::error(format!("{error:?}")))?;
                                },
                            }
                        }
                    }

                    self.spinner.stop(None)?;
                }
                Err(error) => {
                    tracker::error(&error);
                    tracing::error!(error = ?error);
                    self.spinner.stop(None)?;
                    self.writeln_title(TitleFormat::error(format!("{error:?}")))?;
                }
            }
            // Centralized prompt call at the end of the loop
            command = self.prompt().await;
        }
    }

    // Improve startup time by hydrating caches
    fn hydrate_caches(&self) {
        let api = self.api.clone();
        tokio::spawn(async move { api.models().await });
        let api = self.api.clone();
        tokio::spawn(async move { api.tools().await });
        let api = self.api.clone();
        tokio::spawn(async move { api.get_agents().await });
    }

    async fn handle_generate_conversation_id(&mut self) -> Result<()> {
        let conversation_id = forge_domain::ConversationId::generate();
        println!("{}", conversation_id.into_string());
        Ok(())
    }

    async fn handle_subcommands(&mut self, subcommand: TopLevelCommand) -> anyhow::Result<()> {
        match subcommand {
            TopLevelCommand::List(list_group) => {
                let porcelain = list_group.porcelain;
                match list_group.command {
                    ListCommand::Agents => {
                        self.on_show_agents(porcelain).await?;
                    }
                    ListCommand::Providers => {
                        self.on_show_providers(porcelain).await?;
                    }
                    ListCommand::Models => {
                        self.on_show_models(porcelain).await?;
                    }
                    ListCommand::Commands => {
                        self.on_show_commands(porcelain).await?;
                    }
                    ListCommand::Config => {
                        self.on_show_config(porcelain).await?;
                    }
                    ListCommand::Tools { agent } => {
                        self.on_show_tools(agent, porcelain).await?;
                    }
                    ListCommand::Mcp => {
                        self.on_show_mcp_servers(porcelain).await?;
                    }
                    ListCommand::Session => {
                        self.on_show_conversations(porcelain).await?;
                    }
                }
                return Ok(());
            }
            TopLevelCommand::Extension(extension_group) => {
                match extension_group.command {
                    ExtensionCommand::Zsh => {
                        self.on_zsh_prompt().await?;
                    }
                }
                return Ok(());
            }

            TopLevelCommand::Mcp(mcp_command) => match mcp_command.command {
                McpCommand::Import(import_args) => {
                    let scope: forge_domain::Scope = import_args.scope.into();

                    // Parse the incoming MCP configuration
                    let incoming_config: forge_domain::McpConfig = serde_json::from_str(&import_args.json)
                        .context("Failed to parse MCP configuration JSON. Expected format: {\"mcpServers\": {...}}")?;

                    // Read only the scope-specific config (not merged)
                    let mut scope_config = self.api.read_mcp_config(Some(&scope)).await?;

                    // Merge the incoming servers with scope-specific config only
                    let mut added_servers = Vec::new();
                    for (server_name, server_config) in incoming_config.mcp_servers {
                        scope_config
                            .mcp_servers
                            .insert(server_name.clone(), server_config);
                        added_servers.push(server_name);
                    }

                    // Write back to the specific scope only
                    self.api.write_mcp_config(&scope, &scope_config).await?;

                    // Log each added server after successful write
                    for server_name in added_servers {
                        self.writeln_title(TitleFormat::info(format!(
                            "Added MCP server '{server_name}'"
                        )))?;
                    }
                }
                McpCommand::List => {
                    self.on_show_mcp_servers(mcp_command.porcelain).await?;
                }
                McpCommand::Remove(rm) => {
                    let name = forge_api::ServerName::from(rm.name);
                    let scope: forge_domain::Scope = rm.scope.into();

                    // Read only the scope-specific config (not merged)
                    let mut scope_config = self.api.read_mcp_config(Some(&scope)).await?;

                    // Remove the server from scope-specific config only
                    scope_config.mcp_servers.remove(&name);

                    // Write back to the specific scope only
                    self.api.write_mcp_config(&scope, &scope_config).await?;

                    self.writeln_title(TitleFormat::info(format!("Removed server: {name}")))?;
                }
                McpCommand::Show(val) => {
                    let name = forge_api::ServerName::from(val.name);
                    let config = self.api.read_mcp_config(None).await?;
                    let server = config
                        .mcp_servers
                        .get(&name)
                        .ok_or(anyhow::anyhow!("Server not found"))?;

                    let mut output = String::new();
                    output.push_str(&format!("{name}: {server}"));
                    self.writeln_title(TitleFormat::info(output))?;
                }
                McpCommand::Reload => {
                    self.spinner.start(Some("Reloading MCPs"))?;
                    self.api.reload_mcp().await?;
                    self.writeln_title(TitleFormat::info("MCP reloaded"))?;
                }
            },
            TopLevelCommand::Info { porcelain } => {
                // Make sure to init model
                self.on_new().await?;

                self.on_info(porcelain).await?;
                return Ok(());
            }
            TopLevelCommand::Banner => {
                banner::display(true)?;
                return Ok(());
            }
            TopLevelCommand::Config(config_group) => {
                self.handle_config_command(config_group.command.clone(), config_group.porcelain)
                    .await?;
                return Ok(());
            }

            TopLevelCommand::Session(session_group) => {
                self.handle_session_command(session_group).await?;
                return Ok(());
            }
        }
        Ok(())
    }

    async fn handle_session_command(
        &mut self,
        session_group: crate::cli::SessionCommandGroup,
    ) -> anyhow::Result<()> {
        use forge_domain::ConversationId;

        match session_group.command {
            SessionCommand::List => {
                self.on_show_conversations(session_group.porcelain).await?;
            }
            SessionCommand::New => {
                self.handle_generate_conversation_id().await?;
            }
            SessionCommand::Dump { id, format } => {
                let conversation_id = ConversationId::parse(&id)
                    .context(format!("Invalid conversation ID: {}", id))?;

                self.validate_session_exists(&conversation_id).await?;

                let original_id = self.state.conversation_id;
                self.state.conversation_id = Some(conversation_id);

                self.spinner.start(Some("Dumping"))?;
                self.on_dump(format).await?;

                self.state.conversation_id = original_id;
            }
            SessionCommand::Compact { id } => {
                let conversation_id = ConversationId::parse(&id)
                    .context(format!("Invalid conversation ID: {}", id))?;

                self.validate_session_exists(&conversation_id).await?;

                let original_id = self.state.conversation_id;
                self.state.conversation_id = Some(conversation_id);

                self.spinner.start(Some("Compacting"))?;
                self.on_compaction().await?;

                self.state.conversation_id = original_id;
            }
            SessionCommand::Retry { id } => {
                let conversation_id = ConversationId::parse(&id)
                    .context(format!("Invalid conversation ID: {}", id))?;

                self.validate_session_exists(&conversation_id).await?;

                let original_id = self.state.conversation_id;
                self.state.conversation_id = Some(conversation_id);

                self.spinner.start(None)?;
                self.on_message(None).await?;

                self.state.conversation_id = original_id;
            }
            SessionCommand::Resume { id } => {
                let conversation_id = ConversationId::parse(&id)
                    .context(format!("Invalid conversation ID: {}", id))?;

                self.validate_session_exists(&conversation_id).await?;

                self.state.conversation_id = Some(conversation_id);
<<<<<<< HEAD
                self.writeln_title(TitleFormat::info(format!(
                    "Resumed conversation: {}",
                    id_str
                )))?;

                // Replay conversation history after resuming session
                if let Some(conversation) = self.api.conversation(&conversation_id).await? {
                    self.replay_conversation(&conversation).await?;
                }

=======
                self.writeln_title(TitleFormat::info(format!("Resumed conversation: {}", id)))?;
>>>>>>> e523f6f9
                // Interactive mode will be handled by the main loop
            }
        }

        Ok(())
    }

    async fn validate_session_exists(
        &self,
        conversation_id: &ConversationId,
    ) -> anyhow::Result<()> {
        let conversation = self.api.conversation(conversation_id).await?;

        if conversation.is_none() {
            anyhow::bail!(
                "Conversation '{}' not found. Use 'forge session list' to see available conversations.",
                conversation_id
            );
        }

        Ok(())
    }

    async fn on_show_agents(&mut self, porcelain: bool) -> anyhow::Result<()> {
        let agents = self.api.get_agents().await?;

        if agents.is_empty() {
            return Ok(());
        }

        let mut info = Info::new().add_title("AGENTS");

        for agent in agents.iter() {
            let id = agent.id.as_str().to_string();
            let title = agent
                .title
                .as_deref()
                .unwrap_or("<Missing agent.title>")
                .lines()
                .collect::<Vec<_>>()
                .join(" ");
            info = info.add_key_value(id, title);
        }

        if porcelain {
            let porcelain = Porcelain::from(&info).into_long().skip(1).drop_col(0);
            self.writeln(porcelain)?;
        } else {
            self.writeln(info)?;
        }

        Ok(())
    }

    /// Lists all the providers
    async fn on_show_providers(&mut self, porcelain: bool) -> anyhow::Result<()> {
        let providers = self.api.providers().await?;

        if providers.is_empty() {
            return Ok(());
        }

        let mut info = Info::new();

        for provider in providers.iter() {
            let id = provider.id.to_string();
            let domain = provider
                .url
                .domain()
                .map(|d| format!("[{}]", d))
                .unwrap_or_default();
            info = info
                .add_title(id.to_case(Case::UpperSnake))
                .add_key_value("id", id)
                .add_key_value("host", domain);
        }

        if porcelain {
            let porcelain = Porcelain::from(&info).skip(1).drop_col(0);
            //.drop_column(0);
            self.writeln(porcelain)?;
        } else {
            self.writeln(info)?;
        }

        Ok(())
    }

    /// Lists all the models
    async fn on_show_models(&mut self, porcelain: bool) -> anyhow::Result<()> {
        let models = self.get_models().await?;

        if models.is_empty() {
            return Ok(());
        }

        let mut info = Info::new();

        for model in models.iter() {
            let id = model.id.to_string();

            info = info.add_title(id);

            // Add context length if available, otherwise use "unknown"
            if let Some(limit) = model.context_length {
                let context = if limit >= 1_000_000 {
                    format!("{}M", limit / 1_000_000)
                } else if limit >= 1000 {
                    format!("{}k", limit / 1000)
                } else {
                    format!("{limit}")
                };
                info = info.add_key_value("Context Window", context);
            } else {
                info = info.add_key_value("Context Window", "<unavailable>")
            }

            // Add tools support indicator if explicitly supported
            if let Some(supported) = model.tools_supported {
                info = info.add_key_value(
                    "Tools",
                    if supported {
                        "Supported"
                    } else {
                        "Unsupported"
                    },
                )
            } else {
                info = info.add_key_value("Tools", "<unknown>")
            }
        }

        if porcelain {
            self.writeln(Porcelain::from(&info).skip(1).map_col(2, |col| {
                if col == Some("Supported".to_owned()) {
                    Some("🛠️".into())
                } else {
                    None
                }
            }))?;
        } else {
            self.writeln(info)?;
        }

        Ok(())
    }

    /// Lists all the commands
    async fn on_show_commands(&mut self, porcelain: bool) -> anyhow::Result<()> {
        let mut info = Info::new().add_title("COMMANDS");

        // Define base commands with their descriptions
        info = info
            .add_key_value("info", "Print session information")
            .add_key_value("provider", "Switch the providers")
            .add_key_value("model", "Switch the models")
            .add_key_value("new", "Start new conversation")
            .add_key_value(
                "dump",
                "Save conversation as JSON or HTML (use /dump html for HTML format)",
            )
            .add_key_value(
                "conversation",
                "List all conversations for the active workspace",
            )
            .add_key_value("retry", "Retry the last command")
            .add_key_value("compact", "Compact the conversation context")
            .add_key_value(
                "tools",
                "List all available tools with their descriptions and schema",
            );

        // Add alias commands
        info = info
            .add_key_value("ask", "Alias for agent SAGE")
            .add_key_value("plan", "Alias for agent MUSE");

        // Fetch agents and add them to the commands list
        let agents = self.api.get_agents().await?;
        for agent in agents {
            let title = agent
                .title
                .as_deref()
                .unwrap_or("<Missing agent.title>")
                .lines()
                .collect::<Vec<_>>()
                .join(" ");
            info = info.add_key_value(agent.id.to_string(), title);
        }

        if porcelain {
            let porcelain = Porcelain::from(&info).into_long().drop_col(0).skip(1);
            self.writeln(porcelain)?;
        } else {
            self.writeln(info)?;
        }

        Ok(())
    }

    /// Lists current configuration values
    async fn on_show_config(&mut self, porcelain: bool) -> anyhow::Result<()> {
        let agent = self
            .api
            .get_operating_agent()
            .await
            .map(|a| a.as_str().to_string());
        let model = self
            .api
            .get_operating_model()
            .await
            .map(|m| m.as_str().to_string());
        let provider = self.api.get_provider().await.ok().map(|p| p.id.to_string());

        let agent_val = agent.unwrap_or_else(|| "Not set".to_string());
        let model_val = model.unwrap_or_else(|| "Not set".to_string());
        let provider_val = provider.unwrap_or_else(|| "Not set".to_string());

        let info = Info::new()
            .add_title("CONFIGURATION")
            .add_key_value("Agent", agent_val)
            .add_key_value("Model", model_val)
            .add_key_value("Provider", provider_val);

        if porcelain {
            self.writeln(Porcelain::from(&info).into_long().skip(1).drop_col(0))?;
        } else {
            self.writeln(info)?;
        }

        Ok(())
    }

    /// Displays available tools for the current agent
    async fn on_show_tools(&mut self, agent_id: AgentId, porcelain: bool) -> anyhow::Result<()> {
        self.spinner.start(Some("Loading"))?;
        let all_tools = self.api.tools().await?;
        let agents = self.api.get_agents().await?;
        let agent = agents.into_iter().find(|agent| agent.id == agent_id);
        let agent_tools = if let Some(agent) = agent {
            let resolver = ToolResolver::new(all_tools.clone().into());
            resolver
                .resolve(&agent)
                .into_iter()
                .map(|def| def.name.clone())
                .collect()
        } else {
            Vec::new()
        };

        let info = format_tools(&agent_tools, &all_tools);
        if porcelain {
            self.writeln(Porcelain::from(&info).into_long().drop_col(1).skip(1))?;
        } else {
            self.writeln(info)?;
        }

        Ok(())
    }

    /// Displays all MCP servers
    async fn on_show_mcp_servers(&mut self, porcelain: bool) -> anyhow::Result<()> {
        let mcp_servers = self.api.read_mcp_config(None).await?;

        let mut info = Info::new();

        for (name, server) in mcp_servers.mcp_servers {
            info = info
                .add_title(name.to_uppercase())
                .add_key_value("Command", server.to_string());

            if server.is_disabled() {
                info = info.add_key_value("Status", "disabled")
            }
        }

        if porcelain {
            self.writeln(Porcelain::from(&info).skip(1))?;
        } else {
            self.writeln(info)?;
        }

        Ok(())
    }

    async fn on_info(&mut self, porcelain: bool) -> anyhow::Result<()> {
        let mut info = Info::from(&self.api.environment());

        // Fetch conversation if ID is available
        let conversation_id = get_conversation_id_from_env().or(self.state.conversation_id);
        let conversation = match conversation_id {
            Some(id) => self.api.conversation(&id).await.ok().flatten(),
            None => None,
        };

        let key_info = self.api.get_login_info().await;
        let operating_agent = self.api.get_operating_agent().await;
        let operating_model = self.api.get_operating_model().await;
        let provider_result = self.api.get_provider().await;

        // Add conversation information if available
        if let Some(conversation) = conversation {
            info = info.extend(Info::from(&conversation));
        } else {
            info = info.extend(
                Info::new()
                    .add_title("CONVERSATION")
                    .add_key_value("ID", "<Uninitialized>".to_string()),
            );
        }

        info = info.add_title("AGENT");
        if let Some(agent) = operating_agent {
            info = info.add_key_value("ID", agent.as_str().to_uppercase());
        }

        // Add model information if available
        if let Some(model) = operating_model {
            info = info.add_key_value("Model", model);
        }

        // Add provider information if available
        if let Ok(provider) = provider_result {
            info = info.add_key_value("Provider (URL)", provider.url);
            if let Some(ref api_key) = provider.key {
                info = info.add_key_value("API Key", truncate_key(api_key));
            }
        }

        // Add user information if available
        if let Some(login_info) = key_info? {
            info = info.extend(Info::from(&login_info));
        }

        if porcelain {
            self.writeln(Porcelain::from(&info).into_long().skip(1))?;
        } else {
            self.writeln(info)?;
        }

        Ok(())
    }

    async fn on_zsh_prompt(&self) -> anyhow::Result<()> {
        println!("{}", include_str!("../../../shell-plugin/forge.plugin.zsh"));
        Ok(())
    }

    async fn list_conversations(&mut self) -> anyhow::Result<()> {
        self.spinner.start(Some("Loading Conversations"))?;
        let max_conversations = self.api.environment().max_conversations;
        let conversations = self.api.list_conversations(Some(max_conversations)).await?;
        self.spinner.stop(None)?;

        if conversations.is_empty() {
            self.writeln_title(TitleFormat::error(
                "No conversations found in this workspace.",
            ))?;
            return Ok(());
        }

        if let Some(conversation) =
            ConversationSelector::select_conversation(&conversations).await?
        {
            self.state.conversation_id = Some(conversation.id);

            // Replay conversation history after switching
            self.replay_conversation(&conversation).await?;
        }
        Ok(())
    }

    async fn on_show_conversations(&mut self, porcelain: bool) -> anyhow::Result<()> {
        let max_conversations = self.api.environment().max_conversations;
        let conversations = self.api.list_conversations(Some(max_conversations)).await?;

        if conversations.is_empty() {
            return Ok(());
        }

        let mut info = Info::new().add_title("SESSIONS");

        for conv in conversations.into_iter() {
            if conv.title.is_none() || conv.context.is_none() {
                continue;
            }

            let title = conv.title.as_deref().unwrap();

            // Format time using humantime library (same as conversation_selector.rs)
            let duration = chrono::Utc::now().signed_duration_since(
                conv.metadata.updated_at.unwrap_or(conv.metadata.created_at),
            );
            let duration =
                std::time::Duration::from_secs((duration.num_minutes() * 60).max(0) as u64);
            let time_ago = if duration.is_zero() {
                "now".to_string()
            } else {
                format!("{} ago", humantime::format_duration(duration))
            };

            // Add conversation: Title=<title>, Updated=<time_ago>, with ID as section title
            info = info
                .add_title(title.to_string())
                .add_key_value("Updated", time_ago)
                .add_key_value("Id", conv.id);
        }

        // In porcelain mode, skip the top-level "SESSIONS" title
        if porcelain {
            let porcelain = Porcelain::from(&info).skip(2).truncate(0, 60);
            self.writeln(porcelain)?;
        } else {
            self.writeln(info)?;
        }

        Ok(())
    }

    async fn on_command(&mut self, command: Command) -> anyhow::Result<bool> {
        match command {
            Command::Conversations => {
                self.list_conversations().await?;
            }
            Command::Compact => {
                self.spinner.start(Some("Compacting"))?;
                self.on_compaction().await?;
            }
            Command::Dump(format) => {
                self.spinner.start(Some("Dumping"))?;
                self.on_dump(format).await?;
            }
            Command::New => {
                self.on_new().await?;
            }
            Command::Info => {
                self.on_info(false).await?;
            }
            Command::Usage => {
                self.on_usage().await?;
            }
            Command::Message(ref content) => {
                self.spinner.start(None)?;
                self.on_message(Some(content.clone())).await?;
            }
            Command::Forge => {
                self.on_agent_change(AgentId::FORGE).await?;
            }
            Command::Muse => {
                self.on_agent_change(AgentId::MUSE).await?;
            }
            Command::Sage => {
                self.on_agent_change(AgentId::SAGE).await?;
            }
            Command::Help => {
                let info = Info::from(self.command.as_ref());
                self.writeln(info)?;
            }
            Command::Tools => {
                let agent_id = self.api.get_operating_agent().await.unwrap_or_default();
                self.on_show_tools(agent_id, false).await?;
            }
            Command::Update => {
                on_update(self.api.clone(), None).await;
            }
            Command::Exit => {
                return Ok(true);
            }

            Command::Custom(event) => {
                self.spinner.start(None)?;
                self.on_custom_event(event.into()).await?;
            }
            Command::Model => {
                self.on_model_selection().await?;
            }
            Command::Provider => {
                self.on_provider_selection().await?;
            }
            Command::Shell(ref command) => {
                self.api.execute_shell_command_raw(command).await?;
            }
            Command::Agent => {
                #[derive(Clone)]
                struct Agent {
                    id: AgentId,
                    label: String,
                }

                impl Display for Agent {
                    fn fmt(&self, f: &mut std::fmt::Formatter<'_>) -> std::fmt::Result {
                        write!(f, "{}", self.label)
                    }
                }

                let agents = self.api.get_agents().await?;
                let n = agents
                    .iter()
                    .map(|a| a.id.as_str().len())
                    .max()
                    .unwrap_or_default();
                let display_agents = agents
                    .into_iter()
                    .map(|agent| {
                        let title = &agent.title.unwrap_or("<Missing agent.title>".to_string());
                        {
                            let label = format!(
                                "{:<n$} {}",
                                agent.id.as_str().bold(),
                                title.lines().collect::<Vec<_>>().join(" ").dimmed()
                            );
                            Agent { label, id: agent.id.clone() }
                        }
                    })
                    .collect::<Vec<_>>();

                if let Some(selected_agent) = ForgeSelect::select(
                    "select the agent from following list",
                    display_agents.clone(),
                )
                .prompt()?
                {
                    self.on_agent_change(selected_agent.id).await?;
                }
            }
            Command::Login => {
                self.spinner.start(Some("Logging in"))?;
                self.api.logout().await?;
                self.login().await?;
                self.spinner.stop(None)?;
                let key_info = self.api.get_login_info().await?;
                tracker::login(
                    key_info
                        .and_then(|v| v.auth_provider_id)
                        .unwrap_or_default(),
                );
            }
            Command::Logout => {
                self.spinner.start(Some("Logging out"))?;
                self.api.logout().await?;
                self.spinner.stop(None)?;
                self.writeln_title(TitleFormat::info("Logged out"))?;
                // Exit the UI after logout
                return Ok(true);
            }
            Command::Retry => {
                self.spinner.start(None)?;
                self.on_message(None).await?;
            }
            Command::AgentSwitch(agent_id) => {
                // Validate that the agent exists by checking against loaded agents
                let agents = self.api.get_agents().await?;
                let agent_exists = agents.iter().any(|agent| agent.id.as_str() == agent_id);

                if agent_exists {
                    self.on_agent_change(AgentId::new(agent_id)).await?;
                } else {
                    return Err(anyhow::anyhow!(
                        "Agent '{}' not found or unavailable",
                        agent_id
                    ));
                }
            }
        }

        Ok(false)
    }
    async fn on_compaction(&mut self) -> Result<(), anyhow::Error> {
        let conversation_id = self.init_conversation().await?;
        let compaction_result = self.api.compact_conversation(&conversation_id).await?;
        let token_reduction = compaction_result.token_reduction_percentage();
        let message_reduction = compaction_result.message_reduction_percentage();
        let content = TitleFormat::action(format!(
            "Context size reduced by {token_reduction:.1}% (tokens), {message_reduction:.1}% (messages)"
        ));
        self.writeln_title(content)?;
        Ok(())
    }

    /// Select a model from the available models
    /// Returns Some(ModelId) if a model was selected, or None if selection was
    /// canceled
    async fn select_model(&mut self) -> Result<Option<ModelId>> {
        // Fetch available models
        let mut models = self
            .get_models()
            .await?
            .into_iter()
            .map(CliModel)
            .collect::<Vec<_>>();

        // Sort the models by their names in ascending order
        models.sort_by(|a, b| a.0.name.cmp(&b.0.name));

        // Find the index of the current model
        let current_model = self.api.get_operating_model().await;
        let starting_cursor = current_model
            .as_ref()
            .and_then(|current| models.iter().position(|m| &m.0.id == current))
            .unwrap_or(0);

        // Use the centralized select module
        match ForgeSelect::select("Select a model:", models)
            .with_starting_cursor(starting_cursor)
            .with_help_message("Type a name or use arrow keys to navigate and Enter to select")
            .prompt()?
        {
            Some(model) => Ok(Some(model.0.id)),
            None => Ok(None),
        }
    }

    async fn select_provider(&mut self) -> Result<Option<Provider>> {
        // Fetch available providers
        let mut providers = self
            .api
            .providers()
            .await?
            .into_iter()
            .map(CliProvider)
            .collect::<Vec<_>>();

        if providers.is_empty() {
            return Err(anyhow::anyhow!("No AI provider API keys configured"));
        }

        // Sort the providers by their display names in ascending order
        providers.sort_by_key(|a| a.to_string());

        // Find the index of the current provider
        let current_provider = self.api.get_provider().await.ok();
        let starting_cursor = current_provider
            .as_ref()
            .and_then(|current| providers.iter().position(|p| p.0.id == current.id))
            .unwrap_or(0);

        // Use the centralized select module
        match ForgeSelect::select("Select a provider:", providers)
            .with_starting_cursor(starting_cursor)
            .with_help_message("Type a name or use arrow keys to navigate and Enter to select")
            .prompt()?
        {
            Some(provider) => Ok(Some(provider.0)),
            None => Ok(None),
        }
    }

    // Helper method to handle model selection and update the conversation
    async fn on_model_selection(&mut self) -> Result<()> {
        // Select a model
        let model_option = self.select_model().await?;

        // If no model was selected (user canceled), return early
        let model = match model_option {
            Some(model) => model,
            None => return Ok(()),
        };

        // Update the operating model via API
        self.api.set_operating_model(model.clone()).await?;

        // Update the UI state with the new model
        self.update_model(Some(model.clone()));

        self.writeln_title(TitleFormat::action(format!("Switched to model: {model}")))?;

        Ok(())
    }

    async fn on_provider_selection(&mut self) -> Result<()> {
        // Select a provider
        let provider_option = self.select_provider().await?;

        // If no provider was selected (user canceled), return early
        let provider = match provider_option {
            Some(provider) => provider,
            None => return Ok(()),
        };

        // Set the provider via API
        self.api.set_provider(provider.id).await?;

        self.writeln_title(TitleFormat::action(format!(
            "Switched to provider: {}",
            CliProvider(provider.clone())
        )))?;

        // Check if the current model is available for the new provider
        let current_model = self.api.get_operating_model().await;
        if let Some(current_model) = current_model {
            let models = self.get_models().await?;
            let model_available = models.iter().any(|m| m.id == current_model);

            if !model_available {
                // Prompt user to select a new model
                self.writeln_title(TitleFormat::info("Please select a new model"))?;
                self.on_model_selection().await?;
            }
        }

        Ok(())
    }

    // Handle dispatching events from the CLI
    async fn handle_dispatch(&mut self, json: String) -> Result<()> {
        // Initialize the conversation
        let conversation_id = self.init_conversation().await?;

        // Parse the JSON to determine the event name and value
        let event: PartialEvent = serde_json::from_str(&json)?;

        // Create the chat request with the event
        let chat = ChatRequest::new(event.into(), conversation_id);

        self.on_chat(chat).await
    }

    /// Initializes and returns a conversation ID for the current session.
    ///
    /// Handles conversation setup for both interactive and headless modes:
    /// - **Interactive**: Reuses existing conversation, loads from file, or
    ///   creates new
    /// - **Headless**: Uses environment variables or generates new conversation
    ///
    /// Displays initialization status and updates UI state with the
    /// conversation ID.
    async fn init_conversation(&mut self) -> Result<ConversationId> {
        let mut is_new = false;
        let id = if self.cli.is_interactive() {
            self.init_conversation_interactive(&mut is_new).await?
        } else {
            self.init_conversation_headless(&mut is_new).await?
        };

        // Print if the state is being reinitialized
        if self.state.conversation_id.is_none() {
            self.print_conversation_status(is_new, id).await?;
        }

        // Always set the conversation id in state
        self.state.conversation_id = Some(id);

        Ok(id)
    }

    async fn init_conversation_interactive(
        &mut self,
        is_new: &mut bool,
    ) -> Result<ConversationId, anyhow::Error> {
        Ok(if let Some(id) = self.state.conversation_id {
            id
        } else if let Some(ref path) = self.cli.conversation {
            let conversation: Conversation =
                serde_json::from_str(ForgeFS::read_utf8(path.as_os_str()).await?.as_str())
                    .context("Failed to parse Conversation")?;
            let id = conversation.id;
            self.api.upsert_conversation(conversation).await?;
            id
        } else {
            let conversation = Conversation::generate();
            let id = conversation.id;
            *is_new = true;
            self.api.upsert_conversation(conversation).await?;
            id
        })
    }

    async fn init_conversation_headless(
        &mut self,
        is_new: &mut bool,
    ) -> Result<ConversationId, anyhow::Error> {
        Ok(if let Some(id) = self.state.conversation_id {
            id
        } else {
            if let Some(agent_id) = get_agent_from_env() {
                self.api.set_operating_agent(agent_id).await?;
            }
            if let Some(id) = get_conversation_id_from_env() {
                match self.api.conversation(&id).await? {
                    Some(conversation) => conversation.id,
                    None => {
                        let conversation = Conversation::new(id);
                        let id = conversation.id;
                        self.api.upsert_conversation(conversation).await?;
                        *is_new = true;
                        id
                    }
                }
            } else {
                let conversation = Conversation::generate();
                let id = conversation.id;
                self.api.upsert_conversation(conversation).await?;
                *is_new = true;
                id
            }
        })
    }

    async fn print_conversation_status(
        &mut self,
        new_conversation: bool,
        id: ConversationId,
    ) -> Result<(), anyhow::Error> {
        let mut title = if new_conversation {
            "Initialize".to_string()
        } else {
            "Continue".to_string()
        };

        title.push_str(format!(" {}", id.into_string()).as_str());

        let mut sub_title = String::new();
        sub_title.push('[');

        if let Some(ref agent) = self.api.get_operating_agent().await {
            sub_title.push_str(format!("via {}", agent).as_str());
        }

        if let Some(ref model) = self.api.get_operating_model().await {
            sub_title.push_str(format!("/{}", model.as_str()).as_str());
        }

        sub_title.push(']');

        self.writeln_title(TitleFormat::debug(title).sub_title(sub_title.bold().to_string()))?;
        Ok(())
    }

    /// Initialize the state of the UI
    async fn init_state(&mut self, first: bool) -> Result<Workflow> {
        // Run the independent initialization tasks in parallel for better performance
        let workflow = self.api.read_workflow(self.cli.workflow.as_deref()).await?;

        // Ensure we have a model selected before proceeding with initialization
        if self.api.get_operating_model().await.is_none() {
            let model = self
                .select_model()
                .await?
                .ok_or(anyhow::anyhow!("Model selection is required to continue"))?;
            self.api.set_operating_model(model).await?;
        }

        // Create base workflow and trigger updates if this is the first initialization
        let mut base_workflow = Workflow::default();
        base_workflow.merge(workflow.clone());
        if first {
            // only call on_update if this is the first initialization
            on_update(self.api.clone(), base_workflow.updates.as_ref()).await;
            if !workflow.commands.is_empty() {
                self.writeln_title(TitleFormat::error("forge.yaml commands are deprecated. Use .md files in forge/ (home) or .forge/ (project) instead"))?;
            }
        }

        // Execute independent operations in parallel to improve performance
        let write_workflow_fut = self
            .api
            .write_workflow(self.cli.workflow.as_deref(), &workflow);
        let get_agents_fut = self.api.get_agents();
        let get_operating_agent_fut = self.api.get_operating_agent();

        let (write_workflow_result, agents_result, _operating_agent_result) =
            tokio::join!(write_workflow_fut, get_agents_fut, get_operating_agent_fut);

        // Handle workflow write result first as it's critical for the system state
        write_workflow_result?;

        // Register agent commands with proper error handling and user feedback
        match agents_result {
            Ok(agents) => {
                let registration_result = self.command.register_agent_commands(agents);

                // Show warning for any skipped agents due to conflicts
                for skipped_command in registration_result.skipped_conflicts {
                    self.writeln_title(TitleFormat::error(format!(
                        "Skipped agent command '{skipped_command}' due to name conflict with built-in command"
                    )))?;
                }
            }
            Err(e) => {
                self.writeln_title(TitleFormat::error(format!(
                    "Failed to load agents for command registration: {e}"
                )))?;
            }
        }

        // Register all the commands
        self.command.register_all(self.api.get_commands().await?);

        let operating_model = self.api.get_operating_model().await;
        self.state = UIState::new(self.api.environment());
        self.update_model(operating_model);

        Ok(workflow)
    }

    async fn login(&mut self) -> Result<()> {
        let auth = self.api.init_login().await?;
        open::that(auth.auth_url.as_str()).ok();
        self.writeln_title(TitleFormat::info(
            format!("Login here: {}", auth.auth_url).as_str(),
        ))?;
        self.spinner.start(Some("Waiting for login to complete"))?;

        self.api.login(&auth).await?;

        self.spinner.stop(None)?;

        self.writeln_title(TitleFormat::info("Login completed".to_string().as_str()))?;

        Ok(())
    }

    async fn on_message(&mut self, content: Option<String>) -> Result<()> {
        let conversation_id = self.init_conversation().await?;

        // Create a ChatRequest with the appropriate event type
        let operating_agent = self.api.get_operating_agent().await.unwrap_or_default();
        let event = Event::new(format!("{operating_agent}"), content);

        // Create the chat request with the event
        let chat = ChatRequest::new(event, conversation_id);

        self.on_chat(chat).await
    }

    async fn on_chat(&mut self, chat: ChatRequest) -> Result<()> {
        let mut stream = self.api.chat(chat).await?;

        while let Some(message) = stream.next().await {
            match message {
                Ok(message) => self.handle_chat_response(message).await?,
                Err(err) => {
                    self.spinner.stop(None)?;
                    return Err(err);
                }
            }
        }

        self.spinner.stop(None)?;

        Ok(())
    }

    /// Modified version of handle_dump that supports HTML format
    async fn on_dump(&mut self, format: Option<String>) -> Result<()> {
        if let Some(conversation_id) = self.state.conversation_id {
            let conversation = self.api.conversation(&conversation_id).await?;
            if let Some(conversation) = conversation {
                let timestamp = chrono::Local::now().format("%Y-%m-%d_%H-%M-%S");
                if let Some(format) = format {
                    if format == "html" {
                        // Export as HTML
                        let html_content = conversation.to_html();
                        let path = format!("{timestamp}-dump.html");
                        tokio::fs::write(path.as_str(), html_content).await?;

                        self.writeln_title(
                            TitleFormat::action("Conversation HTML dump created".to_string())
                                .sub_title(path.to_string()),
                        )?;

                        if self.api.environment().auto_open_dump {
                            open::that(path.as_str()).ok();
                        }

                        return Ok(());
                    }
                } else {
                    // Default: Export as JSON
                    let path = format!("{timestamp}-dump.json");
                    let content = serde_json::to_string_pretty(&conversation)?;
                    tokio::fs::write(path.as_str(), content).await?;

                    self.writeln_title(
                        TitleFormat::action("Conversation JSON dump created".to_string())
                            .sub_title(path.to_string()),
                    )?;

                    if self.api.environment().auto_open_dump {
                        open::that(path.as_str()).ok();
                    }
                };
            } else {
                return Err(anyhow::anyhow!("Could not create dump"))
                    .context(format!("Conversation: {conversation_id} was not found"));
            }
        } else {
            return Err(anyhow::anyhow!("No conversation initiated yet"))
                .context("Could not create dump");
        }
        Ok(())
    }

    /// Replays the conversation history by printing all events from the event
    /// log with their original timestamps.
    ///
    /// This method iterates through the stored event log and renders each event
    /// using the existing UI logic, providing perfect replay of the original
    /// conversation.
    ///
    /// # Arguments
    /// - `conversation` - The conversation to replay
    ///
    /// # Behavior
    /// - Returns early if conversation has no event log (legacy conversation)
    /// - Returns early if event log is empty (new conversation)
    /// - Skips replay for headless single-shot prompts to avoid cluttering
    ///   output
    /// - Respects verbose flag for tool call display
    /// - Uses original timestamps from event log
    /// - Displays conversation statistics at the end (ID, title, token usage,
    ///   cost)
    async fn replay_conversation(&mut self, conversation: &Conversation) -> Result<()> {
        // Skip replay for headless single-shot prompts
        if !self.cli.is_interactive() && self.cli.prompt.is_some() {
            return Ok(());
        }

        // Get the context
        let context = match &conversation.context {
            Some(ctx) => ctx,
            None => return Ok(()), // No context to replay
        };

        // Check if context is empty or only has system messages
        if context.messages.is_empty() {
            return Ok(());
        }

        // Check if conversation has event log with events
        if let Some(ref event_log) = conversation.event_log {
            if event_log.is_empty() {
                // Empty event log - skip replay entirely (new conversation)
                return Ok(());
            }

            // Print start separator

            // Set replay mode
            self.is_replaying = true;

            // Replay from event log with original timestamps
            for timestamped_event in event_log.iter() {
                // Set replay timestamp context
                self.replay_timestamp = Some(timestamped_event.timestamp);
                // Use original handle_chat_response
                self.handle_chat_response(timestamped_event.event.clone())
                    .await?;
            }

            // Clear replay mode and timestamp context
            self.is_replaying = false;
            self.replay_timestamp = None;

            // Display conversation stats at the end (like in live conversation)
            let info = Info::default().extend(conversation);
            self.writeln(info)?;
        } else {
            // No event log (legacy conversation) - show message
            self.writeln_title(TitleFormat::info(
                "No replay available (conversation created before replay feature)",
            ))?;
        }

        Ok(())
    }

    async fn handle_chat_response(&mut self, message: ChatResponse) -> Result<()> {
        debug!(chat_response = ?message, "Chat Response");
        if message.is_empty() {
            return Ok(());
        }

        match message {
            ChatResponse::TaskMessage { content } => match content {
                ChatResponseContent::Title(title) => self.writeln_title(title)?,
                ChatResponseContent::PlainText(text) => self.writeln(text)?,
                ChatResponseContent::Markdown(text) => {
                    tracing::info!(message = %text, "Agent Response");
                    self.writeln(self.markdown.render(&text))?;
                }
            },
            ChatResponse::ToolCallStart(_) => {
                if !self.is_replaying {
                    self.spinner.stop(None)?;
                }
            }
            ChatResponse::ToolCallEnd(toolcall_result) => {
                // Only track toolcall name in case of success else track the error.
                if !self.is_replaying {
                    let payload = if toolcall_result.is_error() {
                        let mut r = ToolCallPayload::new(toolcall_result.name.to_string());
                        if let Some(cause) = toolcall_result.output.as_str() {
                            r = r.with_cause(cause.to_string());
                        }
                        r
                    } else {
                        ToolCallPayload::new(toolcall_result.name.to_string())
                    };
                    tracker::tool_call(payload);

                    self.spinner.start(None)?;
                }

                if !self.cli.verbose {
                    return Ok(());
                }
            }
            ChatResponse::Usage(_) => {}
            ChatResponse::RetryAttempt { cause, duration: _ } => {
                if !self.api.environment().retry_config.suppress_retry_errors {
                    if !self.is_replaying {
                        self.spinner.start(Some("Retrying"))?;
                    }
                    self.writeln_title(TitleFormat::error(cause.as_str()))?;
                }
            }
            ChatResponse::Interrupt { reason } => {
                if !self.is_replaying {
                    self.spinner.stop(None)?;
                }

                let title = match reason {
                    InterruptionReason::MaxRequestPerTurnLimitReached { limit } => {
                        format!("Maximum request ({limit}) per turn achieved")
                    }
                    InterruptionReason::MaxToolFailurePerTurnLimitReached { limit, .. } => {
                        format!("Maximum tool failure limit ({limit}) reached for this turn")
                    }
                };

                self.writeln_title(TitleFormat::action(title))?;

                if !self.is_replaying {
                    self.should_continue().await?;
                }
            }
            ChatResponse::TaskReasoning { content } => {
                if !content.trim().is_empty() {
                    let rendered_content = self.markdown.render(&content);
                    self.writeln(rendered_content.dimmed())?;
                }
            }
            ChatResponse::TaskComplete => {
                if !self.is_replaying
                    && let Some(conversation_id) = self.state.conversation_id
                {
                    self.on_completion(conversation_id).await?;
                }
            }
        }
        Ok(())
    }

    async fn should_continue(&mut self) -> anyhow::Result<()> {
        let should_continue = ForgeSelect::confirm("Do you want to continue anyway?")
            .with_default(true)
            .prompt()?;

        if should_continue.unwrap_or(false) {
            self.spinner.start(None)?;
            Box::pin(self.on_message(None)).await?;
        }

        Ok(())
    }

    async fn on_completion(&mut self, conversation_id: ConversationId) -> anyhow::Result<()> {
        if !should_show_completion_prompt() {
            return Ok(());
        }

        self.spinner.start(Some("Loading Summary"))?;
        let conversation = self
            .api
            .conversation(&conversation_id)
            .await?
            .ok_or(anyhow::anyhow!("Conversation not found: {conversation_id}"))?;

        let info = Info::default().extend(&conversation);

        self.writeln(info)?;

        self.spinner.stop(None)?;

        // Only prompt for new conversation if in interactive mode and prompt is enabled
        if self.cli.is_interactive() {
            let prompt_text = "Start a new conversation?";
            let should_start_new_chat = ForgeSelect::confirm(prompt_text)
                // Pressing ENTER should start new
                .with_default(true)
                .with_help_message("ESC = No, continue current conversation")
                .prompt()
                // Cancel or failure should continue with the session
                .unwrap_or(Some(false))
                .unwrap_or(false);

            // if conversation is over
            if should_start_new_chat {
                self.on_new().await?;
            }
        }

        Ok(())
    }

    fn update_model(&mut self, model: Option<ModelId>) {
        if let Some(ref model) = model {
            tracker::set_model(model.to_string());
        }
    }

    async fn on_custom_event(&mut self, event: Event) -> Result<()> {
        let conversation_id = self.init_conversation().await?;
        let chat = ChatRequest::new(event, conversation_id);
        self.on_chat(chat).await
    }

    async fn on_usage(&mut self) -> anyhow::Result<()> {
        self.spinner.start(Some("Loading Usage"))?;

        // Get usage from current conversation if available
        let conversation_usage = if let Some(conversation_id) = &self.state.conversation_id {
            self.api
                .conversation(conversation_id)
                .await
                .ok()
                .flatten()
                .and_then(|conv| conv.context)
                .and_then(|ctx| ctx.usage)
        } else {
            None
        };

        let mut info = if let Some(usage) = conversation_usage {
            Info::from(&usage)
        } else {
            Info::new()
        };

        if let Ok(Some(user_usage)) = self.api.user_usage().await {
            info = info.extend(Info::from(&user_usage));
        }

        self.writeln(info)?;
        self.spinner.stop(None)?;
        Ok(())
    }

    fn trace_user(&self) {
        let api = self.api.clone();
        // NOTE: Spawning required so that we don't block the user while querying user
        // info
        tokio::spawn(async move {
            if let Ok(Some(user_info)) = api.user_info().await {
                tracker::login(user_info.auth_provider_id.into_string());
            }
        });
    }

    /// Handle config command
    async fn handle_config_command(
        &mut self,
        command: crate::cli::ConfigCommand,
        porcelain: bool,
    ) -> Result<()> {
        match command {
            crate::cli::ConfigCommand::Set(args) => self.handle_config_set(args).await?,
            crate::cli::ConfigCommand::Get(args) => self.handle_config_get(args).await?,
            crate::cli::ConfigCommand::List => {
                self.on_show_config(porcelain).await?;
            }
        }
        Ok(())
    }

    /// Handle config set command
    async fn handle_config_set(&mut self, args: crate::cli::ConfigSetArgs) -> Result<()> {
        if args.has_any_field() {
            // Non-interactive mode: set specified values
            self.handle_non_interactive_config_set(args).await
        } else {
            Ok(())
        }
    }

    /// Handle non-interactive config set
    async fn handle_non_interactive_config_set(
        &mut self,
        args: crate::cli::ConfigSetArgs,
    ) -> Result<()> {
        // Set provider if specified
        if let Some(provider_str) = args.provider {
            let provider_id = self.validate_provider(&provider_str).await?;
            self.api.set_provider(provider_id).await?;
            self.writeln_title(TitleFormat::action("Provider set").sub_title(&provider_str))?;
        }

        // Set agent if specified
        if let Some(agent_str) = args.agent {
            let agent_id = self.validate_agent(&agent_str).await?;
            self.api.set_operating_agent(agent_id.clone()).await?;
            self.writeln_title(TitleFormat::action("Agent set").sub_title(agent_id.as_str()))?;
        }

        // Set model if specified
        if let Some(model_str) = args.model {
            let model_id = self.validate_model(&model_str).await?;
            self.api.set_operating_model(model_id.clone()).await?;
            self.writeln_title(TitleFormat::action("Model set").sub_title(model_id.as_str()))?;
        }

        Ok(())
    }

    /// Handle config get command
    async fn handle_config_get(&mut self, args: crate::cli::ConfigGetArgs) -> Result<()> {
        use crate::cli::ConfigField;

        // Get specific field
        match args.field {
            ConfigField::Agent => {
                let agent = self
                    .api
                    .get_operating_agent()
                    .await
                    .map(|a| a.as_str().to_string());
                match agent {
                    Some(v) => self.writeln(v.to_string())?,
                    None => self.writeln("Agent: Not set")?,
                }
            }
            ConfigField::Model => {
                let model = self
                    .api
                    .get_operating_model()
                    .await
                    .map(|m| m.as_str().to_string());
                match model {
                    Some(v) => self.writeln(v.to_string())?,
                    None => self.writeln("Model: Not set")?,
                }
            }
            ConfigField::Provider => {
                let provider = self.api.get_provider().await.ok().map(|p| p.id.to_string());
                match provider {
                    Some(v) => self.writeln(v.to_string())?,
                    None => self.writeln("Provider: Not set")?,
                }
            }
        }

        Ok(())
    }

    /// Validate agent exists
    async fn validate_agent(&self, agent_str: &str) -> Result<AgentId> {
        let agents = self.api.get_agents().await?;
        let agent_id = AgentId::new(agent_str);

        if agents.iter().any(|a| a.id == agent_id) {
            Ok(agent_id)
        } else {
            let available: Vec<_> = agents.iter().map(|a| a.id.as_str()).collect();
            Err(anyhow::anyhow!(
                "Agent '{}' not found. Available agents: {}",
                agent_str,
                available.join(", ")
            ))
        }
    }

    /// Validate model exists
    async fn validate_model(&self, model_str: &str) -> Result<ModelId> {
        let models = self.api.models().await?;
        let model_id = ModelId::new(model_str);

        if models.iter().any(|m| m.id == model_id) {
            Ok(model_id)
        } else {
            // Show first 10 models as suggestions
            let available: Vec<_> = models.iter().take(10).map(|m| m.id.as_str()).collect();
            let suggestion = if models.len() > 10 {
                format!("{} (and {} more)", available.join(", "), models.len() - 10)
            } else {
                available.join(", ")
            };

            Err(anyhow::anyhow!(
                "Model '{}' not found. Available models: {}",
                model_str,
                suggestion
            ))
        }
    }

    /// Validate provider exists and has API key
    async fn validate_provider(&self, provider_str: &str) -> Result<ProviderId> {
        // Parse provider ID from string
        let provider_id = ProviderId::from_str(provider_str).with_context(|| {
            format!(
                "Invalid provider: '{}'. Valid providers are: {}",
                provider_str,
                get_valid_provider_names().join(", ")
            )
        })?;

        // Check if provider has valid API key
        let providers = self.api.providers().await?;
        if providers.iter().any(|p| p.id == provider_id) {
            Ok(provider_id)
        } else {
            Err(anyhow::anyhow!(
                "Provider '{}' is not available. Make sure the API key is set. Available providers: {}",
                provider_str,
                providers
                    .iter()
                    .map(|p| p.id.to_string())
                    .collect::<Vec<_>>()
                    .join(", ")
            ))
        }
    }
}

/// Get list of valid provider names
fn get_valid_provider_names() -> Vec<String> {
    ProviderId::iter().map(|p| p.to_string()).collect()
}<|MERGE_RESOLUTION|>--- conflicted
+++ resolved
@@ -455,20 +455,13 @@
                 self.validate_session_exists(&conversation_id).await?;
 
                 self.state.conversation_id = Some(conversation_id);
-<<<<<<< HEAD
-                self.writeln_title(TitleFormat::info(format!(
-                    "Resumed conversation: {}",
-                    id_str
-                )))?;
+                self.writeln_title(TitleFormat::info(format!("Resumed conversation: {}", id)))?;
 
                 // Replay conversation history after resuming session
                 if let Some(conversation) = self.api.conversation(&conversation_id).await? {
                     self.replay_conversation(&conversation).await?;
                 }
 
-=======
-                self.writeln_title(TitleFormat::info(format!("Resumed conversation: {}", id)))?;
->>>>>>> e523f6f9
                 // Interactive mode will be handled by the main loop
             }
         }
