--- conflicted
+++ resolved
@@ -2577,72 +2577,16 @@
     ) -> anyhow::Result<()> {
         self.spinner.start(Some("Searching codebase..."))?;
 
-<<<<<<< HEAD
-        let results = match self
-            .api
-            .query_codebase(path.clone(), &query, limit, top_k)
-            .await
-        {
-=======
         let mut params = forge_domain::SearchParams::new(&query, limit);
         if let Some(k) = top_k {
             params = params.with_top_k(k);
         }
 
         let results = match self.api.query_codebase(path.clone(), params).await {
->>>>>>> 91e52257
             Ok(results) => results,
             Err(e) => {
                 self.spinner.stop(None)?;
                 return Err(e);
-<<<<<<< HEAD
-            }
-        };
-
-        self.spinner.stop(None)?;
-        self.writeln(format!("✨ Found {} results:", results.len()))?;
-
-        for (i, result) in results.iter().enumerate() {
-            let similarity = format!("   Similarity: {:.2}%", result.similarity() * 100.0);
-
-            match result {
-                forge_domain::CodeSearchResult::FileChunk {
-                    file_path,
-                    content,
-                    start_line,
-                    end_line,
-                    ..
-                } => {
-                    self.writeln(format!(
-                        "{}. {} (lines {}-{})",
-                        i + 1,
-                        file_path,
-                        start_line,
-                        end_line
-                    ))?;
-                    self.writeln(similarity)?;
-                    self.writeln(format!("   ```\n   {}\n   ```", content))?;
-                }
-                forge_domain::CodeSearchResult::File { file_path, .. } => {
-                    self.writeln(format!("{}. {} (full file)", i + 1, file_path))?;
-                    self.writeln(similarity)?;
-                }
-                forge_domain::CodeSearchResult::FileRef { file_path, .. } => {
-                    self.writeln(format!("{}. {} (reference)", i + 1, file_path))?;
-                    self.writeln(similarity)?;
-                }
-                forge_domain::CodeSearchResult::Note { content, .. } => {
-                    self.writeln(format!("{}. Note", i + 1))?;
-                    self.writeln(similarity)?;
-                    self.writeln(format!("   {}", content))?;
-                }
-                forge_domain::CodeSearchResult::Task { task, .. } => {
-                    self.writeln(format!("{}. Task", i + 1))?;
-                    self.writeln(similarity)?;
-                    self.writeln(format!("   {}", task))?;
-                }
-            }
-=======
             }
         };
 
@@ -2688,7 +2632,6 @@
                     self.writeln(format!("   {}", task))?;
                 }
             }
->>>>>>> 91e52257
             self.writeln("")?;
         }
 
