use std::collections::BTreeMap;
use std::fmt::Display;
use std::sync::Arc;

use anyhow::{Context, Result};
use colored::Colorize;
use convert_case::{Case, Casing};
use forge_api::{
    AgentId, ChatRequest, ChatResponse, Conversation, ConversationId, Event, InterruptionReason,
    Model, ModelId, Workflow, API,
};
use forge_display::{MarkdownFormat, TitleFormat};
use forge_domain::{McpConfig, McpServerConfig, Provider, Scope};
use forge_fs::ForgeFS;
use forge_spinner::SpinnerManager;
use forge_tracker::ToolCallPayload;
use inquire::error::InquireError;
use inquire::ui::{RenderConfig, Styled};
use inquire::Select;
use merge::Merge;
use serde::Deserialize;
use serde_json::Value;
use tokio_stream::StreamExt;

use crate::cli::{Cli, McpCommand, TopLevelCommand, Transport};
use crate::info::Info;
use crate::input::Console;
use crate::model::{Command, ForgeCommandManager};
use crate::state::UIState;
use crate::update::on_update;
use crate::{banner, tracker, TRACKER};

// Event type constants moved to UI layer
pub const EVENT_USER_TASK_INIT: &str = "user_task_init";
pub const EVENT_USER_TASK_UPDATE: &str = "user_task_update";

#[derive(Debug, Clone, Deserialize, PartialEq, Eq, Default)]
pub struct PartialEvent {
    pub name: String,
    pub value: Value,
}

impl PartialEvent {
    pub fn new<V: Into<Value>>(name: impl ToString, value: V) -> Self {
        Self { name: name.to_string(), value: value.into() }
    }
}

impl From<PartialEvent> for Event {
    fn from(value: PartialEvent) -> Self {
        Event::new(value.name, Some(value.value))
    }
}

pub struct UI<A, F: Fn() -> A> {
    markdown: MarkdownFormat,
    state: UIState,
    api: Arc<F::Output>,
    new_api: Arc<F>,
    console: Console,
    command: Arc<ForgeCommandManager>,
    cli: Cli,
    spinner: SpinnerManager,
    #[allow(dead_code)] // The guard is kept alive by being held in the struct
    _guard: forge_tracker::Guard,
}

impl<A: API, F: Fn() -> A> UI<A, F> {
    /// Writes a line to the console output
    /// Takes anything that implements ToString trait
    fn writeln<T: ToString>(&mut self, content: T) -> anyhow::Result<()> {
        self.spinner.write_ln(content)
    }

    /// Retrieve available models
    async fn get_models(&mut self) -> Result<Vec<Model>> {
        self.spinner.start(Some("Loading"))?;
        let models = self.api.models().await?;
        self.spinner.stop(None)?;
        Ok(models)
    }

    // Handle creating a new conversation
    async fn on_new(&mut self) -> Result<()> {
        self.api = Arc::new((self.new_api)());
        self.init_state(false).await?;
        banner::display()?;
        Ok(())
    }

    async fn active_workflow(&self) -> Result<Workflow> {
        // Read the current workflow to validate the agent
        let workflow = self.api.read_workflow(self.cli.workflow.as_deref()).await?;
        let mut base_workflow = Workflow::default();
        base_workflow.merge(workflow.clone());
        Ok(base_workflow)
    }

    // Set the current mode and update conversation variable
    async fn on_agent_change(&mut self, agent_id: AgentId) -> Result<()> {
        let workflow = self.active_workflow().await?;

        // Convert string to AgentId for validation
        let agent = workflow.get_agent(&AgentId::new(agent_id))?;

        let conversation_id = self.init_conversation().await?;
        if let Some(mut conversation) = self.api.conversation(&conversation_id).await? {
            conversation.set_variable("operating_agent".into(), Value::from(agent.id.as_str()));
            self.api.upsert_conversation(conversation).await?;
        }

        // Reset is_first to true when switching agents
        self.state.is_first = true;
        self.state.operating_agent = agent.id.clone();

        // Update the workflow with the new operating agent.
        self.api
            .update_workflow(self.cli.workflow.as_deref(), |workflow| {
                workflow.variables.insert(
                    "operating_agent".to_string(),
                    Value::from(agent.id.as_str()),
                );
            })
            .await?;

        self.writeln(TitleFormat::action(format!(
            "Switched to agent {}",
            agent.id.as_str().to_case(Case::UpperSnake).bold()
        )))?;

        Ok(())
    }

    fn create_task_event<V: Into<Value>>(
        &self,
        content: Option<V>,
        event_name: &str,
    ) -> anyhow::Result<Event> {
        let operating_agent = &self.state.operating_agent;
        Ok(Event::new(
            format!("{operating_agent}/{event_name}"),
            content,
        ))
    }

    pub fn init(cli: Cli, f: F) -> Result<Self> {
        // Parse CLI arguments first to get flags
        let api = Arc::new(f());
        let env = api.environment();
        let command = Arc::new(ForgeCommandManager::default());
        Ok(Self {
            state: Default::default(),
            api,
            new_api: Arc::new(f),
            console: Console::new(env.clone(), command.clone()),
            cli,
            command,
            spinner: SpinnerManager::new(),
            markdown: MarkdownFormat::new(),
            _guard: forge_tracker::init_tracing(env.log_path(), TRACKER.clone())?,
        })
    }

    async fn prompt(&self) -> Result<Command> {
        // Prompt the user for input
        self.console.prompt(self.state.clone().into()).await
    }

    pub async fn run(&mut self) {
        match self.run_inner().await {
            Ok(_) => {}
            Err(error) => {
                tracing::error!(error = ?error);
                eprintln!("{}", TitleFormat::error(format!("{error:?}")));
            }
        }
    }

    async fn run_inner(&mut self) -> Result<()> {
        if let Some(mcp) = self.cli.subcommands.clone() {
            return self.handle_subcommands(mcp).await;
        }

        // Check for dispatch flag first
        if let Some(dispatch_json) = self.cli.event.clone() {
            return self.handle_dispatch(dispatch_json).await;
        }

        // Handle direct prompt if provided
        let prompt = self.cli.prompt.clone();
        if let Some(prompt) = prompt {
            self.on_message(Some(prompt)).await?;
            return Ok(());
        }

        // Display the banner in dimmed colors since we're in interactive mode
        banner::display()?;
        self.init_state(true).await?;

        // Get initial input from file or prompt
        let mut command = match &self.cli.command {
            Some(path) => self.console.upload(path).await?,
            None => self.prompt().await?,
        };

        loop {
            tokio::select! {
                _ = tokio::signal::ctrl_c() => {
                    tracing::info!("User interrupted operation with Ctrl+C");
                }
                result = self.on_command(command) => {
                    match result {
                        Ok(exit) => if exit {return Ok(())},
                        Err(error) => {
                            if let Some(conversation_id) = self.state.conversation_id.as_ref() {
                                if let Some(conversation) = self.api.conversation(conversation_id).await.ok().flatten() {
                                    TRACKER.set_conversation(conversation).await;
                                }
                            }
                            tracker::error(&error);
                            tracing::error!(error = ?error);
                            self.spinner.stop(None)?;
                            eprintln!("{}", TitleFormat::error(format!("{error:?}")));
                        },
                    }
                }
            }

            self.spinner.stop(None)?;

            // Centralized prompt call at the end of the loop
            command = self.prompt().await?;
        }
    }

    async fn handle_subcommands(&mut self, subcommand: TopLevelCommand) -> anyhow::Result<()> {
        match subcommand {
            TopLevelCommand::Mcp(mcp_command) => match mcp_command.command {
                McpCommand::Add(add) => {
                    let name = add.name;
                    let scope: Scope = add.scope.into();
                    // Create the appropriate server type based on transport
                    let server = match add.transport {
                        Transport::Stdio => McpServerConfig::new_stdio(
                            add.command_or_url.clone(),
                            add.args.clone(),
                            Some(parse_env(add.env.clone())),
                        ),
                        Transport::Sse => McpServerConfig::new_sse(add.command_or_url.clone()),
                    };
                    // Command/URL already set in the constructor

                    self.update_mcp_config(&scope, |config| {
                        config.mcp_servers.insert(name.to_string(), server);
                    })
                    .await?;

                    self.writeln(TitleFormat::info(format!("Added MCP server '{name}'")))?;
                }
                McpCommand::List => {
                    let mcp_servers = self.api.read_mcp_config().await?;
                    if mcp_servers.is_empty() {
                        self.writeln(TitleFormat::error("No MCP servers found"))?;
                    }

                    let mut output = String::new();
                    for (name, server) in mcp_servers.mcp_servers {
                        output.push_str(&format!("{name}: {server}"));
                    }
                    self.writeln(output)?;
                }
                McpCommand::Remove(rm) => {
                    let name = rm.name.clone();
                    let scope: Scope = rm.scope.into();

                    self.update_mcp_config(&scope, |config| {
                        config.mcp_servers.remove(name.as_str());
                    })
                    .await?;

                    self.writeln(TitleFormat::info(format!("Removed server: {name}")))?;
                }
                McpCommand::Get(val) => {
                    let name = val.name.clone();
                    let config = self.api.read_mcp_config().await?;
                    let server = config
                        .mcp_servers
                        .get(name.as_str())
                        .ok_or(anyhow::anyhow!("Server not found"))?;

                    let mut output = String::new();
                    output.push_str(&format!("{name}: {server}"));
                    self.writeln(TitleFormat::info(output))?;
                }
                McpCommand::AddJson(add_json) => {
                    let server = serde_json::from_str::<McpServerConfig>(add_json.json.as_str())
                        .context("Failed to parse JSON")?;
                    let scope: Scope = add_json.scope.into();
                    let name = add_json.name.clone();
                    self.update_mcp_config(&scope, |config| {
                        config.mcp_servers.insert(name.clone(), server);
                    })
                    .await?;

                    self.writeln(TitleFormat::info(format!(
                        "Added server: {}",
                        add_json.name
                    )))?;
                }
            },
        }
        Ok(())
    }

    async fn on_command(&mut self, command: Command) -> anyhow::Result<bool> {
        match command {
            Command::Compact => {
                self.spinner.start(Some("Compacting"))?;
                self.on_compaction().await?;
            }
            Command::Dump(format) => {
                self.spinner.start(Some("Dumping"))?;
                self.on_dump(format).await?;
            }
            Command::New => {
                self.on_new().await?;
            }
            Command::Info => {
                let mut info = Info::from(&self.state).extend(Info::from(&self.api.environment()));

                // Add user information if available
                if let Ok(config) = self.api.app_config().await {
                    if let Some(login_info) = &config.key_info {
                        info = info.extend(Info::from(login_info));
                    }
                }

                self.writeln(info)?;
            }
            Command::Message(ref content) => {
                self.spinner.start(None)?;
                self.on_message(Some(content.clone())).await?;
            }
            Command::Forge => {
                self.on_agent_change(AgentId::FORGE).await?;
            }
            Command::Muse => {
                self.on_agent_change(AgentId::MUSE).await?;
            }
            Command::Help => {
                let info = Info::from(self.command.as_ref());
                self.writeln(info)?;
            }
            Command::Tools => {
                self.spinner.start(Some("Loading"))?;
                use crate::tools_display::format_tools;
                let tools = self.api.tools().await?;

                let output = format_tools(&tools);
                self.writeln(output)?;
            }
            Command::Update => {
                on_update(self.api.clone(), None).await;
            }
            Command::Exit => {
                return Ok(true);
            }

            Command::Custom(event) => {
                self.spinner.start(None)?;
                self.on_custom_event(event.into()).await?;
            }
            Command::Model => {
                self.on_model_selection().await?;
            }
            Command::Shell(ref command) => {
                self.api.execute_shell_command_raw(command).await?;
            }
            Command::Agent => {
                // Read the current workflow to validate the agent
                let workflow = self.active_workflow().await?;

                #[derive(Clone)]
                struct Agent {
                    id: AgentId,
                    label: String,
                }

                impl Display for Agent {
                    fn fmt(&self, f: &mut std::fmt::Formatter<'_>) -> std::fmt::Result {
                        write!(f, "{}", self.label)
                    }
                }
                let n = workflow
                    .agents
                    .iter()
                    .map(|a| a.id.as_str().len())
                    .max()
                    .unwrap_or_default();
                let display_agents = workflow
                    .agents
                    .into_iter()
                    .map(|agent| {
                        let title = &agent.title.unwrap_or("<Missing agent.title>".to_string());
                        {
                            let label = format!(
                                "{:<n$} {}",
                                agent.id.as_str().to_case(Case::UpperSnake).bold(),
                                title.lines().collect::<Vec<_>>().join(" ").dimmed()
                            );
                            Agent { label, id: agent.id.clone() }
                        }
                    })
                    .collect::<Vec<_>>();

                let select_prompt = inquire::Select::new(
                    "select the agent from following list",
                    display_agents.clone(),
                );
                if let Ok(selected_agent) = select_prompt.prompt() {
                    self.on_agent_change(selected_agent.id).await?;
                }
            }
            Command::Login => {
                self.spinner.start(Some("Logging in"))?;
                self.api.logout().await?;
                self.login().await?;
                self.spinner.stop(None)?;
            }
            Command::Logout => {
                self.spinner.start(Some("Logging out"))?;
                self.api.logout().await?;
                self.spinner.stop(None)?;
                self.writeln(TitleFormat::info("Logged out"))?;
                // Exit the UI after logout
                return Ok(true);
            }
        }

        Ok(false)
    }
    async fn on_compaction(&mut self) -> Result<(), anyhow::Error> {
        let conversation_id = self.init_conversation().await?;
        let compaction_result = self.api.compact_conversation(&conversation_id).await?;
        let token_reduction = compaction_result.token_reduction_percentage();
        let message_reduction = compaction_result.message_reduction_percentage();
        let content = TitleFormat::action(format!("Context size reduced by {token_reduction:.1}% (tokens), {message_reduction:.1}% (messages)"));
        self.writeln(content)?;
        Ok(())
    }

    /// Select a model from the available models
    /// Returns Some(ModelId) if a model was selected, or None if selection was
    /// canceled
    async fn select_model(&mut self) -> Result<Option<ModelId>> {
        // Fetch available models
        let models = self
            .get_models()
            .await?
            .into_iter()
            .map(CliModel)
            .collect::<Vec<_>>();

        // Create a custom render config with the specified icons
        let render_config = RenderConfig::default()
            .with_scroll_up_prefix(Styled::new("⇡"))
            .with_scroll_down_prefix(Styled::new("⇣"))
            .with_highlighted_option_prefix(Styled::new("➤"));

        // Find the index of the current model
        let starting_cursor = self
            .state
            .model
            .as_ref()
            .and_then(|current| models.iter().position(|m| &m.0.id == current))
            .unwrap_or(0);

        // Use inquire to select a model, with the current model pre-selected
        match Select::new("Select a model:", models)
            .with_help_message(
                "Type a model name or use arrow keys to navigate and Enter to select",
            )
            .with_render_config(render_config)
            .with_starting_cursor(starting_cursor)
            .prompt()
        {
            Ok(model) => Ok(Some(model.0.id)),
            Err(InquireError::OperationCanceled | InquireError::OperationInterrupted) => {
                // Return None if selection was canceled
                Ok(None)
            }
            Err(err) => Err(err.into()),
        }
    }

    // Helper method to handle model selection and update the conversation
    async fn on_model_selection(&mut self) -> Result<()> {
        // Select a model
        let model_option = self.select_model().await?;

        // If no model was selected (user canceled), return early
        let model = match model_option {
            Some(model) => model,
            None => return Ok(()),
        };

        self.api
            .update_workflow(self.cli.workflow.as_deref(), |workflow| {
                workflow.model = Some(model.clone());
            })
            .await?;

        // Get the conversation to update
        let conversation_id = self.init_conversation().await?;

        if let Some(mut conversation) = self.api.conversation(&conversation_id).await? {
            // Update the model in the conversation
            conversation.set_model(&model)?;

            // Upsert the updated conversation
            self.api.upsert_conversation(conversation).await?;

            // Update the UI state with the new model
            self.update_model(model.clone());

            self.writeln(TitleFormat::action(format!("Switched to model: {model}")))?;
        }

        Ok(())
    }

    // Handle dispatching events from the CLI
    async fn handle_dispatch(&mut self, json: String) -> Result<()> {
        // Initialize the conversation
        let conversation_id = self.init_conversation().await?;

        // Parse the JSON to determine the event name and value
        let event: PartialEvent = serde_json::from_str(&json)?;

        // Create the chat request with the event
        let chat = ChatRequest::new(event.into(), conversation_id);

        self.on_chat(chat).await
    }

    async fn init_conversation(&mut self) -> Result<ConversationId> {
        match self.state.conversation_id {
            Some(ref id) => Ok(id.clone()),
            None => {
                self.spinner.start(Some("Initializing"))?;

                // Select a model if workflow doesn't have one
                let workflow = self.init_state(false).await?;
                // We need to try and get the conversation ID first before fetching the model
                let id = if let Some(ref path) = self.cli.conversation {
                    let conversation: Conversation =
                        serde_json::from_str(ForgeFS::read_utf8(path.as_os_str()).await?.as_str())
                            .context("Failed to parse Conversation")?;

                    let conversation_id = conversation.id.clone();
                    self.state.conversation_id = Some(conversation_id.clone());
                    self.update_model(conversation.main_model()?);
                    self.api.upsert_conversation(conversation).await?;
                    conversation_id
                } else {
                    let conversation = self.api.init_conversation(workflow).await?;
                    self.state.conversation_id = Some(conversation.id.clone());
                    self.update_model(conversation.main_model()?);
                    conversation.id
                };

                Ok(id)
            }
        }
    }

    /// Initialize the state of the UI
    async fn init_state(&mut self, first: bool) -> Result<Workflow> {
        let mut workflow = self.api.read_workflow(self.cli.workflow.as_deref()).await?;
        if workflow.model.is_none() {
            workflow.model = Some(
                self.select_model()
                    .await?
                    .ok_or(anyhow::anyhow!("Model selection is required to continue"))?,
            );
        }
        let mut base_workflow = Workflow::default();
        base_workflow.merge(workflow.clone());
        if first {
            // only call on_update if this is the first initialization
            on_update(self.api.clone(), base_workflow.updates.as_ref()).await;
        }
        self.api
            .write_workflow(self.cli.workflow.as_deref(), &workflow)
            .await?;

        self.command.register_all(&base_workflow);
        self.state = UIState::new(base_workflow).provider(self.init_provider().await?);

        Ok(workflow)
    }
    async fn init_provider(&mut self) -> Result<Provider> {
        match self.api.provider().await {
            // Use the forge key if available in the config.
            Ok(provider) => Ok(provider),
            Err(_) => {
                // If no key is available, start the login flow.
                self.login().await?;
                self.api.provider().await
            }
        }
    }
    async fn login(&mut self) -> Result<()> {
        let auth = self.api.init_login().await?;
        open::that(auth.auth_url.as_str()).ok();
        self.writeln(TitleFormat::info(
            format!("Logon here: {}", auth.auth_url).as_str(),
        ))?;
        self.spinner.start(Some("Waiting for login to complete"))?;

        self.api.login(&auth).await?;

        self.writeln(TitleFormat::info("Logon completed".to_string().as_str()))?;

        Ok(())
    }

    async fn on_message(&mut self, content: Option<String>) -> Result<()> {
        let conversation_id = self.init_conversation().await?;

        // Create a ChatRequest with the appropriate event type
        let event = if self.state.is_first {
            self.state.is_first = false;
            self.create_task_event(content, EVENT_USER_TASK_INIT)?
        } else {
            self.create_task_event(content, EVENT_USER_TASK_UPDATE)?
        };

        // Create the chat request with the event
        let chat = ChatRequest::new(event, conversation_id);

        self.on_chat(chat).await
    }

    async fn on_chat(&mut self, chat: ChatRequest) -> Result<()> {
        let mut stream = self.api.chat(chat).await?;

        while let Some(message) = stream.next().await {
            match message {
                Ok(message) => self.handle_chat_response(message).await?,
                Err(err) => {
                    self.spinner.stop(None)?;
                    return Err(err);
                }
            }
        }

        self.spinner.stop(None)?;

        Ok(())
    }

    /// Modified version of handle_dump that supports HTML format
    async fn on_dump(&mut self, format: Option<String>) -> Result<()> {
        if let Some(conversation_id) = self.state.conversation_id.clone() {
            let conversation = self.api.conversation(&conversation_id).await?;
            if let Some(conversation) = conversation {
                let timestamp = chrono::Local::now().format("%Y-%m-%d_%H-%M-%S");
                if let Some(format) = format {
                    if format == "html" {
                        // Export as HTML
                        let html_content = conversation.to_html();
                        let path = format!("{timestamp}-dump.html");
                        tokio::fs::write(path.as_str(), html_content).await?;

                        self.writeln(
                            TitleFormat::action("Conversation HTML dump created".to_string())
                                .sub_title(path.to_string()),
                        )?;
                        return Ok(());
                    }
                } else {
                    // Default: Export as JSON
                    let path = format!("{timestamp}-dump.json");
                    let content = serde_json::to_string_pretty(&conversation)?;
                    tokio::fs::write(path.as_str(), content).await?;

                    self.writeln(
                        TitleFormat::action("Conversation JSON dump created".to_string())
                            .sub_title(path.to_string()),
                    )?;
                }
            } else {
                return Err(anyhow::anyhow!("Could not create dump"))
                    .context(format!("Conversation: {conversation_id} was not found"));
            }
        }
        Ok(())
    }

    async fn handle_chat_response(&mut self, message: ChatResponse) -> Result<()> {
        match message {
            ChatResponse::Text { mut text, is_complete, is_md, is_summary } => {
                if is_complete && !text.trim().is_empty() {
                    if is_md || is_summary {
                        tracing::info!(message = %text, "Agent Response");
                        text = self.markdown.render(&text);
                    }

                    self.writeln(text)?;
                }
            }
            ChatResponse::ToolCallStart(_) => {
                self.spinner.stop(None)?;
            }
            ChatResponse::ToolCallEnd(toolcall_result) => {
                // Only track toolcall name in case of success else track the error.
                let payload = if toolcall_result.is_error() {
                    let mut r = ToolCallPayload::new(toolcall_result.name.to_string());
                    if let Some(cause) = toolcall_result.output.as_str() {
                        r = r.with_cause(cause.to_string());
                    }
                    r
                } else {
                    ToolCallPayload::new(toolcall_result.name.to_string())
                };
                tracker::tool_call(payload);

                self.spinner.start(None)?;
                if !self.cli.verbose {
                    return Ok(());
                }
            }
            ChatResponse::Usage(mut usage) => {
                // accumulate the cost
                usage.cost = usage
                    .cost
                    .map(|cost| cost + self.state.usage.cost.as_ref().map_or(0.0, |c| *c));
                self.state.usage = usage;
            }
            ChatResponse::RetryAttempt { cause, duration: _ } => {
                self.spinner.start(Some("Retrying"))?;
                self.writeln(TitleFormat::error(cause.as_str()))?;
                tracker::error_string(cause.into_string());
            }
<<<<<<< HEAD
            ChatResponse::Interrupt { reason } => {
                self.spinner.stop(None)?;
                match reason {
                    InterruptionReason::ToolFailureLimitExceeded => {
                        self.writeln(TitleFormat::error(
                            "Tool failure limit exceeded, please try again.",
                        ))?;
                    }
                }
            }
=======
            ChatResponse::Interrupt { reason } => match reason {
                InterruptionReason::MaxRequestPerTurnLimitReached { limit } => {
                    self.spinner.stop(None)?;
                    self.writeln(TitleFormat::action(format!(
                        "Maximum request ({limit}) per turn achieved"
                    )))?;
                    let result = Select::new(
                        "Do you want to continue anyway?",
                        vec!["Yes", "No"]
                            .into_iter()
                            .map(|s| s.to_string())
                            .collect(),
                    )
                    .with_render_config(
                        RenderConfig::default().with_highlighted_option_prefix(Styled::new("➤")),
                    )
                    .with_starting_cursor(0)
                    .prompt()
                    .map_err(|e| anyhow::anyhow!(e))?;

                    if result == "Yes" {
                        self.spinner.start(None)?;
                        Box::pin(self.on_message(None)).await?;
                    }
                }
            },
>>>>>>> 2f05290d
        }
        Ok(())
    }

    fn update_model(&mut self, model: ModelId) {
        tracker::set_model(model.to_string());
        self.state.model = Some(model);
    }

    async fn on_custom_event(&mut self, event: Event) -> Result<()> {
        let conversation_id = self.init_conversation().await?;
        let chat = ChatRequest::new(event, conversation_id);
        self.on_chat(chat).await
    }

    async fn update_mcp_config(&self, scope: &Scope, f: impl FnOnce(&mut McpConfig)) -> Result<()> {
        let mut config = self.api.read_mcp_config().await?;
        f(&mut config);
        self.api.write_mcp_config(scope, &config).await?;

        Ok(())
    }
}

fn parse_env(env: Vec<String>) -> BTreeMap<String, String> {
    env.into_iter()
        .filter_map(|s| {
            let mut parts = s.splitn(2, '=');
            if let (Some(key), Some(value)) = (parts.next(), parts.next()) {
                Some((key.to_string(), value.to_string()))
            } else {
                None
            }
        })
        .collect()
}

struct CliModel(Model);

impl Display for CliModel {
    fn fmt(&self, f: &mut std::fmt::Formatter<'_>) -> std::fmt::Result {
        write!(f, "{}", self.0.id)?;

        let mut info_parts = Vec::new();

        // Add context length if available
        if let Some(limit) = self.0.context_length {
            if limit >= 1_000_000 {
                info_parts.push(format!("{}M", limit / 1_000_000));
            } else if limit >= 1000 {
                info_parts.push(format!("{}k", limit / 1000));
            } else {
                info_parts.push(format!("{limit}"));
            }
        }

        // Add tools support indicator if explicitly supported
        if self.0.tools_supported == Some(true) {
            info_parts.push("🛠️".to_string());
        }

        // Only show brackets if we have info to display
        if !info_parts.is_empty() {
            let info = format!("[ {} ]", info_parts.join(" "));
            write!(f, " {}", info.dimmed())?;
        }

        Ok(())
    }
}

#[cfg(test)]
mod tests {
    use console::strip_ansi_codes;
    use forge_domain::{Model, ModelId};
    use pretty_assertions::assert_eq;

    use super::*;

    fn create_model_fixture(
        id: &str,
        context_length: Option<u64>,
        tools_supported: Option<bool>,
    ) -> Model {
        Model {
            id: ModelId::new(id),
            name: None,
            description: None,
            context_length,
            tools_supported,
            supports_parallel_tool_calls: None,
        }
    }

    #[test]
    fn test_cli_model_display_with_context_and_tools() {
        let fixture = create_model_fixture("gpt-4", Some(128000), Some(true));
        let formatted = format!("{}", CliModel(fixture));
        let actual = strip_ansi_codes(&formatted);
        let expected = "gpt-4 [ 128k 🛠️ ]";
        assert_eq!(actual, expected);
    }

    #[test]
    fn test_cli_model_display_with_large_context() {
        let fixture = create_model_fixture("claude-3", Some(2000000), Some(true));
        let formatted = format!("{}", CliModel(fixture));
        let actual = strip_ansi_codes(&formatted);
        let expected = "claude-3 [ 2M 🛠️ ]";
        assert_eq!(actual, expected);
    }

    #[test]
    fn test_cli_model_display_with_small_context() {
        let fixture = create_model_fixture("small-model", Some(512), Some(false));
        let formatted = format!("{}", CliModel(fixture));
        let actual = strip_ansi_codes(&formatted);
        let expected = "small-model [ 512 ]";
        assert_eq!(actual, expected);
    }

    #[test]
    fn test_cli_model_display_with_context_only() {
        let fixture = create_model_fixture("text-model", Some(4096), Some(false));
        let formatted = format!("{}", CliModel(fixture));
        let actual = strip_ansi_codes(&formatted);
        let expected = "text-model [ 4k ]";
        assert_eq!(actual, expected);
    }

    #[test]
    fn test_cli_model_display_with_tools_only() {
        let fixture = create_model_fixture("tool-model", None, Some(true));
        let formatted = format!("{}", CliModel(fixture));
        let actual = strip_ansi_codes(&formatted);
        let expected = "tool-model [ 🛠️ ]";
        assert_eq!(actual, expected);
    }

    #[test]
    fn test_cli_model_display_empty_context_and_no_tools() {
        let fixture = create_model_fixture("basic-model", None, Some(false));
        let formatted = format!("{}", CliModel(fixture));
        let actual = strip_ansi_codes(&formatted);
        let expected = "basic-model";
        assert_eq!(actual, expected);
    }

    #[test]
    fn test_cli_model_display_empty_context_and_none_tools() {
        let fixture = create_model_fixture("unknown-model", None, None);
        let formatted = format!("{}", CliModel(fixture));
        let actual = strip_ansi_codes(&formatted);
        let expected = "unknown-model";
        assert_eq!(actual, expected);
    }

    #[test]
    fn test_cli_model_display_exact_thousands() {
        let fixture = create_model_fixture("exact-k", Some(8000), Some(true));
        let formatted = format!("{}", CliModel(fixture));
        let actual = strip_ansi_codes(&formatted);
        let expected = "exact-k [ 8k 🛠️ ]";
        assert_eq!(actual, expected);
    }

    #[test]
    fn test_cli_model_display_exact_millions() {
        let fixture = create_model_fixture("exact-m", Some(1000000), Some(true));
        let formatted = format!("{}", CliModel(fixture));
        let actual = strip_ansi_codes(&formatted);
        let expected = "exact-m [ 1M 🛠️ ]";
        assert_eq!(actual, expected);
    }

    #[test]
    fn test_cli_model_display_edge_case_999() {
        let fixture = create_model_fixture("edge-999", Some(999), None);
        let formatted = format!("{}", CliModel(fixture));
        let actual = strip_ansi_codes(&formatted);
        let expected = "edge-999 [ 999 ]";
        assert_eq!(actual, expected);
    }

    #[test]
    fn test_cli_model_display_edge_case_1001() {
        let fixture = create_model_fixture("edge-1001", Some(1001), None);
        let formatted = format!("{}", CliModel(fixture));
        let actual = strip_ansi_codes(&formatted);
        let expected = "edge-1001 [ 1k ]";
        assert_eq!(actual, expected);
    }
}<|MERGE_RESOLUTION|>--- conflicted
+++ resolved
@@ -743,10 +743,33 @@
                 self.writeln(TitleFormat::error(cause.as_str()))?;
                 tracker::error_string(cause.into_string());
             }
-<<<<<<< HEAD
             ChatResponse::Interrupt { reason } => {
                 self.spinner.stop(None)?;
                 match reason {
+                    InterruptionReason::MaxRequestPerTurnLimitReached { limit } => {
+                        self.writeln(TitleFormat::action(format!(
+                            "Maximum request ({limit}) per turn achieved"
+                        )))?;
+                        let result = Select::new(
+                            "Do you want to continue anyway?",
+                            vec!["Yes", "No"]
+                                .into_iter()
+                                .map(|s| s.to_string())
+                                .collect(),
+                        )
+                        .with_render_config(
+                            RenderConfig::default()
+                                .with_highlighted_option_prefix(Styled::new("➤")),
+                        )
+                        .with_starting_cursor(0)
+                        .prompt()
+                        .map_err(|e| anyhow::anyhow!(e))?;
+
+                        if result == "Yes" {
+                            self.spinner.start(None)?;
+                            Box::pin(self.on_message(None)).await?;
+                        }
+                    }
                     InterruptionReason::ToolFailureLimitExceeded => {
                         self.writeln(TitleFormat::error(
                             "Tool failure limit exceeded, please try again.",
@@ -754,34 +777,6 @@
                     }
                 }
             }
-=======
-            ChatResponse::Interrupt { reason } => match reason {
-                InterruptionReason::MaxRequestPerTurnLimitReached { limit } => {
-                    self.spinner.stop(None)?;
-                    self.writeln(TitleFormat::action(format!(
-                        "Maximum request ({limit}) per turn achieved"
-                    )))?;
-                    let result = Select::new(
-                        "Do you want to continue anyway?",
-                        vec!["Yes", "No"]
-                            .into_iter()
-                            .map(|s| s.to_string())
-                            .collect(),
-                    )
-                    .with_render_config(
-                        RenderConfig::default().with_highlighted_option_prefix(Styled::new("➤")),
-                    )
-                    .with_starting_cursor(0)
-                    .prompt()
-                    .map_err(|e| anyhow::anyhow!(e))?;
-
-                    if result == "Yes" {
-                        self.spinner.start(None)?;
-                        Box::pin(self.on_message(None)).await?;
-                    }
-                }
-            },
->>>>>>> 2f05290d
         }
         Ok(())
     }
