use std::collections::BTreeMap;
use std::fmt::Display;
use std::sync::Arc;

use anyhow::{Context, Result};
use colored::Colorize;
use convert_case::{Case, Casing};
use forge_api::{
<<<<<<< HEAD
    API, AgentId, AppConfig, ChatRequest, ChatResponse, Conversation, ConversationId, Event,
    InterruptionReason, Model, ModelId, Profile, ToolName, Workflow,
=======
    API, AgentId, AppConfig, ChatRequest, ChatResponse, Conversation, ConversationId,
    EVENT_USER_TASK_INIT, EVENT_USER_TASK_UPDATE, Event, InterruptionReason, Model, ModelId,
    ToolName, Workflow,
>>>>>>> 0c448f8a
};
use forge_display::MarkdownFormat;
use forge_domain::{
    ChatResponseContent, McpConfig, McpServerConfig, Metrics, Provider, Scope, TitleFormat,
};
use forge_fs::ForgeFS;
use forge_spinner::SpinnerManager;
use forge_tracker::ToolCallPayload;
use merge::Merge;
use serde::Deserialize;
use serde_json::Value;
use tokio_stream::StreamExt;

use crate::cli::{Cli, McpCommand, TopLevelCommand, Transport};
use crate::info::{Info, get_usage};
use crate::input::Console;
use crate::model::{Command, ForgeCommandManager};
use crate::select::ForgeSelect;
use crate::state::UIState;
use crate::title_display::TitleDisplayExt;
use crate::update::on_update;
use crate::{TRACKER, banner, tracker};

#[derive(Debug, Clone, Deserialize, PartialEq, Eq, Default)]
pub struct PartialEvent {
    pub name: String,
    pub value: Value,
}

impl PartialEvent {
    pub fn new<V: Into<Value>>(name: impl ToString, value: V) -> Self {
        Self { name: name.to_string(), value: value.into() }
    }
}

impl From<PartialEvent> for Event {
    fn from(value: PartialEvent) -> Self {
        Event::new(value.name, Some(value.value))
    }
}

pub struct UI<A, F: Fn() -> A> {
    markdown: MarkdownFormat,
    state: UIState,
    api: Arc<F::Output>,
    new_api: Arc<F>,
    console: Console,
    command: Arc<ForgeCommandManager>,
    cli: Cli,
    spinner: SpinnerManager,
    #[allow(dead_code)] // The guard is kept alive by being held in the struct
    _guard: forge_tracker::Guard,
}

impl<A: API + 'static, F: Fn() -> A> UI<A, F> {
    /// Writes a line to the console output
    /// Takes anything that implements ToString trait
    fn writeln<T: ToString>(&mut self, content: T) -> anyhow::Result<()> {
        self.spinner.write_ln(content)
    }

    /// Writes a TitleFormat to the console output with proper formatting
    fn writeln_title(&mut self, title: TitleFormat) -> anyhow::Result<()> {
        self.spinner.write_ln(title.display())
    }

    /// Retrieve available models
    async fn get_models(&mut self) -> Result<Vec<Model>> {
        self.spinner.start(Some("Loading"))?;
        let models = self.api.models().await?;
        self.spinner.stop(None)?;
        Ok(models)
    }

    // Handle creating a new conversation
    async fn on_new(&mut self) -> Result<()> {
        self.api = Arc::new((self.new_api)());
        self.init_state(false).await?;
        self.cli.conversation = None;
        banner::display()?;
        self.trace_user();
        self.hydrate_caches();
        Ok(())
    }

    async fn select_profile(&mut self, providers: Vec<Profile>) -> Result<Option<String>> {
        if providers.is_empty() {
            self.writeln(
                "No profiles configured. Create a profiles.yaml file to configure profiles.",
            )?;
            return Ok(None);
        }

        let cli_profiles: Vec<CliProfile> = providers.into_iter().map(CliProfile).collect();

        // Get the current active profile to determine cursor position
        let active_profile = self.api.get_active_profile().await.ok().flatten();
        let active_profile_name = active_profile.map(|p| p.name.0).unwrap_or_default();

        let starting_cursor = cli_profiles
            .iter()
            .position(|p| p.0.name.as_ref() == active_profile_name)
            .unwrap_or(0);

        match ForgeSelect::select("Select a profile:", cli_profiles)
            .with_starting_cursor(starting_cursor)
            .prompt()?
        {
            Some(selected_provider) => Ok(Some(selected_provider.0.name.to_string())),
            None => Ok(None),
        }
    }

    async fn on_profile_selection(&mut self) -> Result<()> {
        let profiles = self.api.list_profiles().await?;

        let profile = match self.select_profile(profiles.clone()).await? {
            Some(profile) => profile,
            None => return Ok(()),
        };

        // Set the active profile
        self.api.set_active_profile(profile.clone()).await?;
        self.writeln(format!("✓ Selected profile: {profile}"))?;
        let new_workflow = self.api.read_merged(self.cli.workflow.as_deref()).await?;

        if let Some(ref model) = new_workflow.model {
            self.update_model(model.clone());
        }

        let conversation_id = self.init_conversation().await?;

        // Fetch the current conversation, update it with the new workflow, and save it.
        if let Some(mut conversation) = self.api.conversation(&conversation_id).await? {
            conversation.apply_workflow(new_workflow);
            self.api.upsert_conversation(conversation).await?;
        }

        Ok(())
    }

    // Set the current mode and update conversation variable
    async fn on_agent_change(&mut self, agent_id: AgentId) -> Result<()> {
        // Convert string to AgentId for validation
        let agent = self
            .api
            .get_agents()
            .await?
            .iter()
            .find(|agent| agent.id == agent_id)
            .cloned()
            .ok_or(anyhow::anyhow!("Undefined agent: {agent_id}"))?;

        let conversation_id = self.init_conversation().await?;
        if let Some(conversation) = self.api.conversation(&conversation_id).await? {
            self.api.set_operating_agent(agent_id).await?;
            self.api.upsert_conversation(conversation).await?;
        }

        // Reset is_first to true when switching agents
        self.state.is_first = true;
        self.state.operating_agent = agent.id.clone();

        // Update the app config with the new operating agent.
        self.api.set_operating_agent(agent.id.clone()).await?;
        let name = agent.id.as_str().to_case(Case::UpperSnake).bold();

        let title = format!(
            "∙ {}",
            agent.title.as_deref().unwrap_or("<Missing agent.title>")
        )
        .dimmed();
        self.writeln_title(TitleFormat::action(format!("{name} {title}")))?;

        Ok(())
    }

    fn create_task_event<V: Into<Value>>(
        &self,
        content: Option<V>,
        event_name: &str,
    ) -> anyhow::Result<Event> {
        let operating_agent = &self.state.operating_agent;
        Ok(Event::new(
            format!("{operating_agent}/{event_name}"),
            content,
        ))
    }

    pub fn init(cli: Cli, f: F) -> Result<Self> {
        // Parse CLI arguments first to get flags
        let api = Arc::new(f());
        let env = api.environment();
        let command = Arc::new(ForgeCommandManager::default());
        Ok(Self {
            state: Default::default(),
            api,
            new_api: Arc::new(f),
            console: Console::new(env.clone(), command.clone()),
            cli,
            command,
            spinner: SpinnerManager::new(),
            markdown: MarkdownFormat::new(),
            _guard: forge_tracker::init_tracing(env.log_path(), TRACKER.clone())?,
        })
    }

    async fn prompt(&self) -> Result<Command> {
        // Prompt the user for input
        self.console.prompt(self.state.clone().into()).await
    }

    pub async fn run(&mut self) {
        match self.run_inner().await {
            Ok(_) => {}
            Err(error) => {
                tracing::error!(error = ?error);
                eprintln!("{}", TitleFormat::error(format!("{error:?}")).display());
            }
        }
    }

    async fn run_inner(&mut self) -> Result<()> {
        if let Some(mcp) = self.cli.subcommands.clone() {
            return self.handle_subcommands(mcp).await;
        }

        // Check for dispatch flag first
        if let Some(dispatch_json) = self.cli.event.clone() {
            return self.handle_dispatch(dispatch_json).await;
        }

        // Handle direct prompt if provided
        let prompt = self.cli.prompt.clone();
        if let Some(prompt) = prompt {
            self.on_message(Some(prompt)).await?;
            return Ok(());
        }

        // Display the banner in dimmed colors since we're in interactive mode
        banner::display()?;

        self.init_state(true).await?;
        self.trace_user();

        // Hydrate the models cache
        self.hydrate_caches();

        // Get initial input from file or prompt
        let mut command = match &self.cli.command {
            Some(path) => self.console.upload(path).await?,
            None => self.prompt().await?,
        };

        loop {
            tokio::select! {
                _ = tokio::signal::ctrl_c() => {
                    tracing::info!("User interrupted operation with Ctrl+C");
                }
                result = self.on_command(command) => {
                    match result {
                        Ok(exit) => if exit {return Ok(())},
                        Err(error) => {
                            if let Some(conversation_id) = self.state.conversation_id.as_ref()
                                && let Some(conversation) = self.api.conversation(conversation_id).await.ok().flatten() {
                                    TRACKER.set_conversation(conversation).await;
                                }
                            tracker::error(&error);
                            tracing::error!(error = ?error);
                            self.spinner.stop(None)?;
                            eprintln!("{}", TitleFormat::error(format!("{error:?}")).display());
                        },
                    }
                }
            }

            self.spinner.stop(None)?;

            // Centralized prompt call at the end of the loop
            command = self.prompt().await?;
        }
    }

    // Improve startup time by hydrating caches
    fn hydrate_caches(&self) {
        let api = self.api.clone();
        tokio::spawn(async move { api.models().await });
        let api = self.api.clone();
        tokio::spawn(async move { api.tools().await });
        let api = self.api.clone();
        tokio::spawn(async move { api.get_agents().await });
    }

    async fn handle_subcommands(&mut self, subcommand: TopLevelCommand) -> anyhow::Result<()> {
        match subcommand {
            TopLevelCommand::Mcp(mcp_command) => match mcp_command.command {
                McpCommand::Add(add) => {
                    let name = add.name;
                    let scope: Scope = add.scope.into();
                    // Create the appropriate server type based on transport
                    let server = match add.transport {
                        Transport::Stdio => McpServerConfig::new_stdio(
                            add.command_or_url.clone(),
                            add.args.clone(),
                            Some(parse_env(add.env.clone())),
                        ),
                        Transport::Sse => McpServerConfig::new_sse(add.command_or_url.clone()),
                    };
                    // Command/URL already set in the constructor

                    self.update_mcp_config(&scope, |config| {
                        config.mcp_servers.insert(name.to_string(), server);
                    })
                    .await?;

                    self.writeln_title(TitleFormat::info(format!("Added MCP server '{name}'")))?;
                }
                McpCommand::List => {
                    let mcp_servers = self.api.read_mcp_config().await?;
                    if mcp_servers.is_empty() {
                        self.writeln_title(TitleFormat::error("No MCP servers found"))?;
                    }

                    let mut output = String::new();
                    for (name, server) in mcp_servers.mcp_servers {
                        output.push_str(&format!("{name}: {server}"));
                    }
                    self.writeln(output)?;
                }
                McpCommand::Remove(rm) => {
                    let name = rm.name.clone();
                    let scope: Scope = rm.scope.into();

                    self.update_mcp_config(&scope, |config| {
                        config.mcp_servers.remove(name.as_str());
                    })
                    .await?;

                    self.writeln_title(TitleFormat::info(format!("Removed server: {name}")))?;
                }
                McpCommand::Get(val) => {
                    let name = val.name.clone();
                    let config = self.api.read_mcp_config().await?;
                    let server = config
                        .mcp_servers
                        .get(name.as_str())
                        .ok_or(anyhow::anyhow!("Server not found"))?;

                    let mut output = String::new();
                    output.push_str(&format!("{name}: {server}"));
                    self.writeln_title(TitleFormat::info(output))?;
                }
                McpCommand::AddJson(add_json) => {
                    let server = serde_json::from_str::<McpServerConfig>(add_json.json.as_str())
                        .context("Failed to parse JSON")?;
                    let scope: Scope = add_json.scope.into();
                    let name = add_json.name.clone();
                    self.update_mcp_config(&scope, |config| {
                        config.mcp_servers.insert(name.clone(), server);
                    })
                    .await?;

                    self.writeln_title(TitleFormat::info(format!(
                        "Added server: {}",
                        add_json.name
                    )))?;
                }
            },
            TopLevelCommand::Info => {
                // Make sure to init model
                self.on_new().await?;

                self.on_info().await?;
                return Ok(());
            }
        }
        Ok(())
    }

    async fn on_info(&mut self) -> anyhow::Result<()> {
        self.spinner.start(Some("Loading Info"))?;
        let mut info = Info::from(&self.state).extend(Info::from(&self.api.environment()));

        // Add user information if available
        if let Some(config) = self.api.app_config().await
            && let Some(login_info) = &config.key_info
        {
            info = info.extend(Info::from(login_info));
        }

        // Add usage information
        if let Ok(Some(user_usage)) = self.api.user_usage().await {
            info = info.extend(Info::from(&user_usage));
        }

        self.writeln(info)?;
        self.spinner.stop(None)?;

        Ok(())
    }

    async fn agent_tools(&self) -> anyhow::Result<Vec<ToolName>> {
        let agent_id = &self.state.operating_agent;
        let agents = self.api.get_agents().await?;
        let agent = agents.into_iter().find(|agent| &agent.id == agent_id);
        Ok(agent
            .and_then(|agent| agent.tools.clone())
            .into_iter()
            .flatten()
            .collect::<Vec<_>>())
    }

    async fn on_command(&mut self, command: Command) -> anyhow::Result<bool> {
        match command {
            Command::Compact => {
                self.spinner.start(Some("Compacting"))?;
                self.on_compaction().await?;
            }
            Command::Dump(format) => {
                self.spinner.start(Some("Dumping"))?;
                self.on_dump(format).await?;
            }
            Command::New => {
                self.on_new().await?;
            }
            Command::Info => {
                self.on_info().await?;
            }
            Command::Usage => {
                self.on_usage().await?;
            }
            Command::Message(ref content) => {
                self.spinner.start(None)?;
                self.on_message(Some(content.clone())).await?;
            }
            Command::Forge => {
                self.on_agent_change(AgentId::FORGE).await?;
            }
            Command::Muse => {
                self.on_agent_change(AgentId::MUSE).await?;
            }
            Command::Sage => {
                self.on_agent_change(AgentId::SAGE).await?;
            }
            Command::Help => {
                let info = Info::from(self.command.as_ref());
                self.writeln(info)?;
            }
            Command::Tools => {
                self.spinner.start(Some("Loading"))?;
                use crate::tools_display::format_tools;
                let all_tools = self.api.tools().await?;
                let agent_tools = self.agent_tools().await?;
                let info = format_tools(&agent_tools, &all_tools);
                self.writeln(info)?;
            }
            Command::Profile => {
                self.on_profile_selection().await?;
            }
            Command::Update => {
                on_update(self.api.clone(), None).await;
            }
            Command::Exit => {
                return Ok(true);
            }

            Command::Custom(event) => {
                self.spinner.start(None)?;
                self.on_custom_event(event.into()).await?;
            }
            Command::Model => {
                self.on_model_selection().await?;
            }
            Command::Shell(ref command) => {
                self.api.execute_shell_command_raw(command).await?;
            }
            Command::Agent => {
                #[derive(Clone)]
                struct Agent {
                    id: AgentId,
                    label: String,
                }

                impl Display for Agent {
                    fn fmt(&self, f: &mut std::fmt::Formatter<'_>) -> std::fmt::Result {
                        write!(f, "{}", self.label)
                    }
                }

                let agents = self.api.get_agents().await?;
                let n = agents
                    .iter()
                    .map(|a| a.id.as_str().len())
                    .max()
                    .unwrap_or_default();
                let display_agents = agents
                    .into_iter()
                    .map(|agent| {
                        let title = &agent.title.unwrap_or("<Missing agent.title>".to_string());
                        {
                            let label = format!(
                                "{:<n$} {}",
                                agent.id.as_str().to_case(Case::UpperSnake).bold(),
                                title.lines().collect::<Vec<_>>().join(" ").dimmed()
                            );
                            Agent { label, id: agent.id.clone() }
                        }
                    })
                    .collect::<Vec<_>>();

                if let Some(selected_agent) = ForgeSelect::select(
                    "select the agent from following list",
                    display_agents.clone(),
                )
                .prompt()?
                {
                    self.on_agent_change(selected_agent.id).await?;
                }
            }
            Command::Login => {
                self.spinner.start(Some("Logging in"))?;
                self.api.logout().await?;
                self.login().await?;
                self.spinner.stop(None)?;
                let config: AppConfig = self.api.app_config().await.unwrap_or_default();
                tracker::login(
                    config
                        .key_info
                        .and_then(|v| v.auth_provider_id)
                        .unwrap_or_default(),
                );
                let provider = self.api.provider().await?;
                self.state.provider = Some(provider);
            }
            Command::Logout => {
                self.spinner.start(Some("Logging out"))?;
                self.api.logout().await?;
                self.spinner.stop(None)?;
                self.writeln_title(TitleFormat::info("Logged out"))?;
                // Exit the UI after logout
                return Ok(true);
            }
            Command::Retry => {
                self.spinner.start(None)?;
                self.on_message(None).await?;
            }
        }

        Ok(false)
    }
    async fn on_compaction(&mut self) -> Result<(), anyhow::Error> {
        let conversation_id = self.init_conversation().await?;
        let compaction_result = self.api.compact_conversation(&conversation_id).await?;
        let token_reduction = compaction_result.token_reduction_percentage();
        let message_reduction = compaction_result.message_reduction_percentage();
        let content = TitleFormat::action(format!(
            "Context size reduced by {token_reduction:.1}% (tokens), {message_reduction:.1}% (messages)"
        ));
        self.writeln_title(content)?;
        Ok(())
    }

    /// Select a model from the available models
    /// Returns Some(ModelId) if a model was selected, or None if selection was
    /// canceled
    async fn select_model(&mut self) -> Result<Option<ModelId>> {
        // Fetch available models
        let mut models = self
            .get_models()
            .await?
            .into_iter()
            .map(CliModel)
            .collect::<Vec<_>>();

        // Sort the models by their names in ascending order
        models.sort_by(|a, b| a.0.name.cmp(&b.0.name));

        // Find the index of the current model
        let starting_cursor = self
            .state
            .model
            .as_ref()
            .and_then(|current| models.iter().position(|m| &m.0.id == current))
            .unwrap_or(0);

        // Use the centralized select module
        match ForgeSelect::select("Select a model:", models)
            .with_starting_cursor(starting_cursor)
            .with_help_message("Type a name or use arrow keys to navigate and Enter to select")
            .prompt()?
        {
            Some(model) => Ok(Some(model.0.id)),
            None => Ok(None),
        }
    }

    // Helper method to handle model selection and update the conversation
    async fn on_model_selection(&mut self) -> Result<()> {
        // Select a model
        let model_option = self.select_model().await?;

        // If no model was selected (user canceled), return early
        let model = match model_option {
            Some(model) => model,
            None => return Ok(()),
        };
        self.writeln(format!("Switched to model: {model}"))?;
        self.update_model_state(model.clone()).await
    }

    async fn update_model_state(&mut self, model: ModelId) -> Result<()> {
        // Update the workflow with the new model
        self.api
            .update_workflow(self.cli.workflow.as_deref(), |workflow| {
                workflow.model = Some(model.clone());
            })
            .await?;

        // Update the UI state with the new model
        self.update_model(Some(model.clone()));

        self.writeln_title(TitleFormat::action(format!("Switched to model: {model}")))?;

        Ok(())
    }

    // Handle dispatching events from the CLI
    async fn handle_dispatch(&mut self, json: String) -> Result<()> {
        // Initialize the conversation
        let conversation_id = self.init_conversation().await?;

        // Parse the JSON to determine the event name and value
        let event: PartialEvent = serde_json::from_str(&json)?;

        // Create the chat request with the event
        let chat = ChatRequest::new(event.into(), conversation_id);

        self.on_chat(chat).await
    }

    async fn init_conversation(&mut self) -> Result<ConversationId> {
        match self.state.conversation_id {
            Some(ref id) => Ok(*id),
            None => {
                self.spinner.start(Some("Initializing"))?;

                // Select a model if workflow doesn't have one
                let workflow = self.init_state(false).await?;

                // Update state
                self.update_model(workflow.model.clone());

                // We need to try and get the conversation ID first before fetching the model
                let id = if let Some(ref path) = self.cli.conversation {
                    let conversation: Conversation =
                        serde_json::from_str(ForgeFS::read_utf8(path.as_os_str()).await?.as_str())
                            .context("Failed to parse Conversation")?;

                    let conversation_id = conversation.id;
                    self.state.conversation_id = Some(conversation_id);

                    self.api.upsert_conversation(conversation).await?;
                    conversation_id
                } else {
                    let conversation = self.api.init_conversation().await?;
                    self.state.conversation_id = Some(conversation.id);

                    conversation.id
                };

                Ok(id)
            }
        }
    }

    /// Initialize the state of the UI
    async fn init_state(&mut self, first: bool) -> Result<Workflow> {
        let provider = self.init_provider().await?;
        let mut workflow = self.api.read_workflow(self.cli.workflow.as_deref()).await?;

        let mut base_workflow = Workflow::default();
        base_workflow.merge(workflow.clone());

        if let Ok(Some(profile)) = self.api.get_active_profile().await {
            base_workflow.merge(profile.to_workflow()?);
        }

        if base_workflow.model.is_none() {
            workflow.model = Some(
                self.select_model()
                    .await?
                    .ok_or(anyhow::anyhow!("Model selection is required to continue"))?,
            );
        }
        self.api
            .write_workflow(self.cli.workflow.as_deref(), &workflow)
            .await?;

        if first {
            // only call on_update if this is the first initialization
            on_update(self.api.clone(), base_workflow.updates.as_ref()).await;
        }

        self.command.register_all(&base_workflow);
        let agent = self.api.get_operating_agent().await.unwrap_or_default();
        self.state =
            UIState::new(self.api.environment(), base_workflow.clone(), agent).provider(provider);

        Ok(base_workflow)
    }
    async fn init_provider(&mut self) -> Result<Provider> {
        self.api.provider().await
        // match self.api.provider().await {
        //     // Use the forge key if available in the config.
        //     Ok(provider) => Ok(provider),
        //     Err(_) => {
        //         // If no key is available, start the login flow.
        //         // self.login().await?;
        //         let config: AppConfig = self.api.app_config().await?;
        //         tracker::login(
        //             config
        //                 .key_info
        //                 .and_then(|v| v.auth_provider_id)
        //                 .unwrap_or_default(),
        //         );
        //         self.api.provider().await
        //     }
        // }
    }
    async fn login(&mut self) -> Result<()> {
        let auth = self.api.init_login().await?;
        open::that(auth.auth_url.as_str()).ok();
        self.writeln_title(TitleFormat::info(
            format!("Login here: {}", auth.auth_url).as_str(),
        ))?;
        self.spinner.start(Some("Waiting for login to complete"))?;

        self.api.login(&auth).await?;

        self.spinner.stop(None)?;

        self.writeln_title(TitleFormat::info("Login completed".to_string().as_str()))?;

        Ok(())
    }

    async fn on_message(&mut self, content: Option<String>) -> Result<()> {
        let conversation_id = self.init_conversation().await?;

        // Create a ChatRequest with the appropriate event type
        let event = if self.state.is_first {
            self.state.is_first = false;
            self.create_task_event(content, EVENT_USER_TASK_INIT)?
        } else {
            self.create_task_event(content, EVENT_USER_TASK_UPDATE)?
        };

        // Create the chat request with the event
        let chat = ChatRequest::new(event, conversation_id);

        self.on_chat(chat).await
    }

    async fn on_chat(&mut self, chat: ChatRequest) -> Result<()> {
        let mut stream = self.api.chat(chat).await?;

        while let Some(message) = stream.next().await {
            match message {
                Ok(message) => self.handle_chat_response(message).await?,
                Err(err) => {
                    self.spinner.stop(None)?;
                    return Err(err);
                }
            }
        }

        self.spinner.stop(None)?;

        Ok(())
    }

    /// Modified version of handle_dump that supports HTML format
    async fn on_dump(&mut self, format: Option<String>) -> Result<()> {
        if let Some(conversation_id) = self.state.conversation_id {
            let conversation = self.api.conversation(&conversation_id).await?;
            if let Some(conversation) = conversation {
                let timestamp = chrono::Local::now().format("%Y-%m-%d_%H-%M-%S");
                if let Some(format) = format {
                    if format == "html" {
                        // Export as HTML
                        let html_content = conversation.to_html();
                        let path = format!("{timestamp}-dump.html");
                        tokio::fs::write(path.as_str(), html_content).await?;

                        self.writeln_title(
                            TitleFormat::action("Conversation HTML dump created".to_string())
                                .sub_title(path.to_string()),
                        )?;

                        open::that(path.as_str()).ok();

                        return Ok(());
                    }
                } else {
                    // Default: Export as JSON
                    let path = format!("{timestamp}-dump.json");
                    let content = serde_json::to_string_pretty(&conversation)?;
                    tokio::fs::write(path.as_str(), content).await?;

                    self.writeln_title(
                        TitleFormat::action("Conversation JSON dump created".to_string())
                            .sub_title(path.to_string()),
                    )?;

                    open::that(path.as_str()).ok();
                };
            } else {
                return Err(anyhow::anyhow!("Could not create dump"))
                    .context(format!("Conversation: {conversation_id} was not found"));
            }
        } else {
            return Err(anyhow::anyhow!("No conversation initiated yet"))
                .context("Could not create dump");
        }
        Ok(())
    }

    async fn handle_chat_response(&mut self, message: ChatResponse) -> Result<()> {
        match message {
            ChatResponse::TaskMessage { content } => match content {
                ChatResponseContent::Title(title) => self.writeln(title.display())?,
                ChatResponseContent::PlainText(text) => self.writeln(text)?,
                ChatResponseContent::Markdown(text) => {
                    tracing::info!(message = %text, "Agent Response");
                    self.writeln(self.markdown.render(&text))?;
                }
            },
            ChatResponse::ToolCallStart(_) => {
                self.spinner.stop(None)?;
            }
            ChatResponse::ToolCallEnd(toolcall_result) => {
                // Only track toolcall name in case of success else track the error.
                let payload = if toolcall_result.is_error() {
                    let mut r = ToolCallPayload::new(toolcall_result.name.to_string());
                    if let Some(cause) = toolcall_result.output.as_str() {
                        r = r.with_cause(cause.to_string());
                    }
                    r
                } else {
                    ToolCallPayload::new(toolcall_result.name.to_string())
                };
                tracker::tool_call(payload);

                self.spinner.start(None)?;
                if !self.cli.verbose {
                    return Ok(());
                }
            }
            ChatResponse::Usage(usage) => {
                // Accumulate all metrics (tokens + cost) instead of overwriting
                self.state.usage = self.state.usage.clone().accumulate(&usage);
            }
            ChatResponse::RetryAttempt { cause, duration: _ } => {
                if !self.api.environment().retry_config.suppress_retry_errors {
                    self.spinner.start(Some("Retrying"))?;
                    self.writeln_title(TitleFormat::error(cause.as_str()))?;
                }
            }
            ChatResponse::Interrupt { reason } => {
                self.spinner.stop(None)?;

                let title = match reason {
                    InterruptionReason::MaxRequestPerTurnLimitReached { limit } => {
                        format!("Maximum request ({limit}) per turn achieved")
                    }
                    InterruptionReason::MaxToolFailurePerTurnLimitReached { limit } => {
                        format!("Maximum tool failure limit ({limit}) reached for this turn")
                    }
                };

                self.writeln_title(TitleFormat::action(title))?;
                self.should_continue().await?;
            }
            ChatResponse::TaskReasoning { content } => {
                if !content.trim().is_empty() {
                    let rendered_content = self.markdown.render(&content);
                    self.writeln(rendered_content.dimmed())?;
                }
            }
            ChatResponse::TaskComplete => {
                if let Some(conversation_id) = self.state.conversation_id.as_ref() {
                    let conversation = self.api.conversation(conversation_id).await?;
                    self.on_completion(conversation.unwrap().metrics).await?;
                }
            }
        }
        Ok(())
    }

    async fn should_continue(&mut self) -> anyhow::Result<()> {
        let should_continue = ForgeSelect::confirm("Do you want to continue anyway?")
            .with_default(true)
            .prompt()?;

        if should_continue.unwrap_or(false) {
            self.spinner.start(None)?;
            Box::pin(self.on_message(None)).await?;
        }

        Ok(())
    }

    async fn on_completion(&mut self, metrics: Metrics) -> anyhow::Result<()> {
        self.spinner.start(Some("Loading Summary"))?;

        let mut info = Info::default();

        // Show summary
        info = info.extend(Info::from(&metrics));

        // Fetch Usage
        info = info.extend(get_usage(&self.state));

        if let Ok(Some(usage)) = self.api.user_usage().await {
            info = info.extend(Info::from(&usage));
        }

        self.writeln(info)?;

        self.spinner.stop(None)?;

        let prompt_text = "Start a new conversation?";
        let should_start_new_chat = ForgeSelect::confirm(prompt_text)
            // Pressing ENTER should start new
            .with_default(true)
            .with_help_message("ESC = No, continue current conversation")
            .prompt()
            // Cancel or failure should continue with the session
            .unwrap_or(Some(false))
            .unwrap_or(false);

        // if conversation is over
        if should_start_new_chat {
            self.on_new().await?;
        }

        Ok(())
    }

    fn update_model(&mut self, model: Option<ModelId>) {
        if let Some(ref model) = model {
            tracker::set_model(model.to_string());
        }
        self.state.model = model;
    }

    async fn on_custom_event(&mut self, event: Event) -> Result<()> {
        let conversation_id = self.init_conversation().await?;
        let chat = ChatRequest::new(event, conversation_id);
        self.on_chat(chat).await
    }

    async fn update_mcp_config(&self, scope: &Scope, f: impl FnOnce(&mut McpConfig)) -> Result<()> {
        let mut config = self.api.read_mcp_config().await?;
        f(&mut config);
        self.api.write_mcp_config(scope, &config).await?;

        Ok(())
    }

    async fn on_usage(&mut self) -> anyhow::Result<()> {
        self.spinner.start(Some("Loading Usage"))?;
        let mut info = get_usage(&self.state);
        if let Ok(Some(user_usage)) = self.api.user_usage().await {
            info = info.extend(Info::from(&user_usage));
        }

        self.writeln(info)?;
        self.spinner.stop(None)?;
        Ok(())
    }

    fn trace_user(&self) {
        let api = self.api.clone();
        // NOTE: Spawning required so that we don't block the user while querying user
        // info
        tokio::spawn(async move {
            if let Ok(Some(user_info)) = api.user_info().await {
                tracker::login(user_info.auth_provider_id.into_string());
            }
        });
    }
}

fn parse_env(env: Vec<String>) -> BTreeMap<String, String> {
    env.into_iter()
        .filter_map(|s| {
            let mut parts = s.splitn(2, '=');
            if let (Some(key), Some(value)) = (parts.next(), parts.next()) {
                Some((key.to_string(), value.to_string()))
            } else {
                None
            }
        })
        .collect()
}

struct CliProfile(Profile);

impl Display for CliProfile {
    fn fmt(&self, f: &mut std::fmt::Formatter<'_>) -> std::fmt::Result {
        let profile = &self.0;
        write!(f, "{}", profile.name)?;

        if let Some(model_name) = &profile.model {
            write!(f, " {}", model_name.as_str().dimmed())?;
        }

        Ok(())
    }
}

struct CliModel(Model);

impl Display for CliModel {
    fn fmt(&self, f: &mut std::fmt::Formatter<'_>) -> std::fmt::Result {
        write!(f, "{}", self.0.id)?;

        let mut info_parts = Vec::new();

        // Add context length if available
        if let Some(limit) = self.0.context_length {
            if limit >= 1_000_000 {
                info_parts.push(format!("{}M", limit / 1_000_000));
            } else if limit >= 1000 {
                info_parts.push(format!("{}k", limit / 1000));
            } else {
                info_parts.push(format!("{limit}"));
            }
        }

        // Add tools support indicator if explicitly supported
        if self.0.tools_supported == Some(true) {
            info_parts.push("🛠️".to_string());
        }

        // Only show brackets if we have info to display
        if !info_parts.is_empty() {
            let info = format!("[ {} ]", info_parts.join(" "));
            write!(f, " {}", info.dimmed())?;
        }

        Ok(())
    }
}

#[cfg(test)]
mod tests {
    use console::strip_ansi_codes;
    use forge_domain::{Model, ModelId};
    use pretty_assertions::assert_eq;

    use super::*;

    fn create_model_fixture(
        id: &str,
        context_length: Option<u64>,
        tools_supported: Option<bool>,
    ) -> Model {
        Model {
            id: ModelId::new(id),
            name: None,
            description: None,
            context_length,
            tools_supported,
            supports_parallel_tool_calls: None,
            supports_reasoning: None,
        }
    }

    #[test]
    fn test_cli_model_display_with_context_and_tools() {
        let fixture = create_model_fixture("gpt-4", Some(128000), Some(true));
        let formatted = format!("{}", CliModel(fixture));
        let actual = strip_ansi_codes(&formatted);
        let expected = "gpt-4 [ 128k 🛠️ ]";
        assert_eq!(actual, expected);
    }

    #[test]
    fn test_cli_model_display_with_large_context() {
        let fixture = create_model_fixture("claude-3", Some(2000000), Some(true));
        let formatted = format!("{}", CliModel(fixture));
        let actual = strip_ansi_codes(&formatted);
        let expected = "claude-3 [ 2M 🛠️ ]";
        assert_eq!(actual, expected);
    }

    #[test]
    fn test_cli_model_display_with_small_context() {
        let fixture = create_model_fixture("small-model", Some(512), Some(false));
        let formatted = format!("{}", CliModel(fixture));
        let actual = strip_ansi_codes(&formatted);
        let expected = "small-model [ 512 ]";
        assert_eq!(actual, expected);
    }

    #[test]
    fn test_cli_model_display_with_context_only() {
        let fixture = create_model_fixture("text-model", Some(4096), Some(false));
        let formatted = format!("{}", CliModel(fixture));
        let actual = strip_ansi_codes(&formatted);
        let expected = "text-model [ 4k ]";
        assert_eq!(actual, expected);
    }

    #[test]
    fn test_cli_model_display_with_tools_only() {
        let fixture = create_model_fixture("tool-model", None, Some(true));
        let formatted = format!("{}", CliModel(fixture));
        let actual = strip_ansi_codes(&formatted);
        let expected = "tool-model [ 🛠️ ]";
        assert_eq!(actual, expected);
    }

    #[test]
    fn test_cli_model_display_empty_context_and_no_tools() {
        let fixture = create_model_fixture("basic-model", None, Some(false));
        let formatted = format!("{}", CliModel(fixture));
        let actual = strip_ansi_codes(&formatted);
        let expected = "basic-model";
        assert_eq!(actual, expected);
    }

    #[test]
    fn test_cli_model_display_empty_context_and_none_tools() {
        let fixture = create_model_fixture("unknown-model", None, None);
        let formatted = format!("{}", CliModel(fixture));
        let actual = strip_ansi_codes(&formatted);
        let expected = "unknown-model";
        assert_eq!(actual, expected);
    }

    #[test]
    fn test_cli_model_display_exact_thousands() {
        let fixture = create_model_fixture("exact-k", Some(8000), Some(true));
        let formatted = format!("{}", CliModel(fixture));
        let actual = strip_ansi_codes(&formatted);
        let expected = "exact-k [ 8k 🛠️ ]";
        assert_eq!(actual, expected);
    }

    #[test]
    fn test_cli_model_display_exact_millions() {
        let fixture = create_model_fixture("exact-m", Some(1000000), Some(true));
        let formatted = format!("{}", CliModel(fixture));
        let actual = strip_ansi_codes(&formatted);
        let expected = "exact-m [ 1M 🛠️ ]";
        assert_eq!(actual, expected);
    }

    #[test]
    fn test_cli_model_display_edge_case_999() {
        let fixture = create_model_fixture("edge-999", Some(999), None);
        let formatted = format!("{}", CliModel(fixture));
        let actual = strip_ansi_codes(&formatted);
        let expected = "edge-999 [ 999 ]";
        assert_eq!(actual, expected);
    }

    #[test]
    fn test_cli_model_display_edge_case_1001() {
        let fixture = create_model_fixture("edge-1001", Some(1001), None);
        let formatted = format!("{}", CliModel(fixture));
        let actual = strip_ansi_codes(&formatted);
        let expected = "edge-1001 [ 1k ]";
        assert_eq!(actual, expected);
    }
}<|MERGE_RESOLUTION|>--- conflicted
+++ resolved
@@ -6,14 +6,9 @@
 use colored::Colorize;
 use convert_case::{Case, Casing};
 use forge_api::{
-<<<<<<< HEAD
-    API, AgentId, AppConfig, ChatRequest, ChatResponse, Conversation, ConversationId, Event,
-    InterruptionReason, Model, ModelId, Profile, ToolName, Workflow,
-=======
     API, AgentId, AppConfig, ChatRequest, ChatResponse, Conversation, ConversationId,
     EVENT_USER_TASK_INIT, EVENT_USER_TASK_UPDATE, Event, InterruptionReason, Model, ModelId,
-    ToolName, Workflow,
->>>>>>> 0c448f8a
+    Profile, ToolName, Workflow,
 };
 use forge_display::MarkdownFormat;
 use forge_domain::{
@@ -130,26 +125,27 @@
     async fn on_profile_selection(&mut self) -> Result<()> {
         let profiles = self.api.list_profiles().await?;
 
-        let profile = match self.select_profile(profiles.clone()).await? {
-            Some(profile) => profile,
+        let profile_name = match self.select_profile(profiles.clone()).await? {
+            Some(name) => name,
             None => return Ok(()),
         };
 
+        let selected_profile = profiles
+            .into_iter()
+            .find(|p| p.name.as_ref() == profile_name)
+            .unwrap();
+
         // Set the active profile
-        self.api.set_active_profile(profile.clone()).await?;
-        self.writeln(format!("✓ Selected profile: {profile}"))?;
-        let new_workflow = self.api.read_merged(self.cli.workflow.as_deref()).await?;
-
-        if let Some(ref model) = new_workflow.model {
-            self.update_model(model.clone());
-        }
-
-        let conversation_id = self.init_conversation().await?;
-
-        // Fetch the current conversation, update it with the new workflow, and save it.
-        if let Some(mut conversation) = self.api.conversation(&conversation_id).await? {
-            conversation.apply_workflow(new_workflow);
-            self.api.upsert_conversation(conversation).await?;
+        self.api.set_active_profile(profile_name.clone()).await?;
+        self.writeln("✓ Selected profile: {profile_name}")?;
+
+        if let Some(model) = &selected_profile.model {
+            self.api
+                .update_workflow(self.cli.workflow.as_deref(), |workflow| {
+                    workflow.model = Some(model.clone());
+                })
+                .await?;
+            self.update_model(Some(model.clone()));
         }
 
         Ok(())
@@ -695,11 +691,10 @@
         let mut workflow = self.api.read_workflow(self.cli.workflow.as_deref()).await?;
 
         let mut base_workflow = Workflow::default();
-        base_workflow.merge(workflow.clone());
-
         if let Ok(Some(profile)) = self.api.get_active_profile().await {
             base_workflow.merge(profile.to_workflow()?);
         }
+        base_workflow.merge(workflow.clone());
 
         if base_workflow.model.is_none() {
             workflow.model = Some(
