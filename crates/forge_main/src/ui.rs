use std::collections::BTreeMap;
use std::fmt::Display;
use std::sync::Arc;

use anyhow::{Context, Result};
use colored::Colorize;
use convert_case::{Case, Casing};
use forge_api::{
<<<<<<< HEAD
    AgentId, ChatRequest, ChatResponse, ChoiceType, ConfigOption, Conversation, ConversationId,
    Event, InterruptionReason, Model, ModelId, Workflow, API,
=======
    AgentId, AppConfig, ChatRequest, ChatResponse, Conversation, ConversationId, Event,
    InterruptionReason, Model, ModelId, Workflow, API,
>>>>>>> 64e87367
};
use forge_display::{MarkdownFormat, TitleFormat};
use forge_domain::{McpConfig, McpServerConfig, Provider, Scope};
use forge_fs::ForgeFS;
use forge_spinner::SpinnerManager;
use forge_tracker::ToolCallPayload;
use inquire::error::InquireError;
use inquire::ui::{RenderConfig, Styled};
use inquire::Select;
use merge::Merge;
use serde::Deserialize;
use serde_json::Value;
use strum::IntoEnumIterator;
use tokio_stream::StreamExt;

use crate::cli::{Cli, McpCommand, TopLevelCommand, Transport};
use crate::info::Info;
use crate::input::Console;
use crate::model::{Command, ForgeCommandManager};
use crate::state::UIState;
use crate::update::on_update;
use crate::{banner, tracker, TRACKER};

// Event type constants moved to UI layer
pub const EVENT_USER_TASK_INIT: &str = "user_task_init";
pub const EVENT_USER_TASK_UPDATE: &str = "user_task_update";

#[derive(Debug, Clone, Deserialize, PartialEq, Eq, Default)]
pub struct PartialEvent {
    pub name: String,
    pub value: Value,
}

impl PartialEvent {
    pub fn new<V: Into<Value>>(name: impl ToString, value: V) -> Self {
        Self { name: name.to_string(), value: value.into() }
    }
}

impl From<PartialEvent> for Event {
    fn from(value: PartialEvent) -> Self {
        Event::new(value.name, Some(value.value))
    }
}

pub struct UI<A, F: Fn() -> A> {
    markdown: MarkdownFormat,
    state: UIState,
    api: Arc<F::Output>,
    new_api: Arc<F>,
    console: Console,
    command: Arc<ForgeCommandManager>,
    cli: Cli,
    spinner: SpinnerManager,
    #[allow(dead_code)] // The guard is kept alive by being held in the struct
    _guard: forge_tracker::Guard,
}

impl<A: API, F: Fn() -> A> UI<A, F> {
    /// Writes a line to the console output
    /// Takes anything that implements ToString trait
    fn writeln<T: ToString>(&mut self, content: T) -> anyhow::Result<()> {
        self.spinner.write_ln(content)
    }

    /// Retrieve available models
    async fn get_models(&mut self) -> Result<Vec<Model>> {
        self.spinner.start(Some("Loading"))?;
        let models = self.api.models().await?;
        self.spinner.stop(None)?;
        Ok(models)
    }

    // Handle creating a new conversation
    async fn on_new(&mut self) -> Result<()> {
        self.api = Arc::new((self.new_api)());
        self.init_state(false).await?;
        banner::display()?;
        Ok(())
    }

    async fn active_workflow(&self) -> Result<Workflow> {
        // Read the current workflow to validate the agent
        let workflow = self.api.read_workflow(self.cli.workflow.as_deref()).await?;
        let mut base_workflow = Workflow::default();
        base_workflow.merge(workflow.clone());
        Ok(base_workflow)
    }

    // Set the current mode and update conversation variable
    async fn on_agent_change(&mut self, agent_id: AgentId) -> Result<()> {
        let workflow = self.active_workflow().await?;

        // Convert string to AgentId for validation
        let agent = workflow.get_agent(&AgentId::new(agent_id))?;

        let conversation_id = self.init_conversation().await?;
        if let Some(mut conversation) = self.api.conversation(&conversation_id).await? {
            conversation.set_variable("operating_agent".into(), Value::from(agent.id.as_str()));
            self.api.upsert_conversation(conversation).await?;
        }

        // Reset is_first to true when switching agents
        self.state.is_first = true;
        self.state.operating_agent = agent.id.clone();

        // Update the workflow with the new operating agent.
        self.api
            .update_workflow(self.cli.workflow.as_deref(), |workflow| {
                workflow.variables.insert(
                    "operating_agent".to_string(),
                    Value::from(agent.id.as_str()),
                );
            })
            .await?;

        self.writeln(TitleFormat::action(format!(
            "Switched to agent {}",
            agent.id.as_str().to_case(Case::UpperSnake).bold()
        )))?;

        Ok(())
    }

    fn create_task_event<V: Into<Value>>(
        &self,
        content: Option<V>,
        event_name: &str,
    ) -> anyhow::Result<Event> {
        let operating_agent = &self.state.operating_agent;
        Ok(Event::new(
            format!("{operating_agent}/{event_name}"),
            content,
        ))
    }

    pub fn init(cli: Cli, f: F) -> Result<Self> {
        // Parse CLI arguments first to get flags
        let api = Arc::new(f());
        let env = api.environment();
        let command = Arc::new(ForgeCommandManager::default());
        Ok(Self {
            state: Default::default(),
            api,
            new_api: Arc::new(f),
            console: Console::new(env.clone(), command.clone()),
            cli,
            command,
            spinner: SpinnerManager::new(),
            markdown: MarkdownFormat::new(),
            _guard: forge_tracker::init_tracing(env.log_path(), TRACKER.clone())?,
        })
    }

    async fn prompt(&self) -> Result<Command> {
        // Prompt the user for input
        self.console.prompt(self.state.clone().into()).await
    }

    pub async fn run(&mut self) {
        match self.run_inner().await {
            Ok(_) => {}
            Err(error) => {
                tracing::error!(error = ?error);
                eprintln!("{}", TitleFormat::error(format!("{error:?}")));
            }
        }
    }

    async fn run_inner(&mut self) -> Result<()> {
        if let Some(mcp) = self.cli.subcommands.clone() {
            return self.handle_subcommands(mcp).await;
        }

        // Check for dispatch flag first
        if let Some(dispatch_json) = self.cli.event.clone() {
            return self.handle_dispatch(dispatch_json).await;
        }

        // Handle direct prompt if provided
        let prompt = self.cli.prompt.clone();
        if let Some(prompt) = prompt {
            self.on_message(Some(prompt)).await?;
            return Ok(());
        }

        // Display the banner in dimmed colors since we're in interactive mode
        banner::display()?;
        self.init_state(true).await?;

        // Get initial input from file or prompt
        let mut command = match &self.cli.command {
            Some(path) => self.console.upload(path).await?,
            None => self.prompt().await?,
        };

        loop {
            tokio::select! {
                _ = tokio::signal::ctrl_c() => {
                    tracing::info!("User interrupted operation with Ctrl+C");
                }
                result = self.on_command(command) => {
                    match result {
                        Ok(exit) => if exit {return Ok(())},
                        Err(error) => {
                            if let Some(conversation_id) = self.state.conversation_id.as_ref() {
                                if let Some(conversation) = self.api.conversation(conversation_id).await.ok().flatten() {
                                    TRACKER.set_conversation(conversation).await;
                                }
                            }
                            tracker::error(&error);
                            tracing::error!(error = ?error);
                            self.spinner.stop(None)?;
                            eprintln!("{}", TitleFormat::error(format!("{error:?}")));
                        },
                    }
                }
            }

            self.spinner.stop(None)?;

            // Centralized prompt call at the end of the loop
            command = self.prompt().await?;
        }
    }

    async fn handle_subcommands(&mut self, subcommand: TopLevelCommand) -> anyhow::Result<()> {
        match subcommand {
            TopLevelCommand::Mcp(mcp_command) => match mcp_command.command {
                McpCommand::Add(add) => {
                    let name = add.name;
                    let scope: Scope = add.scope.into();
                    // Create the appropriate server type based on transport
                    let server = match add.transport {
                        Transport::Stdio => McpServerConfig::new_stdio(
                            add.command_or_url.clone(),
                            add.args.clone(),
                            Some(parse_env(add.env.clone())),
                        ),
                        Transport::Sse => McpServerConfig::new_sse(add.command_or_url.clone()),
                    };
                    // Command/URL already set in the constructor

                    self.update_mcp_config(&scope, |config| {
                        config.mcp_servers.insert(name.to_string(), server);
                    })
                    .await?;

                    self.writeln(TitleFormat::info(format!("Added MCP server '{name}'")))?;
                }
                McpCommand::List => {
                    let mcp_servers = self.api.read_mcp_config().await?;
                    if mcp_servers.is_empty() {
                        self.writeln(TitleFormat::error("No MCP servers found"))?;
                    }

                    let mut output = String::new();
                    for (name, server) in mcp_servers.mcp_servers {
                        output.push_str(&format!("{name}: {server}"));
                    }
                    self.writeln(output)?;
                }
                McpCommand::Remove(rm) => {
                    let name = rm.name.clone();
                    let scope: Scope = rm.scope.into();

                    self.update_mcp_config(&scope, |config| {
                        config.mcp_servers.remove(name.as_str());
                    })
                    .await?;

                    self.writeln(TitleFormat::info(format!("Removed server: {name}")))?;
                }
                McpCommand::Get(val) => {
                    let name = val.name.clone();
                    let config = self.api.read_mcp_config().await?;
                    let server = config
                        .mcp_servers
                        .get(name.as_str())
                        .ok_or(anyhow::anyhow!("Server not found"))?;

                    let mut output = String::new();
                    output.push_str(&format!("{name}: {server}"));
                    self.writeln(TitleFormat::info(output))?;
                }
                McpCommand::AddJson(add_json) => {
                    let server = serde_json::from_str::<McpServerConfig>(add_json.json.as_str())
                        .context("Failed to parse JSON")?;
                    let scope: Scope = add_json.scope.into();
                    let name = add_json.name.clone();
                    self.update_mcp_config(&scope, |config| {
                        config.mcp_servers.insert(name.clone(), server);
                    })
                    .await?;

                    self.writeln(TitleFormat::info(format!(
                        "Added server: {}",
                        add_json.name
                    )))?;
                }
            },
        }
        Ok(())
    }

    async fn on_command(&mut self, command: Command) -> anyhow::Result<bool> {
        match command {
            Command::Compact => {
                self.spinner.start(Some("Compacting"))?;
                self.on_compaction().await?;
            }
            Command::Dump(format) => {
                self.spinner.start(Some("Dumping"))?;
                self.on_dump(format).await?;
            }
            Command::New => {
                self.on_new().await?;
            }
            Command::Info => {
                let mut info = Info::from(&self.state).extend(Info::from(&self.api.environment()));

                // Add user information if available
                if let Ok(config) = self.api.app_config().await {
                    if let Some(login_info) = &config.key_info {
                        info = info.extend(Info::from(login_info));
                    }
                }

                self.writeln(info)?;
            }
            Command::Message(ref content) => {
                self.spinner.start(None)?;
                self.on_message(Some(content.clone())).await?;
            }
            Command::Forge => {
                self.on_agent_change(AgentId::FORGE).await?;
            }
            Command::Muse => {
                self.on_agent_change(AgentId::MUSE).await?;
            }
            Command::Help => {
                let info = Info::from(self.command.as_ref());
                self.writeln(info)?;
            }
            Command::Tools => {
                self.spinner.start(Some("Loading"))?;
                use crate::tools_display::format_tools;
                let tools = self.api.tools().await?;

                let output = format_tools(&tools);
                self.writeln(output)?;
            }
            Command::Update => {
                on_update(self.api.clone(), None).await;
            }
            Command::Exit => {
                return Ok(true);
            }

            Command::Custom(event) => {
                self.spinner.start(None)?;
                self.on_custom_event(event.into()).await?;
            }
            Command::Model => {
                self.on_model_selection().await?;
            }
            Command::Config => {
                self.on_config_selection().await?;
            }
            Command::Shell(ref command) => {
                self.api.execute_shell_command_raw(command).await?;
            }
            Command::Agent => {
                // Read the current workflow to validate the agent
                let workflow = self.active_workflow().await?;

                #[derive(Clone)]
                struct Agent {
                    id: AgentId,
                    label: String,
                }

                impl Display for Agent {
                    fn fmt(&self, f: &mut std::fmt::Formatter<'_>) -> std::fmt::Result {
                        write!(f, "{}", self.label)
                    }
                }
                let n = workflow
                    .agents
                    .iter()
                    .map(|a| a.id.as_str().len())
                    .max()
                    .unwrap_or_default();
                let display_agents = workflow
                    .agents
                    .into_iter()
                    .map(|agent| {
                        let title = &agent.title.unwrap_or("<Missing agent.title>".to_string());
                        {
                            let label = format!(
                                "{:<n$} {}",
                                agent.id.as_str().to_case(Case::UpperSnake).bold(),
                                title.lines().collect::<Vec<_>>().join(" ").dimmed()
                            );
                            Agent { label, id: agent.id.clone() }
                        }
                    })
                    .collect::<Vec<_>>();

                let select_prompt = inquire::Select::new(
                    "select the agent from following list",
                    display_agents.clone(),
                );
                if let Ok(selected_agent) = select_prompt.prompt() {
                    self.on_agent_change(selected_agent.id).await?;
                }
            }
            Command::Login => {
                self.spinner.start(Some("Logging in"))?;
                self.api.logout().await?;
                self.login().await?;
                self.spinner.stop(None)?;
                let config: AppConfig = self.api.app_config().await?;
                tracker::login(
                    config
                        .key_info
                        .and_then(|v| v.auth_provider_id)
                        .unwrap_or_default(),
                );
            }
            Command::Logout => {
                self.spinner.start(Some("Logging out"))?;
                self.api.logout().await?;
                self.spinner.stop(None)?;
                self.writeln(TitleFormat::info("Logged out"))?;
                // Exit the UI after logout
                return Ok(true);
            }
        }

        Ok(false)
    }
    async fn on_compaction(&mut self) -> Result<(), anyhow::Error> {
        let conversation_id = self.init_conversation().await?;
        let compaction_result = self.api.compact_conversation(&conversation_id).await?;
        let token_reduction = compaction_result.token_reduction_percentage();
        let message_reduction = compaction_result.message_reduction_percentage();
        let content = TitleFormat::action(format!("Context size reduced by {token_reduction:.1}% (tokens), {message_reduction:.1}% (messages)"));
        self.writeln(content)?;
        Ok(())
    }

    /// Select a model from the available models
    /// Returns Some(ModelId) if a model was selected, or None if selection was
    /// canceled
    async fn select_model(&mut self) -> Result<Option<ModelId>> {
        // Fetch available models
        let models = self
            .get_models()
            .await?
            .into_iter()
            .map(CliModel)
            .collect::<Vec<_>>();

        // Create a custom render config with the specified icons
        let render_config = RenderConfig::default()
            .with_scroll_up_prefix(Styled::new("⇡"))
            .with_scroll_down_prefix(Styled::new("⇣"))
            .with_highlighted_option_prefix(Styled::new("➤"));

        // Find the index of the current model
        let starting_cursor = self
            .state
            .model
            .as_ref()
            .and_then(|current| models.iter().position(|m| &m.0.id == current))
            .unwrap_or(0);

        // Use inquire to select a model, with the current model pre-selected
        match Select::new("Select a model:", models)
            .with_help_message(
                "Type a model name or use arrow keys to navigate and Enter to select",
            )
            .with_render_config(render_config)
            .with_starting_cursor(starting_cursor)
            .prompt()
        {
            Ok(model) => Ok(Some(model.0.id)),
            Err(InquireError::OperationCanceled | InquireError::OperationInterrupted) => {
                // Return None if selection was canceled
                Ok(None)
            }
            Err(err) => Err(err.into()),
        }
    }

    // Helper method to handle model selection and update the conversation
    async fn on_model_selection(&mut self) -> Result<()> {
        // Select a model
        let model_option = self.select_model().await?;

        // If no model was selected (user canceled), return early
        let model = match model_option {
            Some(model) => model,
            None => return Ok(()),
        };

        self.api
            .update_workflow(self.cli.workflow.as_deref(), |workflow| {
                workflow.model = Some(model.clone());
            })
            .await?;

        // Get the conversation to update
        let conversation_id = self.init_conversation().await?;

        if let Some(mut conversation) = self.api.conversation(&conversation_id).await? {
            // Update the model in the conversation
            conversation.set_model(&model)?;

            // Upsert the updated conversation
            self.api.upsert_conversation(conversation).await?;

            // Update the UI state with the new model
            self.update_model(model.clone());

            self.writeln(TitleFormat::action(format!("Switched to model: {model}")))?;
        }

        Ok(())
    }

    /// Select a configuration option to modify
    /// Returns Some(ConfigOption) if an option was selected, or None if
    /// selection was canceled
    async fn select_config_option(&mut self) -> Result<Option<ConfigOption>> {
        let options = ConfigOption::iter().collect::<Vec<_>>();

        // Create a custom render config with the specified icons
        let render_config = RenderConfig::default()
            .with_scroll_up_prefix(Styled::new("⇡"))
            .with_scroll_down_prefix(Styled::new("⇣"))
            .with_highlighted_option_prefix(Styled::new("➤"));

        // Use inquire to select a config option
        match Select::new("Select configuration to modify:", options)
            .with_help_message("Use arrow keys to navigate and Enter to select")
            .with_render_config(render_config)
            .prompt()
        {
            Ok(option) => Ok(Some(option)),
            Err(InquireError::OperationCanceled | InquireError::OperationInterrupted) => {
                // Return None if selection was canceled
                Ok(None)
            }
            Err(err) => Err(err.into()),
        }
    }

    /// Select a shell command execution preference
    async fn select_shell_execution_choice(
        &mut self,
        current: Option<ChoiceType>,
    ) -> Result<Option<ChoiceType>> {
        let choices = ChoiceType::iter().collect::<Vec<_>>();

        // Create a custom render config with the specified icons
        let render_config = RenderConfig::default()
            .with_scroll_up_prefix(Styled::new("⇡"))
            .with_scroll_down_prefix(Styled::new("⇣"))
            .with_highlighted_option_prefix(Styled::new("➤"));

        // Find the index of the current choice
        let starting_cursor = current
            .as_ref()
            .and_then(|current| choices.iter().position(|c| c == current))
            .unwrap_or(ChoiceType::AskEveryTime as usize);
        // Use inquire to select a choice
        match Select::new("Shell command execution preference:", choices)
            .with_help_message("Choose how shell commands should be handled")
            .with_render_config(render_config)
            .with_starting_cursor(starting_cursor)
            .prompt()
        {
            Ok(choice) => Ok(Some(choice)),
            Err(InquireError::OperationCanceled | InquireError::OperationInterrupted) => {
                // Return None if selection was canceled
                Ok(None)
            }
            Err(err) => Err(err.into()),
        }
    }

    async fn on_config_selection(&mut self) -> Result<()> {
        let config_option = match self.select_config_option().await? {
            Some(option) => option,
            None => return Ok(()),
        };

        match config_option {
            ConfigOption::ShellCommandExecution => {
                let current_choice = self.get_current_shell_execution_choice().await?;

                let new_choice = match self.select_shell_execution_choice(current_choice).await? {
                    Some(choice) => choice,
                    None => return Ok(()),
                };

                self.save_shell_execution_choice(new_choice.clone()).await?;

                self.writeln(TitleFormat::action(format!(
                    "Shell command execution set to: {new_choice}"
                )))?;
            }
        }

        Ok(())
    }

    /// Get the current shell execution choice from config
    async fn get_current_shell_execution_choice(&self) -> Result<Option<ChoiceType>> {
        let env = self.api.environment();
        if let Ok(config) = self.api.app_config().await {
            if let Some(choices) = &config.choices {
                return Ok(choices
                    .execute_shell_commands
                    .get(&env.project_hash)
                    .cloned());
            }
        }

        Ok(None)
    }

    async fn save_shell_execution_choice(&self, choice: ChoiceType) -> Result<()> {
        let env = self.api.environment();
        self.api
            .modify_config(|config| {
                if config.choices.is_none() {
                    config.choices = Some(Default::default());
                }

                if let Some(ref mut choices) = config.choices {
                    choices
                        .execute_shell_commands
                        .insert(env.project_hash.clone(), choice.clone());
                }
            })
            .await?;

        Ok(())
    }

    // Handle dispatching events from the CLI
    async fn handle_dispatch(&mut self, json: String) -> Result<()> {
        // Initialize the conversation
        let conversation_id = self.init_conversation().await?;

        // Parse the JSON to determine the event name and value
        let event: PartialEvent = serde_json::from_str(&json)?;

        // Create the chat request with the event
        let chat = ChatRequest::new(event.into(), conversation_id);

        self.on_chat(chat).await
    }

    async fn init_conversation(&mut self) -> Result<ConversationId> {
        match self.state.conversation_id {
            Some(ref id) => Ok(id.clone()),
            None => {
                self.spinner.start(Some("Initializing"))?;

                // Select a model if workflow doesn't have one
                let workflow = self.init_state(false).await?;
                // We need to try and get the conversation ID first before fetching the model
                let id = if let Some(ref path) = self.cli.conversation {
                    let conversation: Conversation =
                        serde_json::from_str(ForgeFS::read_utf8(path.as_os_str()).await?.as_str())
                            .context("Failed to parse Conversation")?;

                    let conversation_id = conversation.id.clone();
                    self.state.conversation_id = Some(conversation_id.clone());
                    self.update_model(conversation.main_model()?);
                    self.api.upsert_conversation(conversation).await?;
                    conversation_id
                } else {
                    let conversation = self.api.init_conversation(workflow).await?;
                    self.state.conversation_id = Some(conversation.id.clone());
                    self.update_model(conversation.main_model()?);
                    conversation.id
                };

                Ok(id)
            }
        }
    }

    /// Initialize the state of the UI
    async fn init_state(&mut self, first: bool) -> Result<Workflow> {
        let provider = self.init_provider().await?;
        let mut workflow = self.api.read_workflow(self.cli.workflow.as_deref()).await?;
        if workflow.model.is_none() {
            workflow.model = Some(
                self.select_model()
                    .await?
                    .ok_or(anyhow::anyhow!("Model selection is required to continue"))?,
            );
        }
        let mut base_workflow = Workflow::default();
        base_workflow.merge(workflow.clone());
        if first {
            // only call on_update if this is the first initialization
            on_update(self.api.clone(), base_workflow.updates.as_ref()).await;
        }
        self.api
            .write_workflow(self.cli.workflow.as_deref(), &workflow)
            .await?;

        self.command.register_all(&base_workflow);
        self.state = UIState::new(base_workflow).provider(provider);

        Ok(workflow)
    }
    async fn init_provider(&mut self) -> Result<Provider> {
        match self.api.provider().await {
            // Use the forge key if available in the config.
            Ok(provider) => Ok(provider),
            Err(_) => {
                // If no key is available, start the login flow.
                self.login().await?;
                let config: AppConfig = self.api.app_config().await?;
                tracker::login(
                    config
                        .key_info
                        .and_then(|v| v.auth_provider_id)
                        .unwrap_or_default(),
                );
                self.api.provider().await
            }
        }
    }
    async fn login(&mut self) -> Result<()> {
        let auth = self.api.init_login().await?;
        open::that(auth.auth_url.as_str()).ok();
        self.writeln(TitleFormat::info(
            format!("Login here: {}", auth.auth_url).as_str(),
        ))?;
        self.spinner.start(Some("Waiting for login to complete"))?;

        self.api.login(&auth).await?;

        self.spinner.stop(None)?;

        self.writeln(TitleFormat::info("Login completed".to_string().as_str()))?;

        Ok(())
    }

    async fn on_message(&mut self, content: Option<String>) -> Result<()> {
        let conversation_id = self.init_conversation().await?;

        // Create a ChatRequest with the appropriate event type
        let event = if self.state.is_first {
            self.state.is_first = false;
            self.create_task_event(content, EVENT_USER_TASK_INIT)?
        } else {
            self.create_task_event(content, EVENT_USER_TASK_UPDATE)?
        };

        // Create the chat request with the event
        let chat = ChatRequest::new(event, conversation_id);

        self.on_chat(chat).await
    }

    async fn on_chat(&mut self, chat: ChatRequest) -> Result<()> {
        let mut stream = self.api.chat(chat).await?;

        while let Some(message) = stream.next().await {
            match message {
                Ok(message) => self.handle_chat_response(message).await?,
                Err(err) => {
                    self.spinner.stop(None)?;
                    return Err(err);
                }
            }
        }

        self.spinner.stop(None)?;

        Ok(())
    }

    /// Modified version of handle_dump that supports HTML format
    async fn on_dump(&mut self, format: Option<String>) -> Result<()> {
        if let Some(conversation_id) = self.state.conversation_id.clone() {
            let conversation = self.api.conversation(&conversation_id).await?;
            if let Some(conversation) = conversation {
                let timestamp = chrono::Local::now().format("%Y-%m-%d_%H-%M-%S");
                if let Some(format) = format {
                    if format == "html" {
                        // Export as HTML
                        let html_content = conversation.to_html();
                        let path = format!("{timestamp}-dump.html");
                        tokio::fs::write(path.as_str(), html_content).await?;

                        self.writeln(
                            TitleFormat::action("Conversation HTML dump created".to_string())
                                .sub_title(path.to_string()),
                        )?;

                        open::that(path.as_str()).ok();

                        return Ok(());
                    }
                } else {
                    // Default: Export as JSON
                    let path = format!("{timestamp}-dump.json");
                    let content = serde_json::to_string_pretty(&conversation)?;
                    tokio::fs::write(path.as_str(), content).await?;

                    self.writeln(
                        TitleFormat::action("Conversation JSON dump created".to_string())
                            .sub_title(path.to_string()),
                    )?;

                    open::that(path.as_str()).ok();
                };
            } else {
                return Err(anyhow::anyhow!("Could not create dump"))
                    .context(format!("Conversation: {conversation_id} was not found"));
            }
        }
        Ok(())
    }

    async fn handle_chat_response(&mut self, message: ChatResponse) -> Result<()> {
        match message {
            ChatResponse::Text { mut text, is_complete, is_md } => {
                if is_complete && !text.trim().is_empty() {
                    if is_md {
                        tracing::info!(message = %text, "Agent Response");
                        text = self.markdown.render(&text);
                    }

                    self.writeln(text)?;
                }
            }
            ChatResponse::Summary { content } => {
                if !content.trim().is_empty() {
                    tracing::info!(message = %content, "Agent Completion Response");
                    let rendered = self.markdown.render(&content);
                    self.writeln(rendered)?;
                }
            }
            ChatResponse::ToolCallStart(_) => {
                self.spinner.stop(None)?;
            }
            ChatResponse::ToolCallEnd(toolcall_result) => {
                // Only track toolcall name in case of success else track the error.
                let payload = if toolcall_result.is_error() {
                    let mut r = ToolCallPayload::new(toolcall_result.name.to_string());
                    if let Some(cause) = toolcall_result.output.as_str() {
                        r = r.with_cause(cause.to_string());
                    }
                    r
                } else {
                    ToolCallPayload::new(toolcall_result.name.to_string())
                };
                tracker::tool_call(payload);

                self.spinner.start(None)?;
                if !self.cli.verbose {
                    return Ok(());
                }
            }
            ChatResponse::Usage(mut usage) => {
                // accumulate the cost
                usage.cost = usage
                    .cost
                    .map(|cost| cost + self.state.usage.cost.as_ref().map_or(0.0, |c| *c));
                self.state.usage = usage;
            }
            ChatResponse::RetryAttempt { cause, duration: _ } => {
                self.spinner.start(Some("Retrying"))?;
                self.writeln(TitleFormat::error(cause.as_str()))?;
                tracker::error_string(cause.into_string());
            }
            ChatResponse::Interrupt { reason } => {
                self.spinner.stop(None)?;

                let title = match reason {
                    InterruptionReason::MaxRequestPerTurnLimitReached { limit } => {
                        format!("Maximum request ({limit}) per turn achieved")
                    }
                    InterruptionReason::MaxToolFailurePerTurnLimitReached { limit } => {
                        format!("Maximum tool failure limit ({limit}) reached for this turn")
                    }
                };

                self.writeln(TitleFormat::action(title))?;
                self.should_continue().await?;
            }
            ChatResponse::Reasoning { content } => {
                if !content.trim().is_empty() {
                    self.writeln(content.dimmed())?;
                }
            }
        }
        Ok(())
    }

    async fn should_continue(&mut self) -> anyhow::Result<()> {
        const YES: &str = "yes";
        const NO: &str = "no";
        let result = Select::new(
            "Do you want to continue anyway?",
            vec![YES, NO].into_iter().map(|s| s.to_string()).collect(),
        )
        .with_render_config(
            RenderConfig::default().with_highlighted_option_prefix(Styled::new("➤")),
        )
        .with_starting_cursor(0)
        .prompt()
        .map_err(|e| anyhow::anyhow!(e))?;
        let _: () = if result == YES {
            self.spinner.start(None)?;
            Box::pin(self.on_message(None)).await?;
        };
        Ok(())
    }

    fn update_model(&mut self, model: ModelId) {
        tracker::set_model(model.to_string());
        self.state.model = Some(model);
    }

    async fn on_custom_event(&mut self, event: Event) -> Result<()> {
        let conversation_id = self.init_conversation().await?;
        let chat = ChatRequest::new(event, conversation_id);
        self.on_chat(chat).await
    }

    async fn update_mcp_config(&self, scope: &Scope, f: impl FnOnce(&mut McpConfig)) -> Result<()> {
        let mut config = self.api.read_mcp_config().await?;
        f(&mut config);
        self.api.write_mcp_config(scope, &config).await?;

        Ok(())
    }
}

fn parse_env(env: Vec<String>) -> BTreeMap<String, String> {
    env.into_iter()
        .filter_map(|s| {
            let mut parts = s.splitn(2, '=');
            if let (Some(key), Some(value)) = (parts.next(), parts.next()) {
                Some((key.to_string(), value.to_string()))
            } else {
                None
            }
        })
        .collect()
}

struct CliModel(Model);

impl Display for CliModel {
    fn fmt(&self, f: &mut std::fmt::Formatter<'_>) -> std::fmt::Result {
        write!(f, "{}", self.0.id)?;

        let mut info_parts = Vec::new();

        // Add context length if available
        if let Some(limit) = self.0.context_length {
            if limit >= 1_000_000 {
                info_parts.push(format!("{}M", limit / 1_000_000));
            } else if limit >= 1000 {
                info_parts.push(format!("{}k", limit / 1000));
            } else {
                info_parts.push(format!("{limit}"));
            }
        }

        // Add tools support indicator if explicitly supported
        if self.0.tools_supported == Some(true) {
            info_parts.push("🛠️".to_string());
        }

        // Only show brackets if we have info to display
        if !info_parts.is_empty() {
            let info = format!("[ {} ]", info_parts.join(" "));
            write!(f, " {}", info.dimmed())?;
        }

        Ok(())
    }
}

#[cfg(test)]
mod tests {
    use console::strip_ansi_codes;
    use forge_domain::{Model, ModelId};
    use pretty_assertions::assert_eq;

    use super::*;

    fn create_model_fixture(
        id: &str,
        context_length: Option<u64>,
        tools_supported: Option<bool>,
    ) -> Model {
        Model {
            id: ModelId::new(id),
            name: None,
            description: None,
            context_length,
            tools_supported,
            supports_parallel_tool_calls: None,
            supports_reasoning: None,
        }
    }

    #[test]
    fn test_cli_model_display_with_context_and_tools() {
        let fixture = create_model_fixture("gpt-4", Some(128000), Some(true));
        let formatted = format!("{}", CliModel(fixture));
        let actual = strip_ansi_codes(&formatted);
        let expected = "gpt-4 [ 128k 🛠️ ]";
        assert_eq!(actual, expected);
    }

    #[test]
    fn test_cli_model_display_with_large_context() {
        let fixture = create_model_fixture("claude-3", Some(2000000), Some(true));
        let formatted = format!("{}", CliModel(fixture));
        let actual = strip_ansi_codes(&formatted);
        let expected = "claude-3 [ 2M 🛠️ ]";
        assert_eq!(actual, expected);
    }

    #[test]
    fn test_cli_model_display_with_small_context() {
        let fixture = create_model_fixture("small-model", Some(512), Some(false));
        let formatted = format!("{}", CliModel(fixture));
        let actual = strip_ansi_codes(&formatted);
        let expected = "small-model [ 512 ]";
        assert_eq!(actual, expected);
    }

    #[test]
    fn test_cli_model_display_with_context_only() {
        let fixture = create_model_fixture("text-model", Some(4096), Some(false));
        let formatted = format!("{}", CliModel(fixture));
        let actual = strip_ansi_codes(&formatted);
        let expected = "text-model [ 4k ]";
        assert_eq!(actual, expected);
    }

    #[test]
    fn test_cli_model_display_with_tools_only() {
        let fixture = create_model_fixture("tool-model", None, Some(true));
        let formatted = format!("{}", CliModel(fixture));
        let actual = strip_ansi_codes(&formatted);
        let expected = "tool-model [ 🛠️ ]";
        assert_eq!(actual, expected);
    }

    #[test]
    fn test_cli_model_display_empty_context_and_no_tools() {
        let fixture = create_model_fixture("basic-model", None, Some(false));
        let formatted = format!("{}", CliModel(fixture));
        let actual = strip_ansi_codes(&formatted);
        let expected = "basic-model";
        assert_eq!(actual, expected);
    }

    #[test]
    fn test_cli_model_display_empty_context_and_none_tools() {
        let fixture = create_model_fixture("unknown-model", None, None);
        let formatted = format!("{}", CliModel(fixture));
        let actual = strip_ansi_codes(&formatted);
        let expected = "unknown-model";
        assert_eq!(actual, expected);
    }

    #[test]
    fn test_cli_model_display_exact_thousands() {
        let fixture = create_model_fixture("exact-k", Some(8000), Some(true));
        let formatted = format!("{}", CliModel(fixture));
        let actual = strip_ansi_codes(&formatted);
        let expected = "exact-k [ 8k 🛠️ ]";
        assert_eq!(actual, expected);
    }

    #[test]
    fn test_cli_model_display_exact_millions() {
        let fixture = create_model_fixture("exact-m", Some(1000000), Some(true));
        let formatted = format!("{}", CliModel(fixture));
        let actual = strip_ansi_codes(&formatted);
        let expected = "exact-m [ 1M 🛠️ ]";
        assert_eq!(actual, expected);
    }

    #[test]
    fn test_cli_model_display_edge_case_999() {
        let fixture = create_model_fixture("edge-999", Some(999), None);
        let formatted = format!("{}", CliModel(fixture));
        let actual = strip_ansi_codes(&formatted);
        let expected = "edge-999 [ 999 ]";
        assert_eq!(actual, expected);
    }

    #[test]
    fn test_cli_model_display_edge_case_1001() {
        let fixture = create_model_fixture("edge-1001", Some(1001), None);
        let formatted = format!("{}", CliModel(fixture));
        let actual = strip_ansi_codes(&formatted);
        let expected = "edge-1001 [ 1k ]";
        assert_eq!(actual, expected);
    }

    #[test]
    fn test_config_option_display() {
        let fixture = ConfigOption::ShellCommandExecution;
        let actual = format!("{}", fixture);
        let expected = "Shell Command Execution";
        assert_eq!(actual, expected);
    }

    #[test]
    fn test_choice_type_display() {
        let fixtures = vec![
            (ChoiceType::Allow, "Allow"),
            (ChoiceType::Reject, "Reject"),
            (ChoiceType::AskEveryTime, "Ask every time"),
        ];

        for (fixture, expected) in fixtures {
            let actual = format!("{}", fixture);
            assert_eq!(actual, expected);
        }
    }
}<|MERGE_RESOLUTION|>--- conflicted
+++ resolved
@@ -6,13 +6,8 @@
 use colored::Colorize;
 use convert_case::{Case, Casing};
 use forge_api::{
-<<<<<<< HEAD
-    AgentId, ChatRequest, ChatResponse, ChoiceType, ConfigOption, Conversation, ConversationId,
+    AgentId, AppConfig, ChatRequest, ChatResponse, ChoiceType, ConfigOption, Conversation, ConversationId,
     Event, InterruptionReason, Model, ModelId, Workflow, API,
-=======
-    AgentId, AppConfig, ChatRequest, ChatResponse, Conversation, ConversationId, Event,
-    InterruptionReason, Model, ModelId, Workflow, API,
->>>>>>> 64e87367
 };
 use forge_display::{MarkdownFormat, TitleFormat};
 use forge_domain::{McpConfig, McpServerConfig, Provider, Scope};
