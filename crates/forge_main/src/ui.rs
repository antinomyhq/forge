--- conflicted
+++ resolved
@@ -419,17 +419,11 @@
             }
         };
 
-<<<<<<< HEAD
-        let config_future = self.api.app_config();
-
-        let (conversation_result, config_result) = tokio::join!(conversation_future, config_future);
-=======
         let login_future = self.api.get_login_info();
         let usage_future = self.api.user_usage();
 
         let (conversation_result, key_info, usage_result) =
             tokio::join!(conversation_future, login_future, usage_future);
->>>>>>> c1ebee63
 
         // Add conversation information if available
         if let Some(conversation) = conversation_result {
@@ -437,8 +431,13 @@
         }
 
         // Add user information if available
-        if let Some(login) = key_info? {
-            info = info.extend(Info::from(&login));
+        if let Some(login_info) = key_info? {
+            info = info.extend(Info::from(&login_info));
+        }
+
+        // Add usage information
+        if let Ok(Some(user_usage)) = usage_result {
+            info = info.extend(Info::from(&user_usage));
         }
 
         self.writeln(info)?;
