use std::collections::HashMap;
use std::fmt::Display;
use std::path::PathBuf;
use std::str::FromStr;
use std::sync::Arc;
use std::time::Duration;

use anyhow::{Context, Result};
use colored::Colorize;
use convert_case::{Case, Casing};
use forge_api::{
    API, AgentId, AnyProvider, ApiKeyRequest, AuthContextRequest, AuthContextResponse, ChatRequest,
    ChatResponse, CodeRequest, Conversation, ConversationId, DeviceCodeRequest, Event,
    InterruptionReason, Model, ModelId, Provider, ProviderId, TextMessage, UserPrompt, Workflow,
};
use forge_app::utils::{format_display_path, truncate_key};
use forge_app::{CommitResult, ToolResolver};
use forge_display::MarkdownFormat;
use forge_domain::{
    AuthMethod, ChatResponseContent, ContextMessage, Role, TitleFormat, UserCommand,
};
use forge_fs::ForgeFS;
use forge_select::ForgeSelect;
use forge_spinner::SpinnerManager;
use forge_tracker::ToolCallPayload;
use merge::Merge;
use strum::IntoEnumIterator;
use tokio_stream::StreamExt;
use tracing::debug;
use url::Url;

use crate::cli::{
    Cli, CommitCommandGroup, ConversationCommand, ExtensionCommand, ListCommand, McpCommand,
    TopLevelCommand,
};
use crate::conversation_selector::ConversationSelector;
use crate::env::should_show_completion_prompt;
use crate::info::Info;
use crate::input::Console;
use crate::model::{CliModel, CliProvider, ForgeCommandManager, SlashCommand};
use crate::porcelain::Porcelain;
use crate::prompt::ForgePrompt;
use crate::state::UIState;
use crate::title_display::TitleDisplayExt;
use crate::tools_display::format_tools;
use crate::update::on_update;
use crate::{TRACKER, banner, tracker};

pub struct UI<A, F: Fn() -> A> {
    markdown: MarkdownFormat,
    state: UIState,
    api: Arc<F::Output>,
    new_api: Arc<F>,
    console: Console,
    command: Arc<ForgeCommandManager>,
    cli: Cli,
    spinner: SpinnerManager,
    #[allow(dead_code)] // The guard is kept alive by being held in the struct
    _guard: forge_tracker::Guard,
}

impl<A: API + 'static, F: Fn() -> A + Send + Sync> UI<A, F> {
    /// Writes a line to the console output
    /// Takes anything that implements ToString trait
    fn writeln<T: ToString>(&mut self, content: T) -> anyhow::Result<()> {
        self.spinner.write_ln(content)
    }

    /// Writes a TitleFormat to the console output with proper formatting
    fn writeln_title(&mut self, title: TitleFormat) -> anyhow::Result<()> {
        self.spinner.write_ln(title.display())
    }

    fn writeln_to_stderr(&mut self, title: String) -> anyhow::Result<()> {
        self.spinner.ewrite_ln(title)
    }

    /// Retrieve available models
    async fn get_models(&mut self) -> Result<Vec<Model>> {
        self.spinner.start(Some("Loading"))?;
        let models = self.api.get_models().await?;
        self.spinner.stop(None)?;
        Ok(models)
    }

    /// Helper to get provider for an optional agent, defaulting to the current
    /// active agent's provider
    async fn get_provider(&self, agent_id: Option<AgentId>) -> Result<Provider<Url>> {
        match agent_id {
            Some(agent_id) => self.api.get_agent_provider(agent_id).await,
            None => self.api.get_default_provider().await,
        }
    }

    /// Helper to get model for an optional agent, defaulting to the current
    /// active agent's model
    async fn get_agent_model(&self, agent_id: Option<AgentId>) -> Option<ModelId> {
        match agent_id {
            Some(agent_id) => self.api.get_agent_model(agent_id).await,
            None => self.api.get_default_model().await,
        }
    }

    /// Filters providers to return only configured ones
    fn get_configured_providers(&self, providers: Vec<AnyProvider>) -> Vec<CliProvider> {
        use crate::model::CliProvider;
        providers
            .into_iter()
            .filter(|p| p.is_configured())
            .map(CliProvider)
            .collect()
    }

    /// Displays banner only if user is in interactive mode.
    fn display_banner(&self) -> Result<()> {
        if self.cli.is_interactive() {
            banner::display(false)?;
        }
        Ok(())
    }

    // Handle creating a new conversation
    async fn on_new(&mut self) -> Result<()> {
        self.api = Arc::new((self.new_api)());
        self.init_state(false).await?;

        // Set agent if provided via CLI
        if let Some(agent_id) = self.cli.agent.clone() {
            self.api.set_active_agent(agent_id).await?;
        }

        // Reset previously set CLI parameters by the user
        self.cli.conversation = None;
        self.cli.conversation_id = None;

        self.display_banner()?;
        self.trace_user();
        self.hydrate_caches();
        Ok(())
    }

    // Set the current mode and update conversation variable
    async fn on_agent_change(&mut self, agent_id: AgentId) -> Result<()> {
        // Convert string to AgentId for validation
        let agent = self
            .api
            .get_agents()
            .await?
            .iter()
            .find(|agent| agent.id == agent_id)
            .cloned()
            .ok_or(anyhow::anyhow!("Undefined agent: {agent_id}"))?;

        // Update the app config with the new operating agent.
        self.api.set_active_agent(agent.id.clone()).await?;
        let name = agent.id.as_str().to_case(Case::UpperSnake).bold();

        let title = format!(
            "∙ {}",
            agent.title.as_deref().unwrap_or("<Missing agent.title>")
        )
        .dimmed();
        self.writeln_title(TitleFormat::action(format!("{name} {title}")))?;

        Ok(())
    }

    pub fn init(cli: Cli, f: F) -> Result<Self> {
        // Parse CLI arguments first to get flags
        let api = Arc::new(f());
        let env = api.environment();
        let command = Arc::new(ForgeCommandManager::default());
        Ok(Self {
            state: Default::default(),
            api,
            new_api: Arc::new(f),
            console: Console::new(env.clone(), command.clone()),
            cli,
            command,
            spinner: SpinnerManager::new(),
            markdown: MarkdownFormat::new(),
            _guard: forge_tracker::init_tracing(env.log_path(), TRACKER.clone())?,
        })
    }

    async fn prompt(&self) -> Result<SlashCommand> {
        // Get usage from current conversation if available
        let usage = if let Some(conversation_id) = &self.state.conversation_id {
            self.api
                .conversation(conversation_id)
                .await
                .ok()
                .flatten()
                .and_then(|conv| conv.context)
                .and_then(|ctx| ctx.usage)
        } else {
            None
        };

        // Prompt the user for input
        let agent_id = self.api.get_active_agent().await.unwrap_or_default();
        let model = self
            .get_agent_model(self.api.get_active_agent().await)
            .await;
        let forge_prompt = ForgePrompt { cwd: self.state.cwd.clone(), usage, model, agent_id };
        self.console.prompt(forge_prompt).await
    }

    pub async fn run(&mut self) {
        match self.run_inner().await {
            Ok(_) => {}
            Err(error) => {
                tracing::error!(error = ?error);

                // Display the full error chain for better debugging
                let mut error_message = error.to_string();
                let mut source = error.source();
                while let Some(err) = source {
                    error_message.push_str(&format!("\n    Caused by: {}", err));
                    source = err.source();
                }

                let _ =
                    self.writeln_to_stderr(TitleFormat::error(error_message).display().to_string());
            }
        }
    }

    async fn run_inner(&mut self) -> Result<()> {
        if let Some(mcp) = self.cli.subcommands.clone() {
            return self.handle_subcommands(mcp).await;
        }

        // Display the banner in dimmed colors since we're in interactive mode
        self.display_banner()?;
        self.init_state(true).await?;

        self.trace_user();
        self.hydrate_caches();
        self.init_conversation().await?;

        // Check for dispatch flag first
        if let Some(dispatch_json) = self.cli.event.clone() {
            return self.handle_dispatch(dispatch_json).await;
        }

        // Handle direct prompt if provided (raw text messages)
        let prompt = self.cli.prompt.clone();
        if let Some(prompt) = prompt {
            self.spinner.start(None)?;
            self.on_message(Some(prompt)).await?;
            return Ok(());
        }

        // Get initial input from prompt
        let mut command = self.prompt().await;

        loop {
            match command {
                Ok(command) => {
                    tokio::select! {
                        _ = tokio::signal::ctrl_c() => {
                            tracing::info!("User interrupted operation with Ctrl+C");
                        }
                        result = self.on_command(command) => {
                            match result {
                                Ok(exit) => if exit {return Ok(())},
                                Err(error) => {
                                    if let Some(conversation_id) = self.state.conversation_id.as_ref()
                                        && let Some(conversation) = self.api.conversation(conversation_id).await.ok().flatten() {
                                            TRACKER.set_conversation(conversation).await;
                                        }
                                    tracker::error(&error);
                                    tracing::error!(error = ?error);
                                    self.spinner.stop(None)?;
                                    self.writeln_to_stderr(TitleFormat::error(format!("{:?}", error)).display().to_string())?;
                                },
                            }
                        }
                    }

                    self.spinner.stop(None)?;
                }
                Err(error) => {
                    tracker::error(&error);
                    tracing::error!(error = ?error);
                    self.spinner.stop(None)?;
                    self.writeln_to_stderr(
                        TitleFormat::error(error.to_string()).display().to_string(),
                    )?;
                }
            }
            // Centralized prompt call at the end of the loop
            command = self.prompt().await;
        }
    }

    // Improve startup time by hydrating caches
    fn hydrate_caches(&self) {
        let api = self.api.clone();
        tokio::spawn(async move { api.get_models().await });
        let api = self.api.clone();
        tokio::spawn(async move { api.get_tools().await });
        let api = self.api.clone();
        tokio::spawn(async move { api.get_agents().await });
    }

    async fn handle_generate_conversation_id(&mut self) -> Result<()> {
        let conversation_id = forge_domain::ConversationId::generate();
        println!("{}", conversation_id.into_string());
        Ok(())
    }

    async fn handle_subcommands(&mut self, subcommand: TopLevelCommand) -> anyhow::Result<()> {
        match subcommand {
            TopLevelCommand::List(list_group) => {
                let porcelain = list_group.porcelain;
                match list_group.command {
                    ListCommand::Agent => {
                        self.on_show_agents(porcelain).await?;
                    }
                    ListCommand::Provider => {
                        self.on_show_providers(porcelain).await?;
                    }
                    ListCommand::Model => {
                        self.on_show_models(porcelain).await?;
                    }
                    ListCommand::Command => {
                        self.on_show_commands(porcelain).await?;
                    }
                    ListCommand::Config => {
                        self.on_show_config(porcelain).await?;
                    }
                    ListCommand::Tool { agent } => {
                        self.on_show_tools(agent, porcelain).await?;
                    }
                    ListCommand::Mcp => {
                        self.on_show_mcp_servers(porcelain).await?;
                    }
                    ListCommand::Conversation => {
                        self.on_show_conversations(porcelain).await?;
                    }
                    ListCommand::Cmd => {
                        self.on_show_custom_commands(porcelain).await?;
                    }
                    ListCommand::Skill => {
                        self.on_show_skills(porcelain).await?;
                    }
                }
                return Ok(());
            }
            TopLevelCommand::Extension(extension_group) => {
                match extension_group.command {
                    ExtensionCommand::Zsh => {
                        self.on_zsh_prompt().await?;
                    }
                }
                return Ok(());
            }

            TopLevelCommand::Mcp(mcp_command) => match mcp_command.command {
                McpCommand::Import(import_args) => {
                    let scope: forge_domain::Scope = import_args.scope.into();

                    // Parse the incoming MCP configuration
                    let incoming_config: forge_domain::McpConfig = serde_json::from_str(&import_args.json)
                        .context("Failed to parse MCP configuration JSON. Expected format: {\"mcpServers\": {...}}")?;

                    // Read only the scope-specific config (not merged)
                    let mut scope_config = self.api.read_mcp_config(Some(&scope)).await?;

                    // Merge the incoming servers with scope-specific config only
                    let mut added_servers = Vec::new();
                    for (server_name, server_config) in incoming_config.mcp_servers {
                        scope_config
                            .mcp_servers
                            .insert(server_name.clone(), server_config);
                        added_servers.push(server_name);
                    }

                    // Write back to the specific scope only
                    self.api.write_mcp_config(&scope, &scope_config).await?;

                    // Log each added server after successful write
                    for server_name in added_servers {
                        self.writeln_title(TitleFormat::info(format!(
                            "Added MCP server '{server_name}'"
                        )))?;
                    }
                }
                McpCommand::List => {
                    self.on_show_mcp_servers(mcp_command.porcelain).await?;
                }
                McpCommand::Remove(rm) => {
                    let name = forge_api::ServerName::from(rm.name);
                    let scope: forge_domain::Scope = rm.scope.into();

                    // Read only the scope-specific config (not merged)
                    let mut scope_config = self.api.read_mcp_config(Some(&scope)).await?;

                    // Remove the server from scope-specific config only
                    scope_config.mcp_servers.remove(&name);

                    // Write back to the specific scope only
                    self.api.write_mcp_config(&scope, &scope_config).await?;

                    self.writeln_title(TitleFormat::info(format!("Removed server: {name}")))?;
                }
                McpCommand::Show(val) => {
                    let name = forge_api::ServerName::from(val.name);
                    let config = self.api.read_mcp_config(None).await?;
                    let server = config
                        .mcp_servers
                        .get(&name)
                        .ok_or(anyhow::anyhow!("Server not found"))?;

                    let mut output = String::new();
                    output.push_str(&format!("{name}: {server}"));
                    self.writeln_title(TitleFormat::info(output))?;
                }
                McpCommand::Reload => {
                    self.spinner.start(Some("Reloading MCPs"))?;
                    self.api.reload_mcp().await?;
                    self.writeln_title(TitleFormat::info("MCP reloaded"))?;
                }
            },
            TopLevelCommand::Info { porcelain, conversation_id } => {
                // Make sure to init model
                self.on_new().await?;

                let conversation_id = conversation_id
                    .as_deref()
                    .map(ConversationId::parse)
                    .transpose()?;

                self.on_info(porcelain, conversation_id).await?;
                return Ok(());
            }
            TopLevelCommand::Env => {
                self.on_env().await?;
                return Ok(());
            }
            TopLevelCommand::Banner => {
                banner::display(true)?;
                return Ok(());
            }
            TopLevelCommand::Config(config_group) => {
                self.handle_config_command(config_group.command.clone(), config_group.porcelain)
                    .await?;
                return Ok(());
            }

            TopLevelCommand::Provider(provider_group) => {
                self.handle_provider_command(provider_group).await?;
                return Ok(());
            }

            TopLevelCommand::Conversation(conversation_group) => {
                self.handle_conversation_command(conversation_group).await?;
                return Ok(());
            }

            TopLevelCommand::Suggest { prompt } => {
                self.on_cmd(UserPrompt::from(prompt)).await?;
                return Ok(());
            }

            TopLevelCommand::Cmd(run_group) => {
                let porcelain = run_group.porcelain;
                match run_group.command {
                    crate::cli::CmdCommand::List => {
                        // List all custom commands
                        self.on_show_custom_commands(porcelain).await?;
                    }
                    crate::cli::CmdCommand::Execute(args) => {
                        // Execute the custom command
                        self.init_state(false).await?;

                        // If conversation_id is provided, set it in CLI before initializing
                        if let Some(ref cid) = run_group.conversation_id {
                            self.cli.conversation_id = Some(cid.clone());
                        }

                        self.init_conversation().await?;
                        self.spinner.start(None)?;

                        // Join all args into a single command string
                        let command_str = args.join(" ");

                        // Add slash prefix if not present
                        let command_with_slash = if command_str.starts_with('/') {
                            command_str
                        } else {
                            format!("/{command_str}")
                        };
                        let command = self.command.parse(&command_with_slash)?;
                        self.on_command(command).await?;
                    }
                }
                return Ok(());
            }

            TopLevelCommand::Workspace(index_group) => {
                match index_group.command {
                    crate::cli::WorkspaceCommand::Sync { path, batch_size } => {
                        self.on_index(path, batch_size).await?;
                    }
                    crate::cli::WorkspaceCommand::List { porcelain } => {
                        self.on_list_workspaces(porcelain).await?;
                    }
                    crate::cli::WorkspaceCommand::Query { query, path, limit, top_k, use_case } => {
                        self.on_query(query, path, limit, top_k, use_case).await?;
                    }

                    crate::cli::WorkspaceCommand::Info { path } => {
                        self.on_workspace_info(path).await?;
                    }
                    crate::cli::WorkspaceCommand::Delete { workspace_id } => {
                        self.on_delete_workspace(workspace_id).await?;
                    }
                }
                return Ok(());
            }

            TopLevelCommand::Commit(commit_group) => {
                let preview = commit_group.preview;
                let result = self.handle_commit_command(commit_group).await?;
                if preview {
                    self.writeln(&result.message)?;
                }
                return Ok(());
            }
        }
        Ok(())
    }

    async fn handle_conversation_command(
        &mut self,
        conversation_group: crate::cli::ConversationCommandGroup,
    ) -> anyhow::Result<()> {
        use forge_domain::ConversationId;

        match conversation_group.command {
            ConversationCommand::List => {
                self.on_show_conversations(conversation_group.porcelain)
                    .await?;
            }
            ConversationCommand::New => {
                self.handle_generate_conversation_id().await?;
            }
            ConversationCommand::Dump { id, html } => {
                let conversation_id =
                    ConversationId::parse(&id).context(format!("Invalid conversation ID: {id}"))?;

                self.validate_conversation_exists(&conversation_id).await?;

                let original_id = self.state.conversation_id;
                self.state.conversation_id = Some(conversation_id);

                self.spinner.start(Some("Dumping"))?;
                self.on_dump(html).await?;

                self.state.conversation_id = original_id;
            }
            ConversationCommand::Compact { id } => {
                let conversation_id =
                    ConversationId::parse(&id).context(format!("Invalid conversation ID: {id}"))?;

                self.validate_conversation_exists(&conversation_id).await?;

                let original_id = self.state.conversation_id;
                self.state.conversation_id = Some(conversation_id);

                self.spinner.start(Some("Compacting"))?;
                self.on_compaction().await?;

                self.state.conversation_id = original_id;
            }
            ConversationCommand::Retry { id } => {
                let conversation_id =
                    ConversationId::parse(&id).context(format!("Invalid conversation ID: {id}"))?;

                self.validate_conversation_exists(&conversation_id).await?;

                let original_id = self.state.conversation_id;
                self.state.conversation_id = Some(conversation_id);

                self.spinner.start(None)?;
                self.on_message(None).await?;

                self.state.conversation_id = original_id;
            }
            ConversationCommand::Resume { id } => {
                let conversation_id =
                    ConversationId::parse(&id).context(format!("Invalid conversation ID: {id}"))?;

                self.validate_conversation_exists(&conversation_id).await?;

                self.state.conversation_id = Some(conversation_id);
                self.writeln_title(TitleFormat::info(format!("Resumed conversation: {id}")))?;
                // Interactive mode will be handled by the main loop
            }
            ConversationCommand::Show { id } => {
                let conversation_id =
                    ConversationId::parse(&id).context(format!("Invalid conversation ID: {id}"))?;

                let conversation = self.validate_conversation_exists(&conversation_id).await?;

                self.on_show_last_message(conversation).await?;
            }
            ConversationCommand::Info { id } => {
                let conversation_id =
                    ConversationId::parse(&id).context(format!("Invalid conversation ID: {id}"))?;

                let conversation = self.validate_conversation_exists(&conversation_id).await?;

                self.on_show_conv_info(conversation).await?;
            }
            ConversationCommand::Clone { id } => {
                let conversation_id =
                    ConversationId::parse(&id).context(format!("Invalid conversation ID: {id}"))?;

                let conversation = self.validate_conversation_exists(&conversation_id).await?;

                self.spinner.start(Some("Cloning"))?;
                self.on_clone_conversation(conversation, conversation_group.porcelain)
                    .await?;
                self.spinner.stop(None)?;
            }
        }

        Ok(())
    }

    async fn validate_conversation_exists(
        &self,
        conversation_id: &ConversationId,
    ) -> anyhow::Result<Conversation> {
        let conversation = self.api.conversation(conversation_id).await?;

        conversation.ok_or_else(|| {
            anyhow::anyhow!(
                "Conversation '{conversation_id}' not found. Use 'forge conversation list' to see available conversations."
            )
        })
    }

    async fn handle_provider_command(
        &mut self,
        provider_group: crate::cli::ProviderCommandGroup,
    ) -> anyhow::Result<()> {
        use crate::cli::ProviderCommand;

        match provider_group.command {
            ProviderCommand::Login { provider } => {
                self.handle_provider_login(provider.as_ref()).await?;
            }
            ProviderCommand::Logout { provider } => {
                self.handle_provider_logout(provider.as_ref()).await?;
            }
            ProviderCommand::List => {
                self.on_show_providers(provider_group.porcelain).await?;
            }
        }

        Ok(())
    }

    async fn handle_provider_login(
        &mut self,
        provider_id: Option<&ProviderId>,
    ) -> anyhow::Result<()> {
        use crate::model::CliProvider;

        // Get the provider to login to
        let any_provider = if let Some(id) = provider_id {
            // Specific provider requested
            self.api.get_provider(id).await?
        } else {
            // Fetch all providers for selection
            let providers = self
                .api
                .get_providers()
                .await?
                .into_iter()
                .map(CliProvider)
                .collect::<Vec<_>>();

            // Sort the providers by their display names
            let mut sorted_providers = providers;
            sorted_providers.sort_by_key(|a| a.to_string());

            // Use the centralized select module
            match ForgeSelect::select("Select a provider to login:", sorted_providers)
                .with_help_message("Type a name or use arrow keys to navigate and Enter to select")
                .prompt()?
            {
                Some(provider) => provider.0,
                None => {
                    self.writeln_title(TitleFormat::info("Cancelled"))?;
                    return Ok(());
                }
            }
        };

        // For login, always configure (even if already configured) to allow
        // re-authentication
        let provider = match self
            .configure_provider(any_provider.id(), any_provider.auth_methods().to_vec())
            .await?
        {
            Some(provider) => provider,
            None => return Ok(()),
        };

        // Set as default and handle model selection
        self.finalize_provider_activation(provider).await
    }

    async fn handle_provider_logout(
        &mut self,
        provider_id: Option<&ProviderId>,
    ) -> anyhow::Result<bool> {
        // If provider_id is specified, logout from that specific provider
        if let Some(id) = provider_id {
            let provider = self.api.get_provider(id).await?;

            if !provider.is_configured() {
                return Err(anyhow::anyhow!("Provider '{id}' is not configured"));
            }
            self.api.remove_provider(id).await?;
            self.writeln_title(TitleFormat::completion(format!(
                "Successfully logged out from {id}"
            )))?;
            return Ok(true);
        }

        // Fetch and filter configured providers
        let configured_providers = self.get_configured_providers(self.api.get_providers().await?);

        if configured_providers.is_empty() {
            self.writeln_title(TitleFormat::info("No configured providers found"))?;
            return Ok(false);
        }

        // Sort the providers by their display names
        let mut sorted_providers = configured_providers;
        sorted_providers.sort_by_key(|a| a.to_string());

        // Use the centralized select module
        match ForgeSelect::select("Select a provider to logout:", sorted_providers)
            .with_help_message("Type a name or use arrow keys to navigate and Enter to select")
            .prompt()?
        {
            Some(provider) => {
                let provider_id = provider.0.id();
                self.api.remove_provider(&provider_id).await?;
                self.writeln_title(TitleFormat::completion(format!(
                    "Successfully logged out from {provider_id}"
                )))?;
                return Ok(true);
            }
            None => {
                self.writeln_title(TitleFormat::info("Cancelled"))?;
            }
        }

        Ok(false)
    }

    async fn handle_commit_command(
        &mut self,
        commit_group: CommitCommandGroup,
    ) -> anyhow::Result<CommitResult> {
        self.spinner.start(Some("Creating commit"))?;

        // Convert Vec<String> to Option<String> by joining with spaces
        let additional_context = if commit_group.text.is_empty() {
            None
        } else {
            Some(commit_group.text.join(" "))
        };

        // Handle the commit command
        let result = self
            .api
            .commit(
                commit_group.preview,
                commit_group.max_diff_size,
                commit_group.diff,
                additional_context,
            )
            .await;

        match result {
            Ok(result) => {
                self.spinner.stop(None)?;
                Ok(result)
            }
            Err(e) => {
                self.spinner.stop(None)?;
                Err(e)
            }
        }
    }

    /// Builds an Info structure for agents with their details
    async fn build_agents_info(&self) -> anyhow::Result<Info> {
        let agents = self.api.get_agents().await?;
        let mut info = Info::new();

        for agent in agents.iter() {
            let id = agent.id.as_str().to_string();
            let title = agent
                .title
                .as_deref()
                .unwrap_or("<Missing agent.title>")
                .lines()
                .collect::<Vec<_>>()
                .join(" ");

            // Get provider and model for this agent
            let provider_name = self
                .get_provider(Some(agent.id.clone()))
                .await
                .ok()
                .map(|p| p.id.to_string())
                .unwrap_or_else(|| "<unset>".to_string());

            let model_name = agent.model.as_str().to_string();

            let reasoning = if agent
                .reasoning
                .as_ref()
                .and_then(|a| a.enabled)
                .unwrap_or_default()
            {
                "ENABLED"
            } else {
                "DISABLED"
            };

            let location = agent
                .path
                .as_ref()
                .map(|s| s.to_string())
                .unwrap_or_else(|| "BUILT IN".to_string());

            info = info
                .add_title(id.to_case(Case::UpperSnake))
                .add_key_value("Id", id)
                .add_key_value("Title", title)
                .add_key_value("Location", location)
                .add_key_value("Provider", provider_name)
                .add_key_value("Model", model_name)
                .add_key_value("Reasoning", reasoning);
        }

        Ok(info)
    }

    async fn on_show_agents(&mut self, porcelain: bool) -> anyhow::Result<()> {
        let agents = self.api.get_agents().await?;

        if agents.is_empty() {
            return Ok(());
        }

        let info = self.build_agents_info().await?;

        if porcelain {
            let porcelain =
                Porcelain::from(&info)
                    .skip(1)
                    .drop_col(0)
                    .map_col(4, |text| match text.as_deref() {
                        Some("ENABLED") => Some("Reasoning".to_string()),
                        Some("DISABLED") => Some("Non-Reasoning".to_string()),
                        _ => None,
                    });
            self.writeln(porcelain)?;
        } else {
            self.writeln(info)?;
        }

        Ok(())
    }

    /// Lists all the providers
    async fn on_show_providers(&mut self, porcelain: bool) -> anyhow::Result<()> {
        let providers = self.api.get_providers().await?;

        if providers.is_empty() {
            return Ok(());
        }

        let mut info = Info::new();

        for provider in providers.iter() {
            let id = provider.id().to_string();
            let domain = if let Some(url) = provider.url() {
                url.domain().map(|d| d.to_string()).unwrap_or_default()
            } else {
                "<unset>".to_string()
            };
            let configured = provider.is_configured();
            info = info
                .add_title(id.to_case(Case::UpperSnake))
                .add_key_value("id", id)
                .add_key_value("host", domain);
            if configured {
                info = info.add_key_value("status", "available");
            };
        }

        if porcelain {
            let porcelain = Porcelain::from(&info).skip(1).drop_col(0);
            self.writeln(porcelain)?;
        } else {
            self.writeln(info)?;
        }

        Ok(())
    }

    /// Lists all the models
    async fn on_show_models(&mut self, porcelain: bool) -> anyhow::Result<()> {
        let models = self.get_models().await?;

        if models.is_empty() {
            return Ok(());
        }

        let mut info = Info::new();

        for model in models.iter() {
            let id = model.id.to_string();

            info = info
                .add_title(model.name.as_ref().unwrap_or(&id))
                .add_key_value("Id", id);

            // Add context length if available, otherwise use "unknown"
            if let Some(limit) = model.context_length {
                let context = if limit >= 1_000_000 {
                    format!("{}M", limit / 1_000_000)
                } else if limit >= 1000 {
                    format!("{}k", limit / 1000)
                } else {
                    format!("{limit}")
                };
                info = info.add_key_value("Context Window", context);
            } else {
                info = info.add_key_value("Context Window", "<unavailable>")
            }

            // Add tools support indicator if explicitly supported
            if let Some(supported) = model.tools_supported {
                info = info.add_key_value(
                    "Tools",
                    if supported {
                        "Supported"
                    } else {
                        "Unsupported"
                    },
                )
            } else {
                info = info.add_key_value("Tools", "<unknown>")
            }
        }

        if porcelain {
            self.writeln(
                Porcelain::from(&info)
                    .skip(1)
                    .swap_cols(0, 1)
                    .map_col(3, |col| {
                        if col == Some("Supported".to_owned()) {
                            Some("🛠️".into())
                        } else {
                            None
                        }
                    }),
            )?;
        } else {
            self.writeln(info)?;
        }

        Ok(())
    }

    /// Lists all the commands
    async fn on_show_commands(&mut self, porcelain: bool) -> anyhow::Result<()> {
        let mut info = Info::new();

        // Define base commands with their descriptions and type
        let built_in_commands = [
            ("info", "Print session information [alias: i]"),
            ("env", "Display environment information [alias: e]"),
            ("provider", "Switch the providers [alias: p]"),
            ("model", "Switch the models [alias: m]"),
            ("new", "Start new conversation [alias: n]"),
            (
                "dump",
                "Save conversation as JSON or HTML (use /dump html for HTML format) [alias: d]",
            ),
            (
                "conversation",
                "List all conversations for the active workspace [alias: c]",
            ),
            ("retry", "Retry the last command [alias: r]"),
            ("compact", "Compact the conversation context"),
            (
                "tools",
                "List all available tools with their descriptions and schema [alias: t]",
            ),
            ("skill", "List all available skills"),
            ("commit", "Generate AI commit message and commit changes."),
            (
                "suggest",
                "Generate shell commands without executing them [alias: s]",
            ),
            ("sync", "Sync the current workspace for codebase search"),
            ("login", "Login to a provider"),
            ("logout", "Logout from a provider"),
        ];

        for (name, description) in built_in_commands {
            info = info
                .add_title(name)
                .add_key_value("type", "command")
                .add_key_value("description", description);
        }

        // Add agent aliases
        info = info
            .add_title("ask")
            .add_key_value("type", "agent")
            .add_key_value(
                "description",
                "Research and investigation agent [alias for: sage]",
            )
            .add_title("plan")
            .add_key_value("type", "agent")
            .add_key_value(
                "description",
                "Planning and strategy agent [alias for: muse]",
            );

        // Fetch agents and add them to the commands list
        let agents = self.api.get_agents().await?;
        for agent in agents {
            let title = agent
                .title
                .as_deref()
                .unwrap_or("<Missing agent.title>")
                .lines()
                .collect::<Vec<_>>()
                .join(" ");
            info = info
                .add_title(agent.id.to_string())
                .add_key_value("type", "agent")
                .add_key_value("description", title);
        }

        let custom_commands = self.api.get_commands().await?;
        for command in custom_commands {
            info = info
                .add_title(command.name.clone())
                .add_key_value("type", "custom")
                .add_key_value("description", command.description.clone());
        }

        if porcelain {
            let porcelain = Porcelain::from(&info).swap_cols(1, 2).skip(1);
            self.writeln(porcelain)?;
        } else {
            self.writeln(info)?;
        }

        Ok(())
    }

    /// Lists only custom commands (used by `forge run`)
    async fn on_show_custom_commands(&mut self, porcelain: bool) -> anyhow::Result<()> {
        let custom_commands = self.api.get_commands().await?;
        let mut info = Info::new().add_title("CUSTOM COMMANDS");

        for command in custom_commands {
            info = info
                .add_title(command.name.clone())
                .add_key_value("description", command.description.clone());
        }

        if porcelain {
            let porcelain = Porcelain::from(&info).skip(2);
            self.writeln(porcelain)?;
        } else {
            self.writeln(info)?;
        }

        Ok(())
    }

    /// Lists available skills
    async fn on_show_skills(&mut self, porcelain: bool) -> anyhow::Result<()> {
        let skills = self.api.get_skills().await?;
        let mut info = Info::new();
        let env = self.api.environment();

        for skill in skills {
            info = info
                .add_title(skill.name.clone().to_case(Case::Sentence).to_uppercase())
                .add_key_value("name", skill.name);

            if let Some(path) = skill.path {
                info = info.add_key_value("path", format_display_path(&path, &env.cwd));
            }

            info = info.add_key_value("description", skill.description);
        }

        if porcelain {
            let porcelain = Porcelain::from(&info).skip(1).drop_col(3);
            self.writeln(porcelain)?;
        } else {
            self.writeln(info)?;
        }

        Ok(())
    }

    /// Lists current configuration values
    async fn on_show_config(&mut self, porcelain: bool) -> anyhow::Result<()> {
        let model = self
            .get_agent_model(None)
            .await
            .map(|m| m.as_str().to_string());
        let model = model.unwrap_or_else(|| "<not set>".to_string());
        let provider = self
            .get_provider(None)
            .await
            .ok()
            .map(|p| p.id.to_string())
            .unwrap_or_else(|| "<not set>".to_string());

        let info = Info::new()
            .add_title("CONFIGURATION")
            .add_key_value("Default Model", model)
            .add_key_value("Default Provider", provider);

        if porcelain {
            self.writeln(Porcelain::from(&info).into_long().skip(1).drop_col(0))?;
        } else {
            self.writeln(info)?;
        }
        Ok(())
    }

    /// Displays available tools for the current agent
    async fn on_show_tools(&mut self, agent_id: AgentId, porcelain: bool) -> anyhow::Result<()> {
        self.spinner.start(Some("Loading"))?;
        let all_tools = self.api.get_tools().await?;
        let agents = self.api.get_agents().await?;
        let agent = agents.into_iter().find(|agent| agent.id == agent_id);
        let agent_tools = if let Some(agent) = agent {
            let resolver = ToolResolver::new(all_tools.clone().into());
            resolver
                .resolve(&agent)
                .into_iter()
                .map(|def| def.name.clone())
                .collect()
        } else {
            Vec::new()
        };

        let info = format_tools(&agent_tools, &all_tools);
        if porcelain {
            self.writeln(Porcelain::from(&info).into_long().drop_col(1).skip(1))?;
        } else {
            self.writeln(info)?;
        }

        Ok(())
    }

    /// Displays all MCP servers
    async fn on_show_mcp_servers(&mut self, porcelain: bool) -> anyhow::Result<()> {
        let mcp_servers = self.api.read_mcp_config(None).await?;

        let mut info = Info::new();

        for (name, server) in mcp_servers.mcp_servers {
            info = info
                .add_title(name.to_uppercase())
                .add_key_value("Command", server.to_string());

            if server.is_disabled() {
                info = info.add_key_value("Status", "disabled")
            }
        }

        if porcelain {
            self.writeln(Porcelain::from(&info).skip(1))?;
        } else {
            self.writeln(info)?;
        }

        Ok(())
    }

    async fn on_info(
        &mut self,
        porcelain: bool,
        conversation_id: Option<ConversationId>,
    ) -> anyhow::Result<()> {
        let mut info = Info::new();

        // Fetch conversation
        let conversation = match conversation_id {
            Some(conversation_id) => self.api.conversation(&conversation_id).await.ok().flatten(),
            None => None,
        };

        let key_info = self.api.get_login_info().await;
        // Fetch agent
        let agent = self.api.get_active_agent().await;

        // Fetch model (resolved with default model if unset)
        let model = self.get_agent_model(agent.clone()).await;

        // Fetch agent-specific provider or default provider if unset
        let agent_provider = self.get_provider(agent.clone()).await.ok();

        // Fetch default provider (could be different from the set provider)
        let default_provider = self.api.get_default_provider().await.ok();

        // Add agent information
        info = info.add_title("AGENT");
        if let Some(agent) = agent {
            info = info.add_key_value("ID", agent.as_str().to_uppercase());
        }

        // Add model information if available
        if let Some(model) = model {
            info = info.add_key_value("Model", model);
        }

        // Add provider information
        match (default_provider, agent_provider) {
            (Some(default), Some(agent_specific)) if default.id != agent_specific.id => {
                // Show both providers if they're different
                info = info.add_key_value("Agent Provider (URL)", &agent_specific.url);
                if let Some(api_key) = agent_specific.api_key() {
                    info = info.add_key_value("Agent API Key", truncate_key(api_key.as_str()));
                }

                info = info.add_key_value("Default Provider (URL)", &default.url);
                if let Some(api_key) = default.api_key() {
                    info = info.add_key_value("Default API Key", truncate_key(api_key.as_str()));
                }
            }
            (Some(provider), _) | (_, Some(provider)) => {
                // Show single provider (either default or agent-specific)
                info = info.add_key_value("Provider (URL)", &provider.url);
                if let Some(api_key) = provider.api_key() {
                    info = info.add_key_value("API Key", truncate_key(api_key.as_str()));
                }
            }
            _ => {
                // No provider available
            }
        }

        // Add user information if available
        if let Some(login_info) = key_info? {
            info = info.extend(Info::from(&login_info));
        }

        // Add conversation information if available
        if let Some(conversation) = conversation {
            info = info.extend(Info::from(&conversation));
        } else {
            info = info.extend(
                Info::new()
                    .add_title("CONVERSATION")
                    .add_key_value("ID", "<Uninitialized>".to_string()),
            );
        }

        if porcelain {
            self.writeln(Porcelain::from(&info).into_long().skip(1))?;
        } else {
            self.writeln(info)?;
        }

        Ok(())
    }

    async fn on_env(&mut self) -> anyhow::Result<()> {
        let env = self.api.environment();
        let info = Info::from(&env);
        self.writeln(info)?;
        Ok(())
    }

    async fn on_zsh_prompt(&self) -> anyhow::Result<()> {
        println!("{}", include_str!("../../../shell-plugin/forge.plugin.zsh"));
        Ok(())
    }

    /// Handle the cmd command - generates shell command from natural language
    async fn on_cmd(&mut self, prompt: UserPrompt) -> anyhow::Result<()> {
        self.spinner.start(Some("Generating"))?;

        match self.api.generate_command(prompt).await {
            Ok(command) => {
                self.spinner.stop(None)?;
                self.writeln(command)?;
                Ok(())
            }
            Err(err) => {
                self.spinner.stop(None)?;
                Err(err)
            }
        }
    }

    async fn list_conversations(&mut self) -> anyhow::Result<()> {
        self.spinner.start(Some("Loading Conversations"))?;
        let max_conversations = self.api.environment().max_conversations;
        let conversations = self.api.get_conversations(Some(max_conversations)).await?;
        self.spinner.stop(None)?;

        if conversations.is_empty() {
            self.writeln_title(TitleFormat::error(
                "No conversations found in this workspace.",
            ))?;
            return Ok(());
        }

        if let Some(conversation) =
            ConversationSelector::select_conversation(&conversations).await?
        {
            let conversation_id = conversation.id;
            self.state.conversation_id = Some(conversation_id);

            // Show conversation content
            self.on_show_last_message(conversation).await?;

            // Print log about conversation switching
            self.writeln_title(TitleFormat::info(format!(
                "Switched to conversation {}",
                conversation_id.into_string().bold()
            )))?;

            // Show conversation info
            self.on_info(false, Some(conversation_id)).await?;
        }
        Ok(())
    }

    async fn on_show_conversations(&mut self, porcelain: bool) -> anyhow::Result<()> {
        let max_conversations = self.api.environment().max_conversations;
        let conversations = self.api.get_conversations(Some(max_conversations)).await?;

        if conversations.is_empty() {
            return Ok(());
        }

        let mut info = Info::new().add_title("SESSIONS");

        for conv in conversations.into_iter() {
            if conv.context.is_none() {
                continue;
            }

            let title = conv
                .title
                .as_deref()
                .map(|t| t.to_string())
                .unwrap_or_else(|| format!("<untitled> [{}]", conv.id));

            // Format time using humantime library (same as conversation_selector.rs)
            let duration = chrono::Utc::now().signed_duration_since(
                conv.metadata.updated_at.unwrap_or(conv.metadata.created_at),
            );
            let duration =
                std::time::Duration::from_secs((duration.num_minutes() * 60).max(0) as u64);
            let time_ago = if duration.is_zero() {
                "now".to_string()
            } else {
                format!("{} ago", humantime::format_duration(duration))
            };

            // Add conversation: Title=<title>, Updated=<time_ago>, with ID as section title
            info = info
                .add_title(conv.id)
                .add_key_value("Title", title)
                .add_key_value("Updated", time_ago);
        }

        // In porcelain mode, skip the top-level "SESSIONS" title
        if porcelain {
            let porcelain = Porcelain::from(&info).skip(2).drop_col(3).truncate(1, 60);
            self.writeln(porcelain)?;
        } else {
            self.writeln(info)?;
        }

        Ok(())
    }

    async fn on_command(&mut self, command: SlashCommand) -> anyhow::Result<bool> {
        match command {
            SlashCommand::Conversations => {
                self.list_conversations().await?;
            }
            SlashCommand::Compact => {
                self.spinner.start(Some("Compacting"))?;
                self.on_compaction().await?;
            }
            SlashCommand::Dump { html } => {
                self.spinner.start(Some("Dumping"))?;
                self.on_dump(html).await?;
            }
            SlashCommand::New => {
                self.on_new().await?;
            }
            SlashCommand::Info => {
                self.on_info(false, self.state.conversation_id).await?;
            }
            SlashCommand::Env => {
                self.on_env().await?;
            }
            SlashCommand::Usage => {
                self.on_usage().await?;
            }
            SlashCommand::Message(ref content) => {
                self.spinner.start(None)?;
                self.on_message(Some(content.clone())).await?;
            }
            SlashCommand::Forge => {
                self.on_agent_change(AgentId::FORGE).await?;
            }
            SlashCommand::Muse => {
                self.on_agent_change(AgentId::MUSE).await?;
            }
            SlashCommand::Sage => {
                self.on_agent_change(AgentId::SAGE).await?;
            }
            SlashCommand::Help => {
                let info = Info::from(self.command.as_ref());
                self.writeln(info)?;
            }
            SlashCommand::Tools => {
                let agent_id = self.api.get_active_agent().await.unwrap_or_default();
                self.on_show_tools(agent_id, false).await?;
            }
            SlashCommand::Update => {
                on_update(self.api.clone(), None).await;
            }
            SlashCommand::Exit => {
                return Ok(true);
            }

            SlashCommand::Custom(event) => {
                self.spinner.start(None)?;
                self.on_custom_event(event.into()).await?;
            }
            SlashCommand::Model => {
                self.on_model_selection().await?;
            }
            SlashCommand::Provider => {
                self.on_provider_selection().await?;
            }
            SlashCommand::Shell(ref command) => {
                self.api.execute_shell_command_raw(command).await?;
            }
            SlashCommand::Commit { max_diff_size } => {
                let args = CommitCommandGroup {
                    preview: true,
                    max_diff_size: max_diff_size.or(Some(100_000)),
                    diff: None,
                    text: Vec::new(),
                };
                let result = self.handle_commit_command(args).await?;
                let flags = if result.has_staged_files { "" } else { " -a" };
                let commit_command = format!("!git commit{flags} -m '{}'", result.message);
                self.console.set_buffer(commit_command);
            }
            SlashCommand::Agent => {
                #[derive(Clone)]
                struct Agent {
                    id: AgentId,
                    label: String,
                }

                impl Display for Agent {
                    fn fmt(&self, f: &mut std::fmt::Formatter<'_>) -> std::fmt::Result {
                        write!(f, "{}", self.label)
                    }
                }

                let agents = self.api.get_agents().await?;

                if agents.is_empty() {
                    return Ok(false);
                }

                // Reuse the same Info building logic as list agents
                let info = self.build_agents_info().await?;

                // Convert to porcelain format (same as list agents --porcelain)
                let porcelain_output =
                    Porcelain::from(&info)
                        .skip(1)
                        .drop_col(0)
                        .map_col(4, |text| match text.as_deref() {
                            Some("ENABLED") => Some("Reasoning".to_string()),
                            Some("DISABLED") => Some("Non-Reasoning".to_string()),
                            _ => None,
                        });

                // Split the porcelain output into lines and create agents
                let porcelain_lines: Vec<String> = porcelain_output
                    .to_string()
                    .lines()
                    .map(|s| s.to_string())
                    .collect();

                let mut display_agents = Vec::new();
                for line in porcelain_lines {
                    // Extract agent id from the beginning of the line
                    if let Some(id_str) = line.split_whitespace().next() {
                        display_agents.push(Agent {
                            label: line.clone(),
                            id: AgentId::new(id_str.to_string()),
                        });
                    }
                }

                if let Some(selected_agent) =
                    ForgeSelect::select("Select an agent", display_agents.clone()).prompt()?
                {
                    self.on_agent_change(selected_agent.id).await?;
                }
            }
            SlashCommand::Login => {
                self.handle_provider_login(None).await?;
            }
            SlashCommand::Logout => {
                return self.handle_provider_logout(None).await;
            }
            SlashCommand::Retry => {
                self.spinner.start(None)?;
                self.on_message(None).await?;
            }
            SlashCommand::Index => {
                let working_dir = self.state.cwd.clone();
                // Use default batch size of 10 for slash command
                self.on_index(working_dir, 10).await?;
            }
            SlashCommand::AgentSwitch(agent_id) => {
                // Validate that the agent exists by checking against loaded agents
                let agents = self.api.get_agents().await?;
                let agent_exists = agents.iter().any(|agent| agent.id.as_str() == agent_id);

                if agent_exists {
                    self.on_agent_change(AgentId::new(agent_id)).await?;
                } else {
                    return Err(anyhow::anyhow!(
                        "Agent '{agent_id}' not found or unavailable"
                    ));
                }
            }
        }

        Ok(false)
    }
    async fn on_compaction(&mut self) -> Result<(), anyhow::Error> {
        let conversation_id = self.init_conversation().await?;
        let compaction_result = self.api.compact_conversation(&conversation_id).await?;
        let token_reduction = compaction_result.token_reduction_percentage();
        let message_reduction = compaction_result.message_reduction_percentage();
        let content = TitleFormat::action(format!(
            "Context size reduced by {token_reduction:.1}% (tokens), {message_reduction:.1}% (messages)"
        ));
        self.writeln_title(content)?;
        Ok(())
    }

    /// Select a model from the available models
    /// Returns Some(ModelId) if a model was selected, or None if selection was
    /// canceled
    #[async_recursion::async_recursion]
    async fn select_model(&mut self) -> Result<Option<ModelId>> {
        // Check if provider is set otherwise first ask to select a provider
        if self.api.get_default_provider().await.is_err() {
            self.on_provider_selection().await?;

            // Check if a model was already selected during provider activation
            if let Some(model) = self.api.get_default_model().await {
                return Ok(Some(model));
            }
        }

        // Fetch available models
        let mut models = self
            .get_models()
            .await?
            .into_iter()
            .map(CliModel)
            .collect::<Vec<_>>();

        // Sort the models by their names in ascending order
        models.sort_by(|a, b| a.0.name.cmp(&b.0.name));

        // Find the index of the current model
        let current_model = self
            .get_agent_model(self.api.get_active_agent().await)
            .await;
        let starting_cursor = current_model
            .as_ref()
            .and_then(|current| models.iter().position(|m| &m.0.id == current))
            .unwrap_or(0);

        // Use the centralized select module
        match ForgeSelect::select("Select a model:", models)
            .with_starting_cursor(starting_cursor)
            .with_help_message("Type a name or use arrow keys to navigate and Enter to select")
            .prompt()?
        {
            Some(model) => Ok(Some(model.0.id)),
            None => Ok(None),
        }
    }
    async fn handle_api_key_input(
        &mut self,
        provider_id: ProviderId,
        request: &ApiKeyRequest,
    ) -> anyhow::Result<()> {
        use anyhow::Context;
        self.spinner.stop(None)?;
        // Collect URL parameters if required
        let url_params = request
            .required_params
            .iter()
            .map(|param| {
                let param_value = ForgeSelect::input(format!("Enter {param}:"))
                    .prompt()?
                    .context("Parameter input cancelled")?;

                anyhow::ensure!(!param_value.trim().is_empty(), "{param} cannot be empty");

                Ok((param.to_string(), param_value))
            })
            .collect::<anyhow::Result<HashMap<_, _>>>()?;

        let api_key = ForgeSelect::input(format!("Enter your {provider_id} API key:"))
            .prompt()?
            .context("API key input cancelled")?;

        let api_key_str = api_key.trim();
        anyhow::ensure!(!api_key_str.is_empty(), "API key cannot be empty");

        // Update the context with collected data
        let response = AuthContextResponse::api_key(request.clone(), api_key_str, url_params);

        self.api
            .complete_provider_auth(
                provider_id,
                response,
                Duration::from_secs(0), // No timeout needed since we have the data
            )
            .await?;

        Ok(())
    }

    fn display_oauth_device_info_new(
        &mut self,
        user_code: &str,
        verification_uri: &str,
        verification_uri_complete: Option<&str>,
    ) -> anyhow::Result<()> {
        use colored::Colorize;

        let display_uri = verification_uri_complete.unwrap_or(verification_uri);

        self.writeln("")?;
        self.writeln(format!(
            "{} Please visit: {}",
            "→".blue(),
            display_uri.blue().underline()
        ))?;
        self.writeln(format!(
            "{} Enter code: {}",
            "→".blue(),
            user_code.bold().yellow()
        ))?;
        self.writeln("")?;

        // Try to open browser automatically
        if let Err(e) = open::that(display_uri) {
            self.writeln_title(TitleFormat::error(format!(
                "Failed to open browser automatically: {e}"
            )))?;
        }

        Ok(())
    }

    async fn handle_device_flow(
        &mut self,
        provider_id: ProviderId,
        request: &DeviceCodeRequest,
    ) -> Result<()> {
        use std::time::Duration;

        let user_code = request.user_code.clone();
        let verification_uri = request.verification_uri.clone();
        let verification_uri_complete = request.verification_uri_complete.clone();

        self.spinner.stop(None)?;
        // Display OAuth device information
        self.display_oauth_device_info_new(
            user_code.as_ref(),
            verification_uri.as_ref(),
            verification_uri_complete.as_ref().map(|v| v.as_ref()),
        )?;

        // Step 2: Complete authentication (polls if needed for OAuth flows)
        self.spinner.start(Some("Completing authentication..."))?;

        let response = AuthContextResponse::device_code(request.clone());

        self.api
            .complete_provider_auth(provider_id, response, Duration::from_secs(600))
            .await?;

        self.spinner.stop(None)?;

        Ok(())
    }

    async fn display_credential_success(
        &mut self,
        provider_id: ProviderId,
    ) -> anyhow::Result<bool> {
        self.writeln_title(TitleFormat::info(format!(
            "{provider_id} configured successfully!"
        )))?;

        // Prompt user to set as active provider
        let should_set_active = ForgeSelect::confirm(format!(
            "Would you like to set {provider_id} as the active provider?"
        ))
        .with_default(true)
        .prompt()?;

        Ok(should_set_active.unwrap_or(false))
    }

    async fn handle_code_flow(
        &mut self,
        provider_id: ProviderId,
        request: &CodeRequest,
    ) -> anyhow::Result<()> {
        use colored::Colorize;

        self.spinner.stop(None)?;

        self.writeln(format!(
            "{}",
            format!("Authenticate using your {provider_id} account").dimmed()
        ))?;

        // Display authorization URL
        self.writeln(format!(
            "{} Please visit: {}",
            "→".blue(),
            request.authorization_url.as_str().blue().underline()
        ))?;

        // Try to open browser automatically
        if let Err(e) = open::that(request.authorization_url.as_str()) {
            self.writeln_title(TitleFormat::error(format!(
                "Failed to open browser automatically: {e}"
            )))?;
        }

        // Prompt user to paste authorization code
        let code = ForgeSelect::input("Paste the authorization code:")
            .prompt()?
            .ok_or_else(|| anyhow::anyhow!("Authorization code input cancelled"))?;

        if code.trim().is_empty() {
            anyhow::bail!("Authorization code cannot be empty");
        }

        self.spinner
            .start(Some("Exchanging authorization code..."))?;

        let response = AuthContextResponse::code(request.clone(), &code);

        self.api
            .complete_provider_auth(
                provider_id,
                response,
                Duration::from_secs(0), // No timeout needed since we have the data
            )
            .await?;

        self.spinner.stop(None)?;

        Ok(())
    }

    /// Helper method to select an authentication method when multiple are
    /// available
    async fn select_auth_method(
        &mut self,
        provider_id: ProviderId,
        auth_methods: &[AuthMethod],
    ) -> Result<Option<AuthMethod>> {
        use colored::Colorize;

        if auth_methods.is_empty() {
            anyhow::bail!("No authentication methods available for provider {provider_id}");
        }

        // If only one auth method, use it directly
        if auth_methods.len() == 1 {
            return Ok(Some(auth_methods[0].clone()));
        }

        // Multiple auth methods - ask user to choose
        self.spinner.stop(None)?;

        self.writeln_title(TitleFormat::action(format!("Configure {}", provider_id)))?;
        self.writeln("Multiple authentication methods available".dimmed())?;

        let method_names: Vec<String> = auth_methods
            .iter()
            .map(|method| match method {
                AuthMethod::ApiKey => "API Key".to_string(),
                AuthMethod::OAuthDevice(_) => "OAuth Device Flow".to_string(),
                AuthMethod::OAuthCode(_) => "OAuth Authorization Code".to_string(),
            })
            .collect();

        match ForgeSelect::select("Select authentication method:", method_names.clone())
            .with_help_message("Use arrow keys to navigate and Enter to select")
            .prompt()?
        {
            Some(selected_name) => {
                // Find the corresponding auth method
                let index = method_names
                    .iter()
                    .position(|name| name == &selected_name)
                    .expect("Selected method should exist");
                Ok(Some(auth_methods[index].clone()))
            }
            None => Ok(None),
        }
    }

    /// Handle authentication flow for an unavailable provider
    async fn configure_provider(
        &mut self,
        provider_id: ProviderId,
        auth_methods: Vec<AuthMethod>,
<<<<<<< HEAD
    ) -> Result<()> {
        // Check if this is a context engine provider - handle automatically
        if provider_id == ProviderId::ForgeServices {
            let auth = self.api.create_auth_credentials().await?;
            let info = Info::new()
                .add_title("NEW API KEY CREATED")
                .add_key_value("API Key", auth.token.as_str());
            self.writeln(info.to_string())?;
            return Ok(());
        }

        // For LLM providers, use the normal interactive authentication flow
=======
    ) -> Result<Option<Provider<Url>>> {
>>>>>>> 9698d318
        // Select auth method (or use the only one available)
        let auth_method = match self.select_auth_method(provider_id, &auth_methods).await? {
            Some(method) => method,
            None => return Ok(None), // User cancelled
        };

        self.spinner.start(Some("Initiating authentication..."))?;

        // Initiate the authentication flow
        let auth_request = self
            .api
            .init_provider_auth(provider_id, auth_method)
            .await?;

        // Handle the specific authentication flow based on the request type
        match auth_request {
            AuthContextRequest::ApiKey(request) => {
                self.handle_api_key_input(provider_id, &request).await?;
            }
            AuthContextRequest::DeviceCode(request) => {
                self.handle_device_flow(provider_id, &request).await?;
            }
            AuthContextRequest::Code(request) => {
                self.handle_code_flow(provider_id, &request).await?;
            }
        }

        let should_set_active = self.display_credential_success(provider_id).await?;

        if !should_set_active {
            return Ok(None);
        }

        // Fetch and return the configured provider
        let provider = self.api.get_provider(&provider_id).await?;
        Ok(provider.into_configured())
    }

    /// Selects a provider, optionally configuring it if not already configured.
    async fn select_provider(&mut self) -> Result<Option<AnyProvider>> {
        // Fetch and sort available providers
        let mut providers = self
            .api
            .get_providers()
            .await?
            .into_iter()
            .filter(|p| {
                let filter = forge_domain::ProviderType::Llm;
                match &p {
                    AnyProvider::Url(provider) => provider.provider_type == filter,
                    AnyProvider::Template(provider) => provider.provider_type == filter,
                }
            })
            .map(CliProvider)
            .collect::<Vec<_>>();

        if providers.is_empty() {
            return Err(anyhow::anyhow!("No AI provider API keys configured"));
        }

        providers.sort_by_key(|a| a.to_string());

        // Find starting cursor position
        let starting_cursor = self
            .get_provider(self.api.get_active_agent().await)
            .await
            .ok()
            .and_then(|current| providers.iter().position(|p| p.0.id() == current.id))
            .unwrap_or(0);

        // Prompt user to select a provider
        let Some(provider) = ForgeSelect::select("Select a provider:", providers)
            .with_starting_cursor(starting_cursor)
            .with_help_message("Type a name or use arrow keys to navigate and Enter to select")
            .prompt()?
        else {
            return Ok(None);
        };

        Ok(Some(provider.0))
    }

    // Helper method to handle model selection and update the conversation
    #[async_recursion::async_recursion]
    async fn on_model_selection(&mut self) -> Result<()> {
        // Select a model
        let model_option = self.select_model().await?;

        // If no model was selected (user canceled), return early
        let model = match model_option {
            Some(model) => model,
            None => return Ok(()),
        };

        // Update the operating model via API
        self.api.set_default_model(model.clone()).await?;

        // Update the UI state with the new model
        self.update_model(Some(model.clone()));

        self.writeln_title(TitleFormat::action(format!("Switched to model: {model}")))?;

        Ok(())
    }

    async fn on_provider_selection(&mut self) -> Result<()> {
<<<<<<< HEAD
        // Select a provider (only show LLM providers for chat)
        let provider_option = self.select_provider().await?;

=======
        // Select a provider
>>>>>>> 9698d318
        // If no provider was selected (user canceled), return early
        let any_provider = match self.select_provider().await? {
            Some(provider) => provider,
            None => return Ok(()),
        };

        self.activate_provider(any_provider).await
    }

    /// Activates a provider by configuring it if needed, setting it as default,
    /// and ensuring a compatible model is selected.
    async fn activate_provider(&mut self, any_provider: AnyProvider) -> Result<()> {
        // Trigger authentication for the selected provider only if not configured
        let provider = if !any_provider.is_configured() {
            match self
                .configure_provider(any_provider.id(), any_provider.auth_methods().to_vec())
                .await?
            {
                Some(provider) => provider,
                None => return Ok(()),
            }
        } else {
            // Provider is already configured, convert it
            match any_provider.into_configured() {
                Some(provider) => provider,
                None => return Ok(()),
            }
        };

        // Set as default and handle model selection
        self.finalize_provider_activation(provider).await
    }

    /// Finalizes provider activation by setting it as default and ensuring
    /// a compatible model is selected.
    async fn finalize_provider_activation(&mut self, provider: Provider<Url>) -> Result<()> {
        // Set the provider via API
        self.api.set_default_provider(provider.id).await?;

        self.writeln_title(TitleFormat::action(format!(
            "Switched to provider: {}",
            CliProvider(AnyProvider::Url(provider.clone()))
        )))?;

        // Check if the current model is available for the new provider
        let current_model = self.api.get_default_model().await;
        if let Some(current_model) = current_model {
            let models = self.get_models().await?;
            let model_available = models.iter().any(|m| m.id == current_model);

            if !model_available {
                // Prompt user to select a new model
                self.writeln_title(TitleFormat::info("Please select a new model"))?;
                self.on_model_selection().await?;
            }
        } else {
            // No model set, select one now
            self.on_model_selection().await?;
        }

        Ok(())
    }

    // Handle dispatching events from the CLI
    async fn handle_dispatch(&mut self, json: String) -> Result<()> {
        // Initialize the conversation
        let conversation_id = self.init_conversation().await?;

        // Parse the JSON to determine the event name and value
        let event: UserCommand = serde_json::from_str(&json)?;

        // Create the chat request with the event
        let chat = ChatRequest::new(event.into(), conversation_id);

        self.on_chat(chat).await
    }

    /// Initializes and returns a conversation ID for the current session.
    ///
    /// Handles conversation setup for both interactive and headless modes:
    /// - **Interactive**: Reuses existing conversation, loads from file, or
    ///   creates new
    /// - **Headless**: Uses environment variables or generates new conversation
    ///
    /// Displays initialization status and updates UI state with the
    /// conversation ID.
    async fn init_conversation(&mut self) -> Result<ConversationId> {
        // Set agent if provided via CLI
        if let Some(agent_id) = self.cli.agent.clone() {
            self.api.set_active_agent(agent_id).await?;
        }

        let mut is_new = false;
        let id = if let Some(id) = self.state.conversation_id {
            id
        } else if let Some(ref id_str) = self.cli.conversation_id {
            // Parse and use the provided conversation ID
            let id = ConversationId::parse(id_str).context("Failed to parse conversation ID")?;

            // Check if conversation exists, if not create it
            if self.api.conversation(&id).await?.is_none() {
                let conversation = Conversation::new(id);
                self.api.upsert_conversation(conversation).await?;
                is_new = true;
            }
            id
        } else if let Some(ref path) = self.cli.conversation {
            let conversation: Conversation =
                serde_json::from_str(ForgeFS::read_utf8(path.as_os_str()).await?.as_str())
                    .context("Failed to parse Conversation")?;
            let id = conversation.id;
            self.api.upsert_conversation(conversation).await?;
            id
        } else {
            let conversation = Conversation::generate();
            let id = conversation.id;
            is_new = true;
            self.api.upsert_conversation(conversation).await?;
            id
        };

        // Print if the state is being reinitialized
        if self.state.conversation_id.is_none() {
            self.print_conversation_status(is_new, id).await?;
        }

        // Always set the conversation id in state
        self.state.conversation_id = Some(id);

        Ok(id)
    }

    async fn print_conversation_status(
        &mut self,
        new_conversation: bool,
        id: ConversationId,
    ) -> Result<(), anyhow::Error> {
        let mut title = if new_conversation {
            "Initialize".to_string()
        } else {
            "Continue".to_string()
        };

        title.push_str(format!(" {}", id.into_string()).as_str());

        let mut sub_title = String::new();
        sub_title.push('[');

        if let Some(ref agent) = self.api.get_active_agent().await {
            sub_title.push_str(format!("via {}", agent).as_str());
        }

        if let Some(ref model) = self
            .get_agent_model(self.api.get_active_agent().await)
            .await
        {
            sub_title.push_str(format!("/{}", model.as_str()).as_str());
        }

        sub_title.push(']');

        self.writeln_title(TitleFormat::debug(title).sub_title(sub_title.bold().to_string()))?;
        Ok(())
    }

    /// Initialize the state of the UI
    async fn init_state(&mut self, first: bool) -> Result<Workflow> {
        // Run the independent initialization tasks in parallel for better performance
        let workflow = self.api.read_workflow(self.cli.workflow.as_deref()).await?;

        let _ = self.handle_migrate_credentials().await;

        // Ensure we have a model selected before proceeding with initialization
        if self
            .get_agent_model(self.api.get_active_agent().await)
            .await
            .is_none()
        {
            self.on_model_selection().await?;
        }

        // Create base workflow and trigger updates if this is the first initialization
        let mut base_workflow = Workflow::default();
        base_workflow.merge(workflow.clone());
        if first {
            // For chat, we are trying to get active agent or setting it to default.
            // So for default values, `/info` doesn't show active provider, model, etc.
            // So my default, on new, we should set the active agent.
            self.api
                .set_active_agent(self.api.get_active_agent().await.unwrap_or_default())
                .await?;
            // only call on_update if this is the first initialization
            on_update(self.api.clone(), base_workflow.updates.as_ref()).await;
            if !workflow.commands.is_empty() {
                self.writeln_title(TitleFormat::error("forge.yaml commands are deprecated. Use .md files in forge/ (home) or .forge/ (project) instead"))?;
            }
        }

        // Execute independent operations in parallel to improve performance
        let write_workflow_fut = self
            .api
            .write_workflow(self.cli.workflow.as_deref(), &workflow);
        let get_agents_fut = self.api.get_agents();
        let get_operating_agent_fut = self.api.get_active_agent();

        let (write_workflow_result, agents_result, _operating_agent_result) =
            tokio::join!(write_workflow_fut, get_agents_fut, get_operating_agent_fut);

        // Handle workflow write result first as it's critical for the system state
        write_workflow_result?;

        // Register agent commands with proper error handling and user feedback
        match agents_result {
            Ok(agents) => {
                let registration_result = self.command.register_agent_commands(agents);

                // Show warning for any skipped agents due to conflicts
                for skipped_command in registration_result.skipped_conflicts {
                    self.writeln_title(TitleFormat::error(format!(
                        "Skipped agent command '{skipped_command}' due to name conflict with built-in command"
                    )))?;
                }
            }
            Err(e) => {
                self.writeln_title(TitleFormat::error(format!(
                    "Failed to load agents for command registration: {e}"
                )))?;
            }
        }

        // Register all the commands
        self.command.register_all(self.api.get_commands().await?);

        let operating_model = self
            .get_agent_model(self.api.get_active_agent().await)
            .await;
        self.state = UIState::new(self.api.environment());
        self.update_model(operating_model);

        Ok(workflow)
    }

    async fn on_message(&mut self, content: Option<String>) -> Result<()> {
        let conversation_id = self.init_conversation().await?;

        // Get piped input from CLI if available
        let piped_input = self.cli.piped_input.clone();

        // Create a ChatRequest with the appropriate event type
        let mut event = match content {
            Some(text) => Event::new(text),
            None => Event::empty(),
        };

        // Set piped input if present
        if let Some(piped) = piped_input {
            event = event.additional_context(piped);
        }

        // Create the chat request with the event
        let chat = ChatRequest::new(event, conversation_id);

        self.on_chat(chat).await
    }

    async fn on_chat(&mut self, chat: ChatRequest) -> Result<()> {
        let mut stream = self.api.chat(chat).await?;

        while let Some(message) = stream.next().await {
            match message {
                Ok(message) => self.handle_chat_response(message).await?,
                Err(err) => {
                    self.spinner.stop(None)?;
                    return Err(err);
                }
            }
        }

        self.spinner.stop(None)?;

        Ok(())
    }

    /// Modified version of handle_dump that supports HTML format
    async fn on_dump(&mut self, html: bool) -> Result<()> {
        if let Some(conversation_id) = self.state.conversation_id {
            let conversation = self.api.conversation(&conversation_id).await?;
            if let Some(conversation) = conversation {
                let timestamp = chrono::Local::now().format("%Y-%m-%d_%H-%M-%S");
                if html {
                    // Export as HTML
                    let html_content = conversation.to_html();
                    let path = format!("{timestamp}-dump.html");
                    tokio::fs::write(path.as_str(), html_content).await?;

                    self.writeln_title(
                        TitleFormat::action("Conversation HTML dump created".to_string())
                            .sub_title(path.to_string()),
                    )?;

                    if self.api.environment().auto_open_dump {
                        open::that(path.as_str()).ok();
                    }
                } else {
                    // Default: Export as JSON
                    let path = format!("{timestamp}-dump.json");
                    let content = serde_json::to_string_pretty(&conversation)?;
                    tokio::fs::write(path.as_str(), content).await?;

                    self.writeln_title(
                        TitleFormat::action("Conversation JSON dump created".to_string())
                            .sub_title(path.to_string()),
                    )?;

                    if self.api.environment().auto_open_dump {
                        open::that(path.as_str()).ok();
                    }
                };
            } else {
                return Err(anyhow::anyhow!("Could not create dump"))
                    .context(format!("Conversation: {conversation_id} was not found"));
            }
        } else {
            return Err(anyhow::anyhow!("No conversation initiated yet"))
                .context("Could not create dump");
        }
        Ok(())
    }

    async fn handle_chat_response(&mut self, message: ChatResponse) -> Result<()> {
        debug!(chat_response = ?message, "Chat Response");
        if message.is_empty() {
            return Ok(());
        }

        match message {
            ChatResponse::TaskMessage { content } => match content {
                ChatResponseContent::Title(title) => self.writeln(title.display())?,
                ChatResponseContent::PlainText(text) => self.writeln(text)?,
                ChatResponseContent::Markdown(text) => {
                    tracing::info!(message = %text, "Agent Response");
                    self.writeln(self.markdown.render(&text))?;
                }
            },
            ChatResponse::ToolCallStart(_) => {
                self.spinner.stop(None)?;
            }
            ChatResponse::ToolCallEnd(toolcall_result) => {
                // Only track toolcall name in case of success else track the error.
                let payload = if toolcall_result.is_error() {
                    let mut r = ToolCallPayload::new(toolcall_result.name.to_string());
                    if let Some(cause) = toolcall_result.output.as_str() {
                        r = r.with_cause(cause.to_string());
                    }
                    r
                } else {
                    ToolCallPayload::new(toolcall_result.name.to_string())
                };
                tracker::tool_call(payload);

                self.spinner.start(None)?;
                if !self.cli.verbose {
                    return Ok(());
                }
            }
            ChatResponse::Usage(_) => {}
            ChatResponse::RetryAttempt { cause, duration: _ } => {
                if !self.api.environment().retry_config.suppress_retry_errors {
                    self.spinner.start(Some("Retrying"))?;
                    self.writeln_title(TitleFormat::error(cause.as_str()))?;
                }
            }
            ChatResponse::Interrupt { reason } => {
                self.spinner.stop(None)?;

                let title = match reason {
                    InterruptionReason::MaxRequestPerTurnLimitReached { limit } => {
                        format!("Maximum request ({limit}) per turn achieved")
                    }
                    InterruptionReason::MaxToolFailurePerTurnLimitReached { limit, .. } => {
                        format!("Maximum tool failure limit ({limit}) reached for this turn")
                    }
                };

                self.writeln_title(TitleFormat::action(title))?;
                self.should_continue().await?;
            }
            ChatResponse::TaskReasoning { content } => {
                if !content.trim().is_empty() {
                    let rendered_content = self.markdown.render(&content);
                    self.writeln(rendered_content.dimmed())?;
                }
            }
            ChatResponse::TaskComplete => {
                if let Some(conversation_id) = self.state.conversation_id
                    && let Ok(conversation) =
                        self.validate_conversation_exists(&conversation_id).await
                {
                    self.on_show_conv_info(conversation).await?;
                }
            }
        }
        Ok(())
    }

    async fn should_continue(&mut self) -> anyhow::Result<()> {
        let should_continue = ForgeSelect::confirm("Do you want to continue anyway?")
            .with_default(true)
            .prompt()?;

        if should_continue.unwrap_or(false) {
            self.spinner.start(None)?;
            Box::pin(self.on_message(None)).await?;
        }

        Ok(())
    }

    async fn on_show_conv_info(&mut self, conversation: Conversation) -> anyhow::Result<()> {
        if !should_show_completion_prompt() {
            return Ok(());
        }

        self.spinner.start(Some("Loading Summary"))?;

        let info = Info::default().extend(&conversation);

        self.writeln(info)?;

        self.spinner.stop(None)?;

        // Only prompt for new conversation if in interactive mode and prompt is enabled
        if self.cli.is_interactive() {
            let prompt_text = "Start a new conversation?";
            let should_start_new_chat = ForgeSelect::confirm(prompt_text)
                // Pressing ENTER should start new
                .with_default(true)
                .with_help_message("ESC = No, continue current conversation")
                .prompt()
                // Cancel or failure should continue with the session
                .unwrap_or(Some(false))
                .unwrap_or(false);

            // if conversation is over
            if should_start_new_chat {
                self.on_new().await?;
            }
        }

        Ok(())
    }

    /// Clones a conversation with a new ID
    ///
    /// # Arguments
    /// * `original` - The conversation to clone
    /// * `porcelain` - If true, output only the new conversation ID
    async fn on_clone_conversation(
        &mut self,
        original: Conversation,
        porcelain: bool,
    ) -> anyhow::Result<()> {
        // Create a new conversation with a new ID but same content
        let new_id = ConversationId::generate();
        let mut cloned = original.clone();
        cloned.id = new_id;

        // Upsert the cloned conversation
        self.api.upsert_conversation(cloned.clone()).await?;

        // Output based on format
        if porcelain {
            println!("{}", new_id);
        } else {
            self.writeln_title(
                TitleFormat::info("Cloned").sub_title(format!("[{} → {}]", original.id, cloned.id)),
            )?;
        }

        Ok(())
    }

    fn update_model(&mut self, model: Option<ModelId>) {
        if let Some(ref model) = model {
            tracker::set_model(model.to_string());
        }
    }

    async fn on_custom_event(&mut self, event: Event) -> Result<()> {
        let conversation_id = self.init_conversation().await?;
        let chat = ChatRequest::new(event, conversation_id);
        self.on_chat(chat).await
    }

    async fn on_usage(&mut self) -> anyhow::Result<()> {
        self.spinner.start(Some("Loading Usage"))?;

        // Get usage from current conversation if available
        let conversation_usage = if let Some(conversation_id) = &self.state.conversation_id {
            self.api
                .conversation(conversation_id)
                .await
                .ok()
                .flatten()
                .and_then(|conv| conv.context)
                .and_then(|ctx| ctx.usage)
        } else {
            None
        };

        let mut info = if let Some(usage) = conversation_usage {
            Info::from(&usage)
        } else {
            Info::new()
        };

        if let Ok(Some(user_usage)) = self.api.user_usage().await {
            info = info.extend(Info::from(&user_usage));
        }

        self.writeln(info)?;
        self.spinner.stop(None)?;
        Ok(())
    }

    fn trace_user(&self) {
        let api = self.api.clone();
        // NOTE: Spawning required so that we don't block the user while querying user
        // info
        tokio::spawn(async move {
            if let Ok(Some(user_info)) = api.user_info().await {
                tracker::login(user_info.auth_provider_id.into_string());
            }
        });
    }

    /// Handle config command
    async fn handle_config_command(
        &mut self,
        command: crate::cli::ConfigCommand,
        porcelain: bool,
    ) -> Result<()> {
        match command {
            crate::cli::ConfigCommand::Set(args) => self.handle_config_set(args).await?,
            crate::cli::ConfigCommand::Get(args) => self.handle_config_get(args).await?,
            crate::cli::ConfigCommand::List => {
                self.on_show_config(porcelain).await?;
            }
        }
        Ok(())
    }

    /// Handle config set command
    async fn handle_config_set(&mut self, args: crate::cli::ConfigSetArgs) -> Result<()> {
        use crate::cli::ConfigField;

        // Set the specified field
        match args.field {
            ConfigField::Provider => {
                // Parse and validate provider ID
                let provider_id = ProviderId::from_str(&args.value).with_context(|| {
                    format!(
                        "Invalid provider: '{}'. Valid providers are: {}",
                        args.value,
                        get_valid_provider_names().join(", ")
                    )
                })?;

                // Get the provider
                let provider = self.api.get_provider(&provider_id).await?;
                // Activate the provider (will configure if needed and set as default)
                self.activate_provider(provider).await?;
            }
            ConfigField::Model => {
                let model_id = self.validate_model(&args.value).await?;
                self.api.set_default_model(model_id.clone()).await?;
                self.writeln_title(
                    TitleFormat::action(model_id.as_str()).sub_title("is now the default model"),
                )?;
            }
        }

        Ok(())
    }

    /// Handle config get command
    async fn handle_config_get(&mut self, args: crate::cli::ConfigGetArgs) -> Result<()> {
        use crate::cli::ConfigField;

        // Get specific field
        match args.field {
            ConfigField::Model => {
                let model = self
                    .api
                    .get_default_model()
                    .await
                    .map(|m| m.as_str().to_string());
                match model {
                    Some(v) => self.writeln(v.to_string())?,
                    None => self.writeln("Model: Not set")?,
                }
            }
            ConfigField::Provider => {
                let provider = self
                    .api
                    .get_default_provider()
                    .await
                    .ok()
                    .map(|p| p.id.to_string());
                match provider {
                    Some(v) => self.writeln(v.to_string())?,
                    None => self.writeln("Provider: Not set")?,
                }
            }
        }

        Ok(())
    }

    /// Validate model exists
    async fn validate_model(&self, model_str: &str) -> Result<ModelId> {
        let models = self.api.get_models().await?;
        let model_id = ModelId::new(model_str);

        if models.iter().any(|m| m.id == model_id) {
            Ok(model_id)
        } else {
            // Show first 10 models as suggestions
            let available: Vec<_> = models.iter().take(10).map(|m| m.id.as_str()).collect();
            let suggestion = if models.len() > 10 {
                format!("{} (and {} more)", available.join(", "), models.len() - 10)
            } else {
                available.join(", ")
            };

            Err(anyhow::anyhow!(
                "Model '{}' not found. Available models: {}",
                model_str,
                suggestion
            ))
        }
    }

    /// Shows the last message from a conversation
    ///
    /// # Errors
    /// - If the conversation doesn't exist
    /// - If the conversation has no messages
    async fn on_show_last_message(&mut self, conversation: Conversation) -> Result<()> {
        let context = conversation
            .context
            .as_ref()
            .ok_or_else(|| anyhow::anyhow!("Conversation has no context"))?;

        // Find the last assistant message
        let message = context.messages.iter().rev().find_map(|msg| match msg {
            ContextMessage::Text(TextMessage { content, role: Role::Assistant, .. }) => {
                Some(content)
            }
            _ => None,
        });

        // Format and display the message using the message_display module
        if let Some(message) = message {
            self.writeln(self.markdown.render(message))?;
        }

        Ok(())
    }

    async fn on_index(
        &mut self,
        path: std::path::PathBuf,
        batch_size: usize,
    ) -> anyhow::Result<()> {
        // Check if auth already exists and create if needed
        if !self.api.is_authenticated().await? {
            let auth = self.api.create_auth_credentials().await?;
            let info = Info::new()
                .add_title("NEW API KEY CREATED")
                .add_key_value("API Key", auth.token.as_str());
            self.writeln(info.to_string())?;
        }

        self.spinner.start(Some("Syncing codebase..."))?;

        match self.api.sync_codebase(path.clone(), batch_size).await {
            Ok(stats) => {
                self.spinner.stop(None)?;

                // Display workspace creation info
                if stats.is_new_workspace {
                    self.writeln_title(
                        TitleFormat::action("Workspace created")
                            .sub_title(stats.workspace_id.to_string()),
                    )?;
                }

                self.writeln_title(TitleFormat::completion(format!(
                    "Successfully synced: {}",
                    path.display()
                )))?;
                Ok(())
            }
            Err(e) => {
                self.spinner.stop(None)?;
                Err(e)
            }
        }
    }

    async fn on_query(
        &mut self,
        query: String,
        path: PathBuf,
        limit: usize,
        top_k: Option<u32>,
        use_case: String,
    ) -> anyhow::Result<()> {
        self.spinner.start(Some("Searching codebase..."))?;

        let mut params = forge_domain::SearchParams::new(&query, &use_case, limit);
        if let Some(k) = top_k {
            params = params.top_k(k);
        }

        let results = match self.api.query_codebase(path.clone(), params).await {
            Ok(results) => results,
            Err(e) => {
                self.spinner.stop(None)?;
                return Err(e);
            }
        };

        self.spinner.stop(None)?;

        let mut info = Info::new().add_title(format!("FOUND {} RESULTS", results.len()));

        for (i, result) in results.iter().enumerate() {
            let similarity = format!("{:.2}%", result.similarity * 100.0);
            let result_num = (i + 1).to_string();

            match &result.node {
                forge_domain::CodeNode::FileChunk { file_path, start_line, end_line, .. } => {
                    info = info
                        .add_title(result_num)
                        .add_key_value(
                            "Location",
                            format!("{}:{}-{}", file_path, start_line, end_line),
                        )
                        .add_key_value("Similarity", similarity);
                }
                forge_domain::CodeNode::File { file_path, .. } => {
                    info = info
                        .add_title(result_num)
                        .add_key_value("Location", format!("{} (full file)", file_path))
                        .add_key_value("Similarity", similarity);
                }
                forge_domain::CodeNode::FileRef { file_path, .. } => {
                    info = info
                        .add_title(result_num)
                        .add_key_value("Location", format!("{} (reference)", file_path))
                        .add_key_value("Similarity", similarity);
                }
                forge_domain::CodeNode::Note { content, .. } => {
                    info = info
                        .add_title(result_num)
                        .add_key_value("Type", "Note")
                        .add_key_value("Similarity", similarity)
                        .add_key_value("Content", content);
                }
                forge_domain::CodeNode::Task { task, .. } => {
                    info = info
                        .add_title(result_num)
                        .add_key_value("Type", "Task")
                        .add_key_value("Similarity", similarity)
                        .add_key_value("Content", task);
                }
            }
        }

        self.writeln(info)?;

        Ok(())
    }

    async fn on_list_workspaces(&mut self, porcelain: bool) -> anyhow::Result<()> {
        if !porcelain {
            self.spinner.start(Some("Fetching workspaces..."))?;
        }

        match self.api.list_codebases().await {
            Ok(workspaces) => {
                if !porcelain {
                    self.spinner.stop(None)?;
                }

                // Build Info object once
                let mut info = Info::new();

                for workspace in workspaces {
                    let elapsed_time = workspace.last_updated.map_or("NEVER".to_string(), |d| {
                        let duration = chrono::Utc::now().signed_duration_since(d);
                        let duration =
                            Duration::from_secs((duration.num_minutes() * 60).max(0) as u64);
                        if duration.is_zero() {
                            "now".to_string()
                        } else {
                            format!("{} ago", humantime::format_duration(duration))
                        }
                    });

                    let timestamp = workspace.last_updated.map_or("NEVER".to_string(), |d| {
                        d.with_timezone(&chrono::Local)
                            .format("%Y-%m-%d %H:%M:%S %Z")
                            .to_string()
                    });

                    info = info
                        .add_title(format!("Workspace [{}]", timestamp))
                        .add_key_value("id", workspace.workspace_id.to_string())
                        .add_key_value("path", workspace.working_dir)
                        .add_key_value("updated", elapsed_time)
                        .add_key_value("nodes", workspace.node_count)
                        .add_key_value("relations", workspace.relation_count);
                }

                // Output based on mode
                if porcelain {
                    // Skip header row in porcelain mode (consistent with conversation list)
                    self.writeln(Porcelain::from(info).skip(1).drop_cols(&[0, 4, 5]))?;
                } else {
                    self.writeln(info)?;
                }

                Ok(())
            }
            Err(e) => {
                self.spinner.stop(None)?;
                Err(e)
            }
        }
    }

    /// Displays workspace information for a given path.
    async fn on_workspace_info(&mut self, path: std::path::PathBuf) -> anyhow::Result<()> {
        self.spinner.start(Some("Fetching workspace info..."))?;

        match self.api.get_workspace_info(path).await {
            Ok(Some(workspace)) => {
                self.spinner.stop(None)?;

                let mut info = Info::new()
                    .add_title("WORKSPACE")
                    .add_key_value("Workspace ID", workspace.workspace_id.to_string())
                    .add_key_value("Workspace Path", workspace.working_dir)
                    .add_key_value("File Count", workspace.node_count.to_string())
                    .add_key_value("Relations", workspace.relation_count.to_string());

                // Add last updated if available
                if let Some(last_updated) = workspace.last_updated {
                    let duration = chrono::Utc::now().signed_duration_since(last_updated);
                    let duration =
                        std::time::Duration::from_secs((duration.num_minutes() * 60).max(0) as u64);
                    let time_ago = if duration.is_zero() {
                        "now".to_string()
                    } else {
                        format!("{} ago", humantime::format_duration(duration))
                    };
                    info = info.add_key_value("Last Updated", time_ago);
                }

                self.writeln(info)
            }
            Ok(None) => {
                self.spinner.stop(None)?;
                self.writeln_to_stderr(
                    TitleFormat::error("No workspace found")
                        .display()
                        .to_string(),
                )
            }
            Err(e) => {
                self.spinner.stop(None)?;
                Err(e)
            }
        }
    }

    async fn on_delete_workspace(&mut self, workspace_id: String) -> anyhow::Result<()> {
        // Parse workspace ID
        let workspace_id = forge_domain::WorkspaceId::from_string(&workspace_id)
            .context("Invalid workspace ID format")?;

        self.spinner.start(Some("Deleting workspace..."))?;

        match self.api.delete_codebase(workspace_id.clone()).await {
            Ok(()) => {
                self.spinner.stop(None)?;
                self.writeln_title(TitleFormat::completion(format!(
                    "Successfully deleted workspace {}",
                    workspace_id
                )))?;
                Ok(())
            }
            Err(e) => {
                self.spinner.stop(None)?;
                Err(e)
            }
        }
    }

    /// Handle credential migration
    async fn handle_migrate_credentials(&mut self) -> Result<()> {
        // Perform the migration
        self.spinner.start(Some("Migrating credentials"))?;
        let result = self.api.migrate_env_credentials().await?;
        self.spinner.stop(None)?;

        // Display results based on whether migration occurred
        if let Some(result) = result {
            self.writeln_title(
                TitleFormat::warning("Forge no longer reads API keys from environment variables.")
                    .sub_title("Learn more: https://forgecode.dev/docs/custom-providers/"),
            )?;

            let count = result.migrated_providers.len();
            let message = if count == 1 {
                "Migrated 1 provider from environment variables".to_string()
            } else {
                format!("Migrated {} providers from environment variables", count)
            };
            self.writeln_title(TitleFormat::info(message))?;
        }
        Ok(())
    }
}

/// Get list of valid provider names
fn get_valid_provider_names() -> Vec<String> {
    ProviderId::iter().map(|p| p.to_string()).collect()
}<|MERGE_RESOLUTION|>--- conflicted
+++ resolved
@@ -1871,22 +1871,15 @@
         &mut self,
         provider_id: ProviderId,
         auth_methods: Vec<AuthMethod>,
-<<<<<<< HEAD
-    ) -> Result<()> {
-        // Check if this is a context engine provider - handle automatically
+    ) -> Result<Option<Provider<Url>>> {
         if provider_id == ProviderId::ForgeServices {
             let auth = self.api.create_auth_credentials().await?;
             let info = Info::new()
                 .add_title("NEW API KEY CREATED")
                 .add_key_value("API Key", auth.token.as_str());
             self.writeln(info.to_string())?;
-            return Ok(());
-        }
-
-        // For LLM providers, use the normal interactive authentication flow
-=======
-    ) -> Result<Option<Provider<Url>>> {
->>>>>>> 9698d318
+            return Ok(None);
+        }
         // Select auth method (or use the only one available)
         let auth_method = match self.select_auth_method(provider_id, &auth_methods).await? {
             Some(method) => method,
@@ -1993,13 +1986,7 @@
     }
 
     async fn on_provider_selection(&mut self) -> Result<()> {
-<<<<<<< HEAD
-        // Select a provider (only show LLM providers for chat)
-        let provider_option = self.select_provider().await?;
-
-=======
         // Select a provider
->>>>>>> 9698d318
         // If no provider was selected (user canceled), return early
         let any_provider = match self.select_provider().await? {
             Some(provider) => provider,
