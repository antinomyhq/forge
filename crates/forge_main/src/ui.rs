use std::fmt::Display;
use std::sync::Arc;

use anyhow::{Context, Result};
use colored::Colorize;
use convert_case::{Case, Casing};
use forge_api::{
    API, AgentId, ChatRequest, ChatResponse, Conversation, ConversationId, Event,
    InterruptionReason, Model, ModelId, Provider, Workflow,
};
use forge_app::ToolResolver;
use forge_app::utils::truncate_key;
use forge_display::MarkdownFormat;
use forge_domain::{ChatResponseContent, McpConfig, McpServerConfig, Scope, TitleFormat};
use forge_fs::ForgeFS;
use forge_spinner::SpinnerManager;
use forge_tracker::ToolCallPayload;
use merge::Merge;
use tokio_stream::StreamExt;

use crate::cli::{Cli, McpCommand, TopLevelCommand, Transport};
use crate::cli_format::format_columns;
use crate::config::ConfigManager;
use crate::conversation_selector::ConversationSelector;
use crate::env::{get_agent_from_env, get_conversation_id_from_env, parse_env};
use crate::info::Info;
use crate::input::Console;
use crate::model::{CliModel, CliProvider, Command, ForgeCommandManager, PartialEvent};
use crate::prompt::ForgePrompt;
use crate::select::ForgeSelect;
use crate::state::UIState;
use crate::title_display::TitleDisplayExt;
use crate::tools_display::format_tools;
use crate::update::on_update;
use crate::{TRACKER, banner, tracker};

// Configuration constants
const MAX_CONVERSATIONS_TO_SHOW: usize = 20;

pub struct UI<A, F: Fn() -> A> {
    markdown: MarkdownFormat,
    state: UIState,
    api: Arc<F::Output>,
    new_api: Arc<F>,
    console: Console,
    command: Arc<ForgeCommandManager>,
    cli: Cli,
    spinner: SpinnerManager,
    #[allow(dead_code)] // The guard is kept alive by being held in the struct
    _guard: forge_tracker::Guard,
}

impl<A: API + 'static, F: Fn() -> A> UI<A, F> {
    /// Writes a line to the console output
    /// Takes anything that implements ToString trait
    fn writeln<T: ToString>(&mut self, content: T) -> anyhow::Result<()> {
        self.spinner.write_ln(content)
    }

    /// Writes a TitleFormat to the console output with proper formatting
    fn writeln_title(&mut self, title: TitleFormat) -> anyhow::Result<()> {
        self.spinner.write_ln(title.display())
    }

    /// Retrieve available models
    async fn get_models(&mut self) -> Result<Vec<Model>> {
        self.spinner.start(Some("Loading"))?;
        let models = self.api.models().await?;
        self.spinner.stop(None)?;
        Ok(models)
    }

    /// Displays banner only if user is in interactive mode.
    fn display_banner(&self) -> Result<()> {
        if self.cli.is_interactive() {
            banner::display(false)?;
        }
        Ok(())
    }

    // Handle creating a new conversation
    async fn on_new(&mut self) -> Result<()> {
        self.api = Arc::new((self.new_api)());
        self.init_state(false).await?;

        // Reset previously set CLI parameters by the user
        self.cli.conversation = None;

        self.display_banner()?;
        self.trace_user();
        self.hydrate_caches();
        Ok(())
    }

    // Set the current mode and update conversation variable
    async fn on_agent_change(&mut self, agent_id: AgentId) -> Result<()> {
        // Convert string to AgentId for validation
        let agent = self
            .api
            .get_agents()
            .await?
            .iter()
            .find(|agent| agent.id == agent_id)
            .cloned()
            .ok_or(anyhow::anyhow!("Undefined agent: {agent_id}"))?;

        let conversation_id = self.init_conversation().await?;
        if let Some(conversation) = self.api.conversation(&conversation_id).await? {
            self.api.set_operating_agent(agent_id).await?;
            self.api.upsert_conversation(conversation).await?;
        }

        // Update the app config with the new operating agent.
        self.api.set_operating_agent(agent.id.clone()).await?;
        let name = agent.id.as_str().to_case(Case::UpperSnake).bold();

        let title = format!(
            "∙ {}",
            agent.title.as_deref().unwrap_or("<Missing agent.title>")
        )
        .dimmed();
        self.writeln_title(TitleFormat::action(format!("{name} {title}")))?;

        Ok(())
    }

    pub fn init(cli: Cli, f: F) -> Result<Self> {
        // Parse CLI arguments first to get flags
        let api = Arc::new(f());
        let env = api.environment();
        let command = Arc::new(ForgeCommandManager::default());
        Ok(Self {
            state: Default::default(),
            api,
            new_api: Arc::new(f),
            console: Console::new(env.clone(), command.clone()),
            cli,
            command,
            spinner: SpinnerManager::new(),
            markdown: MarkdownFormat::new(),
            _guard: forge_tracker::init_tracing(env.log_path(), TRACKER.clone())?,
        })
    }

    async fn prompt(&self) -> Result<Command> {
        // Get usage from current conversation if available
        let usage = if let Some(conversation_id) = &self.state.conversation_id {
            self.api
                .conversation(conversation_id)
                .await
                .ok()
                .flatten()
                .and_then(|conv| conv.context)
                .and_then(|ctx| ctx.usage)
        } else {
            None
        };

        // Prompt the user for input
        let agent_id = self.api.get_operating_agent().await.unwrap_or_default();
        let model = self.api.get_operating_model().await;
        let forge_prompt = ForgePrompt { cwd: self.state.cwd.clone(), usage, model, agent_id };
        self.console.prompt(forge_prompt).await
    }

    pub async fn run(&mut self) {
        match self.run_inner().await {
            Ok(_) => {}
            Err(error) => {
                tracing::error!(error = ?error);
                let _ = self.writeln_title(TitleFormat::error(format!("{error:?}")));
            }
        }
    }

    async fn run_inner(&mut self) -> Result<()> {
        if let Some(mcp) = self.cli.subcommands.clone() {
            return self.handle_subcommands(mcp).await;
        }

        // Handle --generate-conversation-id flag
        if self.cli.generate_conversation_id {
            return self.handle_generate_conversation_id().await;
        }

        // // Display the banner in dimmed colors since we're in interactive mode
        self.display_banner()?;
        self.init_state(true).await?;
        self.trace_user();
        self.hydrate_caches();
        self.init_conversation().await?;

        // Check for dispatch flag first
        if let Some(dispatch_json) = self.cli.event.clone() {
            return self.handle_dispatch(dispatch_json).await;
        }

        // Handle direct prompt if provided
        let prompt = self.cli.prompt.clone();
        if let Some(prompt) = prompt {
            self.spinner.start(None)?;
            self.on_message(Some(prompt)).await?;
            return Ok(());
        }

        // Get initial input from file or prompt
        let mut command = match &self.cli.command {
            Some(path) => self.console.upload(path).await,
            None => self.prompt().await,
        };

        loop {
            match command {
                Ok(command) => {
                    tokio::select! {
                        _ = tokio::signal::ctrl_c() => {
                            tracing::info!("User interrupted operation with Ctrl+C");
                        }
                        result = self.on_command(command) => {
                            match result {
                                Ok(exit) => if exit {return Ok(())},
                                Err(error) => {
                                    if let Some(conversation_id) = self.state.conversation_id.as_ref()
                                        && let Some(conversation) = self.api.conversation(conversation_id).await.ok().flatten() {
                                            TRACKER.set_conversation(conversation).await;
                                        }
                                    tracker::error(&error);
                                    tracing::error!(error = ?error);
                                    self.spinner.stop(None)?;
                                    self.writeln_title(TitleFormat::error(format!("{error:?}")))?;
                                },
                            }
                        }
                    }

                    self.spinner.stop(None)?;
                }
                Err(error) => {
                    tracker::error(&error);
                    tracing::error!(error = ?error);
                    self.spinner.stop(None)?;
                    self.writeln_title(TitleFormat::error(format!("{error:?}")))?;
                }
            }
            // Centralized prompt call at the end of the loop
            command = self.prompt().await;
        }
    }

    // Improve startup time by hydrating caches
    fn hydrate_caches(&self) {
        let api = self.api.clone();
        tokio::spawn(async move { api.models().await });
        let api = self.api.clone();
        tokio::spawn(async move { api.tools().await });
        let api = self.api.clone();
        tokio::spawn(async move { api.get_agents().await });
    }

    async fn handle_generate_conversation_id(&mut self) -> Result<()> {
        let conversation_id = forge_domain::ConversationId::generate();
        println!("{}", conversation_id.into_string());
        Ok(())
    }

    async fn handle_subcommands(&mut self, subcommand: TopLevelCommand) -> anyhow::Result<()> {
        match subcommand {
            TopLevelCommand::Mcp(mcp_command) => match mcp_command.command {
                McpCommand::Add(add) => {
                    let name = add.name;
                    let scope: Scope = add.scope.into();
                    // Create the appropriate server type based on transport
                    let server = match add.transport {
                        Transport::Stdio => McpServerConfig::new_stdio(
                            add.command_or_url.clone(),
                            add.args.clone(),
                            Some(parse_env(add.env.clone())),
                        ),
                        Transport::Sse => McpServerConfig::new_sse(add.command_or_url.clone()),
                    };
                    // Command/URL already set in the constructor

                    self.update_mcp_config(&scope, |config| {
                        config.mcp_servers.insert(name.to_string(), server);
                    })
                    .await?;

                    self.writeln_title(TitleFormat::info(format!("Added MCP server '{name}'")))?;
                }
                McpCommand::List => {
                    let mcp_servers = self.api.read_mcp_config().await?;
                    if mcp_servers.is_empty() {
                        self.writeln_title(TitleFormat::error("No MCP servers found"))?;
                    }

                    let mut output = String::new();
                    for (name, server) in mcp_servers.mcp_servers {
                        output.push_str(&format!("{name}: {server}"));
                    }
                    self.writeln(output)?;
                }
                McpCommand::Remove(rm) => {
                    let name = rm.name.clone();
                    let scope: Scope = rm.scope.into();

                    self.update_mcp_config(&scope, |config| {
                        config.mcp_servers.remove(name.as_str());
                    })
                    .await?;

                    self.writeln_title(TitleFormat::info(format!("Removed server: {name}")))?;
                }
                McpCommand::Get(val) => {
                    let name = val.name.clone();
                    let config = self.api.read_mcp_config().await?;
                    let server = config
                        .mcp_servers
                        .get(name.as_str())
                        .ok_or(anyhow::anyhow!("Server not found"))?;

                    let mut output = String::new();
                    output.push_str(&format!("{name}: {server}"));
                    self.writeln_title(TitleFormat::info(output))?;
                }
                McpCommand::AddJson(add_json) => {
                    let server = serde_json::from_str::<McpServerConfig>(add_json.json.as_str())
                        .context("Failed to parse JSON")?;
                    let scope: Scope = add_json.scope.into();
                    let name = add_json.name.clone();
                    self.update_mcp_config(&scope, |config| {
                        config.mcp_servers.insert(name.clone(), server);
                    })
                    .await?;

                    self.writeln_title(TitleFormat::info(format!(
                        "Added server: {}",
                        add_json.name
                    )))?;
                }
            },
            TopLevelCommand::Info => {
                // Make sure to init model
                self.on_new().await?;

                self.on_info().await?;
                return Ok(());
            }
            TopLevelCommand::GenerateZSHPrompt => {
                self.on_zsh_prompt().await?;
                return Ok(());
            }
            TopLevelCommand::ShowAgents => {
                self.on_show_agents().await?;
                return Ok(());
            }
            TopLevelCommand::ShowProviders => {
                self.on_show_providers().await?;
                return Ok(());
            }
            TopLevelCommand::ShowModels => {
                self.on_show_models().await?;
                return Ok(());
            }
            TopLevelCommand::ShowCommands => {
                self.on_show_commands().await?;
                return Ok(());
            }
            TopLevelCommand::ShowTools { agent } => {
                self.on_show_tools(agent).await?;
                return Ok(());
            }
            TopLevelCommand::ShowBanner => {
                banner::display(true)?;
                return Ok(());
            }
            TopLevelCommand::Config(config_group) => {
                let config_manager = ConfigManager::new(self.api.clone());
                config_manager
                    .handle_command(config_group.command.clone())
                    .await?;
                return Ok(());
            }

            TopLevelCommand::Session(session_group) => {
                self.handle_session_command(session_group).await?;
                return Ok(());
            }
        }
        Ok(())
    }

    async fn handle_session_command(
        &mut self,
        session_group: crate::cli::SessionCommandGroup,
    ) -> anyhow::Result<()> {
        use forge_domain::ConversationId;

        use crate::cli::SessionCommand;

        // Handle list command
        if session_group.list {
            self.on_show_conversations().await?;
            return Ok(());
        }

        // For all other commands, id is required
        let id_str = session_group.id.ok_or_else(|| {
            anyhow::anyhow!(
                "Error: --id is required for this command. Use 'forge session --list' to see available conversations."
            )
        })?;

        // Parse conversation ID from the string
        let conversation_id = ConversationId::parse(&id_str)
            .context(format!("Invalid conversation ID: {}", id_str))?;

        // Validate that the conversation exists
        self.validate_session_exists(&conversation_id).await?;

        match session_group.command {
            Some(SessionCommand::Dump(dump_args)) => {
                // Set the conversation ID temporarily to dump it
                let original_id = self.state.conversation_id;
                self.state.conversation_id = Some(conversation_id);

                self.spinner.start(Some("Dumping"))?;
                self.on_dump(dump_args.format).await?;

                // Restore original conversation ID
                self.state.conversation_id = original_id;
            }
            Some(SessionCommand::Compact) => {
                // Set the conversation ID temporarily to compact it
                let original_id = self.state.conversation_id;
                self.state.conversation_id = Some(conversation_id);

                self.spinner.start(Some("Compacting"))?;
                self.on_compaction().await?;

                // Restore original conversation ID
                self.state.conversation_id = original_id;
            }
            Some(SessionCommand::Retry) => {
                // Set the conversation ID and retry last message
                let original_id = self.state.conversation_id;
                self.state.conversation_id = Some(conversation_id);

                self.spinner.start(None)?;
                self.on_message(None).await?;

                // Restore original conversation ID
                self.state.conversation_id = original_id;
            }
            None => {
                // Resume session - set conversation ID and enter interactive mode
                self.state.conversation_id = Some(conversation_id);
                self.writeln_title(TitleFormat::info(format!(
                    "Resumed conversation: {}",
                    id_str
                )))?;
                // Interactive mode will be handled by the main loop
            }
        }

        Ok(())
    }

    async fn validate_session_exists(
        &self,
        conversation_id: &ConversationId,
    ) -> anyhow::Result<()> {
        let conversation = self.api.conversation(conversation_id).await?;

        if conversation.is_none() {
            anyhow::bail!(
                "Conversation '{}' not found. Use 'forge session list' to see available conversations.",
                conversation_id
            );
        }

        Ok(())
    }

    async fn on_show_agents(&self) -> anyhow::Result<()> {
        let agents = self.api.get_agents().await?;

        if agents.is_empty() {
            return Ok(());
        }

        let items: Vec<(String, String)> = agents
            .iter()
            .map(|agent| {
                let id = agent.id.as_str().to_string();
                let title = agent
                    .title
                    .as_deref()
                    .unwrap_or("<Missing agent.title>")
                    .lines()
                    .collect::<Vec<_>>()
                    .join(" ");
                (id, title)
            })
            .collect();

        format_columns(items);

        Ok(())
    }

    /// Lists all the providers
    async fn on_show_providers(&self) -> anyhow::Result<()> {
        let providers = self.api.providers().await?;

        if providers.is_empty() {
            return Ok(());
        }

        let items: Vec<(String, String)> = providers
            .iter()
            .map(|provider| {
                let id = provider.id.to_string();
                let domain = provider
                    .url
                    .domain()
                    .map(|d| format!("[{}]", d))
                    .unwrap_or_default();
                (id, domain)
            })
            .collect();

        format_columns(items);

        Ok(())
    }

    /// Lists all the models
    async fn on_show_models(&mut self) -> anyhow::Result<()> {
        let models = self.get_models().await?;

        if models.is_empty() {
            return Ok(());
        }

        let items: Vec<(String, String)> = models
            .iter()
            .map(|model| {
                let id = model.id.to_string();
                let mut info_parts = Vec::new();

                // Add context length if available
                if let Some(limit) = model.context_length {
                    if limit >= 1_000_000 {
                        info_parts.push(format!("{}M", limit / 1_000_000));
                    } else if limit >= 1000 {
                        info_parts.push(format!("{}k", limit / 1000));
                    } else {
                        info_parts.push(format!("{limit}"));
                    }
                }

                // Add tools support indicator if explicitly supported
                if model.tools_supported == Some(true) {
                    info_parts.push("🛠️".to_string());
                }

                let info = if !info_parts.is_empty() {
                    format!("[ {} ]", info_parts.join(" "))
                } else {
                    String::new()
                };

                (id, info)
            })
            .collect();

        format_columns(items);

        Ok(())
    }

    /// Lists all the commands
    async fn on_show_commands(&self) -> anyhow::Result<()> {
        // Define base commands with their descriptions
        let mut commands: Vec<(String, String)> = vec![
            ("info".to_string(), "Print session information".to_string()),
            ("provider".to_string(), "Switch the providers".to_string()),
            ("model".to_string(), "Switch the models".to_string()),
            ("new".to_string(), "Start new conversation".to_string()),
            (
                "dump".to_string(),
                "Save conversation as JSON or HTML (use /dump html for HTML format)".to_string(),
            ),
            (
                "conversation".to_string(),
                "List all conversations for the active workspace".to_string(),
            ),
            ("retry".to_string(), "Retry the last command".to_string()),
            (
                "compact".to_string(),
                "Compact the conversation context".to_string(),
            ),
            (
                "tools".to_string(),
                "List all available tools with their descriptions and schema".to_string(),
            ),
        ];

        // Add alias commands
        commands.push(("ask".to_string(), "Alias for agent SAGE".to_string()));
        commands.push(("plan".to_string(), "Alias for agent MUSE".to_string()));

        // Fetch agents and add them to the commands list
        let agents = self.api.get_agents().await?;
        for agent in agents {
            let title = agent
                .title
                .as_deref()
                .unwrap_or("<Missing agent.title>")
                .lines()
                .collect::<Vec<_>>()
                .join(" ");
            commands.push((agent.id.to_string(), title));
        }

        format_columns(commands);

        Ok(())
    }

<<<<<<< HEAD
    /// Displays available tools for the current agent
    async fn on_show_tools(&mut self) -> anyhow::Result<()> {
        self.spinner.start(Some("Loading"))?;
        let all_tools = self.api.tools().await?;
        let agent_id = self.api.get_operating_agent().await.unwrap_or_default();
        let agents = self.api.get_agents().await?;
        let agent = agents.into_iter().find(|agent| agent.id == agent_id);
        let agent_tools = if let Some(agent) = agent {
            let resolver = ToolResolver::new(all_tools.clone().into());
            resolver
                .resolve(&agent)
                .into_iter()
                .map(|def| def.name.clone())
                .collect()
        } else {
            Vec::new()
        };

=======
    /// Lists all the tools
    async fn on_show_tools(&mut self, agent: AgentId) -> anyhow::Result<()> {
        self.spinner.start(Some("Loading"))?;
        use crate::tools_display::format_tools;
        let all_tools = self.api.tools().await?;

        let agent_tools = self.agent_tools_for_id(&agent).await?;
>>>>>>> a6b5fbad
        let info = format_tools(&agent_tools, &all_tools);
        self.writeln(info)?;

        Ok(())
    }

    async fn on_info(&mut self) -> anyhow::Result<()> {
        let mut info = Info::from(&self.api.environment());

        // Execute async operations sequentially
        let conversation_id = &self.init_conversation().await?;
        let conversation = self.api.conversation(conversation_id).await.ok().flatten();
        let key_info = self.api.get_login_info().await;
        let operating_agent = self.api.get_operating_agent().await;
        let operating_model = self.api.get_operating_model().await;
        let provider_result = self.api.get_provider().await;

        // Add conversation information if available
        if let Some(conversation) = conversation {
            info = info.extend(Info::from(&conversation));
        }

        info = info.add_title("AGENT");
        if let Some(agent) = operating_agent {
            info = info.add_key_value("ID", agent.as_str().to_uppercase());
        }

        // Add model information if available
        if let Some(model) = operating_model {
            info = info.add_key_value("Model", model);
        }

        // Add provider information if available
        if let Ok(provider) = provider_result {
            info = info.add_key_value("Provider (URL)", provider.to_base_url());
            if let Some(ref api_key) = provider.key {
                info = info.add_key_value("API Key", truncate_key(api_key));
            }
        }

        // Add user information if available
        if let Some(login_info) = key_info? {
            info = info.extend(Info::from(&login_info));
        }

        self.writeln(info)?;

        Ok(())
    }

    async fn on_zsh_prompt(&self) -> anyhow::Result<()> {
        println!("{}", include_str!("../../../shell-plugin/forge.plugin.zsh"));
        Ok(())
    }

<<<<<<< HEAD
=======
    async fn agent_tools(&self) -> anyhow::Result<Vec<ToolName>> {
        let agent_id = self.api.get_operating_agent().await.unwrap_or_default();
        self.agent_tools_for_id(&agent_id).await
    }

    async fn agent_tools_for_id(
        &self,
        agent_id: &forge_api::AgentId,
    ) -> anyhow::Result<Vec<ToolName>> {
        let agents = self.api.get_agents().await?;
        let agent = agents.into_iter().find(|agent| agent.id == *agent_id);
        Ok(agent
            .and_then(|agent| agent.tools.clone())
            .into_iter()
            .flatten()
            .collect::<Vec<_>>())
    }

>>>>>>> a6b5fbad
    async fn list_conversations(&mut self) -> anyhow::Result<()> {
        self.spinner.start(Some("Loading Conversations"))?;
        let conversations = self
            .api
            .list_conversations(Some(MAX_CONVERSATIONS_TO_SHOW))
            .await?;
        self.spinner.stop(None)?;

        if conversations.is_empty() {
            self.writeln_title(TitleFormat::error(
                "No conversations found in this workspace.",
            ))?;
            return Ok(());
        }

        if let Some(conversation) = ConversationSelector::select_conversation(&conversations)? {
            self.state.conversation_id = Some(conversation.id);
        }
        Ok(())
    }

    async fn on_show_conversations(&mut self) -> anyhow::Result<()> {
        let conversations = self
            .api
            .list_conversations(Some(MAX_CONVERSATIONS_TO_SHOW))
            .await?;

        if conversations.is_empty() {
            return Ok(());
        }

        // Format conversations as 3-column output: <id> <title> <time_ago>
        let items: Vec<(String, String, String)> = conversations
            .into_iter()
            .filter(|conv| conv.title.is_some() && conv.context.is_some())
            .map(|conv| {
                let title = conv.title.as_deref().unwrap();
                let title = if title.len() > 30 {
                    format!("{}...", &title[..30])
                } else {
                    title.to_string()
                };

                // Format time using humantime library (same as conversation_selector.rs)
                let duration = chrono::Utc::now().signed_duration_since(
                    conv.metadata.updated_at.unwrap_or(conv.metadata.created_at),
                );
                let duration =
                    std::time::Duration::from_secs((duration.num_minutes() * 60).max(0) as u64);
                let time_ago = if duration.is_zero() {
                    "now".to_string()
                } else {
                    format!("{} ago", humantime::format_duration(duration))
                };

                (title.to_string(), time_ago, conv.id.to_string())
            })
            .collect();

        format_columns(items);

        Ok(())
    }

    async fn on_command(&mut self, command: Command) -> anyhow::Result<bool> {
        match command {
            Command::Conversations => {
                self.list_conversations().await?;
            }
            Command::Compact => {
                self.spinner.start(Some("Compacting"))?;
                self.on_compaction().await?;
            }
            Command::Dump(format) => {
                self.spinner.start(Some("Dumping"))?;
                self.on_dump(format).await?;
            }
            Command::New => {
                self.on_new().await?;
            }
            Command::Info => {
                self.on_info().await?;
            }
            Command::Usage => {
                self.on_usage().await?;
            }
            Command::Message(ref content) => {
                self.spinner.start(None)?;
                self.on_message(Some(content.clone())).await?;
            }
            Command::Forge => {
                self.on_agent_change(AgentId::FORGE).await?;
            }
            Command::Muse => {
                self.on_agent_change(AgentId::MUSE).await?;
            }
            Command::Sage => {
                self.on_agent_change(AgentId::SAGE).await?;
            }
            Command::Help => {
                let info = Info::from(self.command.as_ref());
                self.writeln(info)?;
            }
            Command::Tools => {
                self.on_show_tools().await?;
            }
            Command::Update => {
                on_update(self.api.clone(), None).await;
            }
            Command::Exit => {
                return Ok(true);
            }

            Command::Custom(event) => {
                self.spinner.start(None)?;
                self.on_custom_event(event.into()).await?;
            }
            Command::Model => {
                self.on_model_selection().await?;
            }
            Command::Provider => {
                self.on_provider_selection().await?;
            }
            Command::Shell(ref command) => {
                self.api.execute_shell_command_raw(command).await?;
            }
            Command::Agent => {
                #[derive(Clone)]
                struct Agent {
                    id: AgentId,
                    label: String,
                }

                impl Display for Agent {
                    fn fmt(&self, f: &mut std::fmt::Formatter<'_>) -> std::fmt::Result {
                        write!(f, "{}", self.label)
                    }
                }

                let agents = self.api.get_agents().await?;
                let n = agents
                    .iter()
                    .map(|a| a.id.as_str().len())
                    .max()
                    .unwrap_or_default();
                let display_agents = agents
                    .into_iter()
                    .map(|agent| {
                        let title = &agent.title.unwrap_or("<Missing agent.title>".to_string());
                        {
                            let label = format!(
                                "{:<n$} {}",
                                agent.id.as_str().bold(),
                                title.lines().collect::<Vec<_>>().join(" ").dimmed()
                            );
                            Agent { label, id: agent.id.clone() }
                        }
                    })
                    .collect::<Vec<_>>();

                if let Some(selected_agent) = ForgeSelect::select(
                    "select the agent from following list",
                    display_agents.clone(),
                )
                .prompt()?
                {
                    self.on_agent_change(selected_agent.id).await?;
                }
            }
            Command::Login => {
                self.spinner.start(Some("Logging in"))?;
                self.api.logout().await?;
                self.login().await?;
                self.spinner.stop(None)?;
                let key_info = self.api.get_login_info().await?;
                tracker::login(
                    key_info
                        .and_then(|v| v.auth_provider_id)
                        .unwrap_or_default(),
                );
            }
            Command::Logout => {
                self.spinner.start(Some("Logging out"))?;
                self.api.logout().await?;
                self.spinner.stop(None)?;
                self.writeln_title(TitleFormat::info("Logged out"))?;
                // Exit the UI after logout
                return Ok(true);
            }
            Command::Retry => {
                self.spinner.start(None)?;
                self.on_message(None).await?;
            }
            Command::AgentSwitch(agent_id) => {
                // Validate that the agent exists by checking against loaded agents
                let agents = self.api.get_agents().await?;
                let agent_exists = agents.iter().any(|agent| agent.id.as_str() == agent_id);

                if agent_exists {
                    self.on_agent_change(AgentId::new(agent_id)).await?;
                } else {
                    return Err(anyhow::anyhow!(
                        "Agent '{}' not found or unavailable",
                        agent_id
                    ));
                }
            }
        }

        Ok(false)
    }
    async fn on_compaction(&mut self) -> Result<(), anyhow::Error> {
        let conversation_id = self.init_conversation().await?;
        let compaction_result = self.api.compact_conversation(&conversation_id).await?;
        let token_reduction = compaction_result.token_reduction_percentage();
        let message_reduction = compaction_result.message_reduction_percentage();
        let content = TitleFormat::action(format!(
            "Context size reduced by {token_reduction:.1}% (tokens), {message_reduction:.1}% (messages)"
        ));
        self.writeln_title(content)?;
        Ok(())
    }

    /// Select a model from the available models
    /// Returns Some(ModelId) if a model was selected, or None if selection was
    /// canceled
    async fn select_model(&mut self) -> Result<Option<ModelId>> {
        // Fetch available models
        let mut models = self
            .get_models()
            .await?
            .into_iter()
            .map(CliModel)
            .collect::<Vec<_>>();

        // Sort the models by their names in ascending order
        models.sort_by(|a, b| a.0.name.cmp(&b.0.name));

        // Find the index of the current model
        let current_model = self.api.get_operating_model().await;
        let starting_cursor = current_model
            .as_ref()
            .and_then(|current| models.iter().position(|m| &m.0.id == current))
            .unwrap_or(0);

        // Use the centralized select module
        match ForgeSelect::select("Select a model:", models)
            .with_starting_cursor(starting_cursor)
            .with_help_message("Type a name or use arrow keys to navigate and Enter to select")
            .prompt()?
        {
            Some(model) => Ok(Some(model.0.id)),
            None => Ok(None),
        }
    }

    async fn select_provider(&mut self) -> Result<Option<Provider>> {
        // Fetch available providers
        let mut providers = self
            .api
            .providers()
            .await?
            .into_iter()
            .map(CliProvider)
            .collect::<Vec<_>>();

        if providers.is_empty() {
            return Err(anyhow::anyhow!("No AI provider API keys configured"));
        }

        // Sort the providers by their display names in ascending order
        providers.sort_by_key(|a| a.to_string());

        // Find the index of the current provider
        let current_provider = self.api.get_provider().await.ok();
        let starting_cursor = current_provider
            .as_ref()
            .and_then(|current| providers.iter().position(|p| p.0.id == current.id))
            .unwrap_or(0);

        // Use the centralized select module
        match ForgeSelect::select("Select a provider:", providers)
            .with_starting_cursor(starting_cursor)
            .with_help_message("Type a name or use arrow keys to navigate and Enter to select")
            .prompt()?
        {
            Some(provider) => Ok(Some(provider.0)),
            None => Ok(None),
        }
    }

    // Helper method to handle model selection and update the conversation
    async fn on_model_selection(&mut self) -> Result<()> {
        // Select a model
        let model_option = self.select_model().await?;

        // If no model was selected (user canceled), return early
        let model = match model_option {
            Some(model) => model,
            None => return Ok(()),
        };

        // Update the operating model via API
        self.api.set_operating_model(model.clone()).await?;

        // Update the UI state with the new model
        self.update_model(Some(model.clone()));

        self.writeln_title(TitleFormat::action(format!("Switched to model: {model}")))?;

        Ok(())
    }

    async fn on_provider_selection(&mut self) -> Result<()> {
        // Select a provider
        let provider_option = self.select_provider().await?;

        // If no provider was selected (user canceled), return early
        let provider = match provider_option {
            Some(provider) => provider,
            None => return Ok(()),
        };

        // Set the provider via API
        self.api.set_provider(provider.id).await?;

        self.writeln_title(TitleFormat::action(format!(
            "Switched to provider: {}",
            CliProvider(provider.clone())
        )))?;

        // Check if the current model is available for the new provider
        let current_model = self.api.get_operating_model().await;
        if let Some(current_model) = current_model {
            let models = self.get_models().await?;
            let model_available = models.iter().any(|m| m.id == current_model);

            if !model_available {
                // Prompt user to select a new model
                self.writeln_title(TitleFormat::info("Please select a new model"))?;
                self.on_model_selection().await?;
            }
        }

        Ok(())
    }

    // Handle dispatching events from the CLI
    async fn handle_dispatch(&mut self, json: String) -> Result<()> {
        // Initialize the conversation
        let conversation_id = self.init_conversation().await?;

        // Parse the JSON to determine the event name and value
        let event: PartialEvent = serde_json::from_str(&json)?;

        // Create the chat request with the event
        let chat = ChatRequest::new(event.into(), conversation_id);

        self.on_chat(chat).await
    }

    /// Initializes and returns a conversation ID for the current session.
    ///
    /// Handles conversation setup for both interactive and headless modes:
    /// - **Interactive**: Reuses existing conversation, loads from file, or
    ///   creates new
    /// - **Headless**: Uses environment variables or generates new conversation
    ///
    /// Displays initialization status and updates UI state with the
    /// conversation ID.
    async fn init_conversation(&mut self) -> Result<ConversationId> {
        let mut is_new = false;
        let id = if self.cli.is_interactive() {
            self.init_conversation_interactive(&mut is_new).await?
        } else {
            self.init_conversation_headless(&mut is_new).await?
        };

        // Print if the state is being reinitialized
        if self.state.conversation_id.is_none() {
            self.print_conversation_status(is_new, id).await?;
        }

        // Always set the conversation id in state
        self.state.conversation_id = Some(id);

        Ok(id)
    }

    async fn init_conversation_interactive(
        &mut self,
        is_new: &mut bool,
    ) -> Result<ConversationId, anyhow::Error> {
        Ok(if let Some(id) = self.state.conversation_id {
            id
        } else if let Some(ref path) = self.cli.conversation {
            let conversation: Conversation =
                serde_json::from_str(ForgeFS::read_utf8(path.as_os_str()).await?.as_str())
                    .context("Failed to parse Conversation")?;
            let id = conversation.id;
            self.api.upsert_conversation(conversation).await?;
            id
        } else {
            let conversation = Conversation::generate();
            let id = conversation.id;
            *is_new = true;
            self.api.upsert_conversation(conversation).await?;
            id
        })
    }

    async fn init_conversation_headless(
        &mut self,
        is_new: &mut bool,
    ) -> Result<ConversationId, anyhow::Error> {
        Ok(if let Some(id) = self.state.conversation_id {
            id
        } else {
            if let Some(agent_id) = get_agent_from_env() {
                self.api.set_operating_agent(agent_id).await?;
            }
            if let Some(id) = get_conversation_id_from_env() {
                match self.api.conversation(&id).await? {
                    Some(conversation) => conversation.id,
                    None => {
                        let conversation = Conversation::new(id);
                        let id = conversation.id;
                        self.api.upsert_conversation(conversation).await?;
                        *is_new = true;
                        id
                    }
                }
            } else {
                let conversation = Conversation::generate();
                let id = conversation.id;
                self.api.upsert_conversation(conversation).await?;
                *is_new = true;
                id
            }
        })
    }

    async fn print_conversation_status(
        &mut self,
        new_conversation: bool,
        id: ConversationId,
    ) -> Result<(), anyhow::Error> {
        let mut title = if new_conversation {
            "Initialize".to_string()
        } else {
            "Continue".to_string()
        };

        title.push_str(format!(" {}", id.into_string()).as_str());

        let mut sub_title = String::new();
        sub_title.push('[');

        if let Some(ref agent) = self.api.get_operating_agent().await {
            sub_title.push_str(format!("via {}", agent).as_str());
        }

        if let Some(ref model) = self.api.get_operating_model().await {
            sub_title.push_str(format!("/{}", model.as_str()).as_str());
        }

        sub_title.push(']');

        self.writeln_title(TitleFormat::debug(title).sub_title(sub_title.bold().to_string()))?;
        Ok(())
    }

    /// Initialize the state of the UI
    async fn init_state(&mut self, first: bool) -> Result<Workflow> {
        // Run the independent initialization tasks in parallel for better performance
        let workflow = self.api.read_workflow(self.cli.workflow.as_deref()).await?;

        // Ensure we have a model selected before proceeding with initialization
        if self.api.get_operating_model().await.is_none() {
            let model = self
                .select_model()
                .await?
                .ok_or(anyhow::anyhow!("Model selection is required to continue"))?;
            self.api.set_operating_model(model).await?;
        }

        // Create base workflow and trigger updates if this is the first initialization
        let mut base_workflow = Workflow::default();
        base_workflow.merge(workflow.clone());
        if first {
            // only call on_update if this is the first initialization
            on_update(self.api.clone(), base_workflow.updates.as_ref()).await;
        }

        // Execute independent operations in parallel to improve performance
        let write_workflow_fut = self
            .api
            .write_workflow(self.cli.workflow.as_deref(), &workflow);
        let get_agents_fut = self.api.get_agents();
        let get_operating_agent_fut = self.api.get_operating_agent();

        let (write_workflow_result, agents_result, _operating_agent_result) =
            tokio::join!(write_workflow_fut, get_agents_fut, get_operating_agent_fut);

        // Handle workflow write result first as it's critical for the system state
        write_workflow_result?;

        // Register agent commands with proper error handling and user feedback
        match agents_result {
            Ok(agents) => {
                let registration_result = self.command.register_agent_commands(agents);

                // Show warning for any skipped agents due to conflicts
                for skipped_command in registration_result.skipped_conflicts {
                    self.writeln_title(TitleFormat::error(format!(
                        "Skipped agent command '{skipped_command}' due to name conflict with built-in command"
                    )))?;
                }
            }
            Err(e) => {
                self.writeln_title(TitleFormat::error(format!(
                    "Failed to load agents for command registration: {e}"
                )))?;
            }
        }

        // Finalize UI state initialization by registering commands and setting up the
        // state
        self.command.register_all(&base_workflow);
        let operating_model = self.api.get_operating_model().await;
        self.state = UIState::new(self.api.environment());
        self.update_model(operating_model);

        Ok(workflow)
    }

    async fn login(&mut self) -> Result<()> {
        let auth = self.api.init_login().await?;
        open::that(auth.auth_url.as_str()).ok();
        self.writeln_title(TitleFormat::info(
            format!("Login here: {}", auth.auth_url).as_str(),
        ))?;
        self.spinner.start(Some("Waiting for login to complete"))?;

        self.api.login(&auth).await?;

        self.spinner.stop(None)?;

        self.writeln_title(TitleFormat::info("Login completed".to_string().as_str()))?;

        Ok(())
    }

    async fn on_message(&mut self, content: Option<String>) -> Result<()> {
        let conversation_id = self.init_conversation().await?;

        // Create a ChatRequest with the appropriate event type
        let operating_agent = self.api.get_operating_agent().await.unwrap_or_default();
        let event = Event::new(format!("{operating_agent}"), content);

        // Create the chat request with the event
        let chat = ChatRequest::new(event, conversation_id);

        self.on_chat(chat).await
    }

    async fn on_chat(&mut self, chat: ChatRequest) -> Result<()> {
        let mut stream = self.api.chat(chat).await?;

        while let Some(message) = stream.next().await {
            match message {
                Ok(message) => self.handle_chat_response(message).await?,
                Err(err) => {
                    self.spinner.stop(None)?;
                    return Err(err);
                }
            }
        }

        self.spinner.stop(None)?;

        Ok(())
    }

    /// Modified version of handle_dump that supports HTML format
    async fn on_dump(&mut self, format: Option<String>) -> Result<()> {
        if let Some(conversation_id) = self.state.conversation_id {
            let conversation = self.api.conversation(&conversation_id).await?;
            if let Some(conversation) = conversation {
                let timestamp = chrono::Local::now().format("%Y-%m-%d_%H-%M-%S");
                if let Some(format) = format {
                    if format == "html" {
                        // Export as HTML
                        let html_content = conversation.to_html();
                        let path = format!("{timestamp}-dump.html");
                        tokio::fs::write(path.as_str(), html_content).await?;

                        self.writeln_title(
                            TitleFormat::action("Conversation HTML dump created".to_string())
                                .sub_title(path.to_string()),
                        )?;

                        if self.api.environment().auto_open_dump {
                            open::that(path.as_str()).ok();
                        }

                        return Ok(());
                    }
                } else {
                    // Default: Export as JSON
                    let path = format!("{timestamp}-dump.json");
                    let content = serde_json::to_string_pretty(&conversation)?;
                    tokio::fs::write(path.as_str(), content).await?;

                    self.writeln_title(
                        TitleFormat::action("Conversation JSON dump created".to_string())
                            .sub_title(path.to_string()),
                    )?;

                    if self.api.environment().auto_open_dump {
                        open::that(path.as_str()).ok();
                    }
                };
            } else {
                return Err(anyhow::anyhow!("Could not create dump"))
                    .context(format!("Conversation: {conversation_id} was not found"));
            }
        } else {
            return Err(anyhow::anyhow!("No conversation initiated yet"))
                .context("Could not create dump");
        }
        Ok(())
    }

    async fn handle_chat_response(&mut self, message: ChatResponse) -> Result<()> {
        match message {
            ChatResponse::TaskMessage { content } => match content {
                ChatResponseContent::Title(title) => self.writeln(title.display())?,
                ChatResponseContent::PlainText(text) => self.writeln(text)?,
                ChatResponseContent::Markdown(text) => {
                    tracing::info!(message = %text, "Agent Response");
                    self.writeln(self.markdown.render(&text))?;
                }
            },
            ChatResponse::ToolCallStart(_) => {
                self.spinner.stop(None)?;
            }
            ChatResponse::ToolCallEnd(toolcall_result) => {
                // Only track toolcall name in case of success else track the error.
                let payload = if toolcall_result.is_error() {
                    let mut r = ToolCallPayload::new(toolcall_result.name.to_string());
                    if let Some(cause) = toolcall_result.output.as_str() {
                        r = r.with_cause(cause.to_string());
                    }
                    r
                } else {
                    ToolCallPayload::new(toolcall_result.name.to_string())
                };
                tracker::tool_call(payload);

                self.spinner.start(None)?;
                if !self.cli.verbose {
                    return Ok(());
                }
            }
            ChatResponse::Usage(_) => {}
            ChatResponse::RetryAttempt { cause, duration: _ } => {
                if !self.api.environment().retry_config.suppress_retry_errors {
                    self.spinner.start(Some("Retrying"))?;
                    self.writeln_title(TitleFormat::error(cause.as_str()))?;
                }
            }
            ChatResponse::Interrupt { reason } => {
                self.spinner.stop(None)?;

                let title = match reason {
                    InterruptionReason::MaxRequestPerTurnLimitReached { limit } => {
                        format!("Maximum request ({limit}) per turn achieved")
                    }
                    InterruptionReason::MaxToolFailurePerTurnLimitReached { limit, .. } => {
                        format!("Maximum tool failure limit ({limit}) reached for this turn")
                    }
                };

                self.writeln_title(TitleFormat::action(title))?;
                self.should_continue().await?;
            }
            ChatResponse::TaskReasoning { content } => {
                if !content.trim().is_empty() {
                    let rendered_content = self.markdown.render(&content);
                    self.writeln(rendered_content.dimmed())?;
                }
            }
            ChatResponse::TaskComplete => {
                if let Some(conversation_id) = self.state.conversation_id {
                    self.on_completion(conversation_id).await?;
                }
            }
        }
        Ok(())
    }

    async fn should_continue(&mut self) -> anyhow::Result<()> {
        let should_continue = ForgeSelect::confirm("Do you want to continue anyway?")
            .with_default(true)
            .prompt()?;

        if should_continue.unwrap_or(false) {
            self.spinner.start(None)?;
            Box::pin(self.on_message(None)).await?;
        }

        Ok(())
    }

    async fn on_completion(&mut self, conversation_id: ConversationId) -> anyhow::Result<()> {
        self.spinner.start(Some("Loading Summary"))?;
        let conversation = self
            .api
            .conversation(&conversation_id)
            .await?
            .ok_or(anyhow::anyhow!("Conversation not found: {conversation_id}"))?;

        let info = Info::default().extend(&conversation);

        self.writeln(info)?;

        self.spinner.stop(None)?;

        // Only prompt for new conversation if in interactive mode
        if self.cli.is_interactive() {
            let prompt_text = "Start a new conversation?";
            let should_start_new_chat = ForgeSelect::confirm(prompt_text)
                // Pressing ENTER should start new
                .with_default(true)
                .with_help_message("ESC = No, continue current conversation")
                .prompt()
                // Cancel or failure should continue with the session
                .unwrap_or(Some(false))
                .unwrap_or(false);

            // if conversation is over
            if should_start_new_chat {
                self.on_new().await?;
            }
        }

        Ok(())
    }

    fn update_model(&mut self, model: Option<ModelId>) {
        if let Some(ref model) = model {
            tracker::set_model(model.to_string());
        }
    }

    async fn on_custom_event(&mut self, event: Event) -> Result<()> {
        let conversation_id = self.init_conversation().await?;
        let chat = ChatRequest::new(event, conversation_id);
        self.on_chat(chat).await
    }

    async fn update_mcp_config(&self, scope: &Scope, f: impl FnOnce(&mut McpConfig)) -> Result<()> {
        let mut config = self.api.read_mcp_config().await?;
        f(&mut config);
        self.api.write_mcp_config(scope, &config).await?;

        Ok(())
    }

    async fn on_usage(&mut self) -> anyhow::Result<()> {
        self.spinner.start(Some("Loading Usage"))?;

        // Get usage from current conversation if available
        let conversation_usage = if let Some(conversation_id) = &self.state.conversation_id {
            self.api
                .conversation(conversation_id)
                .await
                .ok()
                .flatten()
                .and_then(|conv| conv.context)
                .and_then(|ctx| ctx.usage)
        } else {
            None
        };

        let mut info = if let Some(usage) = conversation_usage {
            Info::from(&usage)
        } else {
            Info::new()
        };

        if let Ok(Some(user_usage)) = self.api.user_usage().await {
            info = info.extend(Info::from(&user_usage));
        }

        self.writeln(info)?;
        self.spinner.stop(None)?;
        Ok(())
    }

    fn trace_user(&self) {
        let api = self.api.clone();
        // NOTE: Spawning required so that we don't block the user while querying user
        // info
        tokio::spawn(async move {
            if let Ok(Some(user_info)) = api.user_info().await {
                tracker::login(user_info.auth_provider_id.into_string());
            }
        });
    }
}<|MERGE_RESOLUTION|>--- conflicted
+++ resolved
@@ -628,12 +628,10 @@
         Ok(())
     }
 
-<<<<<<< HEAD
     /// Displays available tools for the current agent
-    async fn on_show_tools(&mut self) -> anyhow::Result<()> {
+    async fn on_show_tools(&mut self, agent_id: AgentId) -> anyhow::Result<()> {
         self.spinner.start(Some("Loading"))?;
         let all_tools = self.api.tools().await?;
-        let agent_id = self.api.get_operating_agent().await.unwrap_or_default();
         let agents = self.api.get_agents().await?;
         let agent = agents.into_iter().find(|agent| agent.id == agent_id);
         let agent_tools = if let Some(agent) = agent {
@@ -647,15 +645,6 @@
             Vec::new()
         };
 
-=======
-    /// Lists all the tools
-    async fn on_show_tools(&mut self, agent: AgentId) -> anyhow::Result<()> {
-        self.spinner.start(Some("Loading"))?;
-        use crate::tools_display::format_tools;
-        let all_tools = self.api.tools().await?;
-
-        let agent_tools = self.agent_tools_for_id(&agent).await?;
->>>>>>> a6b5fbad
         let info = format_tools(&agent_tools, &all_tools);
         self.writeln(info)?;
 
@@ -711,27 +700,6 @@
         Ok(())
     }
 
-<<<<<<< HEAD
-=======
-    async fn agent_tools(&self) -> anyhow::Result<Vec<ToolName>> {
-        let agent_id = self.api.get_operating_agent().await.unwrap_or_default();
-        self.agent_tools_for_id(&agent_id).await
-    }
-
-    async fn agent_tools_for_id(
-        &self,
-        agent_id: &forge_api::AgentId,
-    ) -> anyhow::Result<Vec<ToolName>> {
-        let agents = self.api.get_agents().await?;
-        let agent = agents.into_iter().find(|agent| agent.id == *agent_id);
-        Ok(agent
-            .and_then(|agent| agent.tools.clone())
-            .into_iter()
-            .flatten()
-            .collect::<Vec<_>>())
-    }
-
->>>>>>> a6b5fbad
     async fn list_conversations(&mut self) -> anyhow::Result<()> {
         self.spinner.start(Some("Loading Conversations"))?;
         let conversations = self
@@ -836,7 +804,9 @@
                 self.writeln(info)?;
             }
             Command::Tools => {
-                self.on_show_tools().await?;
+                if let Some(agent_id) = self.api.get_operating_agent().await {
+                    self.on_show_tools(agent_id).await?;
+                }
             }
             Command::Update => {
                 on_update(self.api.clone(), None).await;
