--- conflicted
+++ resolved
@@ -1140,13 +1140,9 @@
         Ok(())
     }
 
-<<<<<<< HEAD
-    async fn on_completion(&mut self, conversation: Conversation) -> anyhow::Result<()> {
+    async fn on_completion(&mut self, conversation_id: ConversationId) -> anyhow::Result<()> {
+        self.spinner.start(Some("Loading Summary"))?;
         let _ = self.markdown.flush();
-=======
-    async fn on_completion(&mut self, conversation_id: ConversationId) -> anyhow::Result<()> {
->>>>>>> 25f8be83
-        self.spinner.start(Some("Loading Summary"))?;
         let conversation = self
             .api
             .conversation(&conversation_id)
