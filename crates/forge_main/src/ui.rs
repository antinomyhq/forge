use std::fmt::Display;
use std::str::FromStr;
use std::sync::Arc;

use anyhow::{Context, Result};
use colored::Colorize;
use convert_case::{Case, Casing};
use forge_api::{
<<<<<<< HEAD
    API, AgentId, ChatRequest, ChatResponse, ConfigScope, Conversation, ConversationId, Event,
=======
    API, AgentId, AnyProvider, ChatRequest, ChatResponse, Conversation, ConversationId, Event,
>>>>>>> 18111d62
    InterruptionReason, Model, ModelId, Provider, ProviderId, TextMessage, Workflow,
};
use forge_app::ToolResolver;
use forge_app::utils::truncate_key;
use forge_display::MarkdownFormat;
use forge_domain::{ChatResponseContent, ContextMessage, Role, TitleFormat, UserCommand};
use forge_fs::ForgeFS;
use forge_select::ForgeSelect;
use forge_spinner::SpinnerManager;
use forge_tracker::ToolCallPayload;
use merge::Merge;
use strum::IntoEnumIterator;
use tokio_stream::StreamExt;
use tracing::debug;
use url::Url;

use crate::cli::{
    Cli, ConversationCommand, ExtensionCommand, ListCommand, McpCommand, TopLevelCommand,
};
use crate::conversation_selector::ConversationSelector;
use crate::env::should_show_completion_prompt;
use crate::info::Info;
use crate::input::Console;
use crate::model::{CliModel, CliProvider, ForgeCommandManager, SlashCommand};
use crate::porcelain::Porcelain;
use crate::prompt::ForgePrompt;
use crate::state::UIState;
use crate::title_display::TitleDisplayExt;
use crate::tools_display::format_tools;
use crate::update::on_update;
use crate::{TRACKER, banner, tracker};

pub struct UI<A, F: Fn() -> A> {
    markdown: MarkdownFormat,
    state: UIState,
    api: Arc<F::Output>,
    new_api: Arc<F>,
    console: Console,
    command: Arc<ForgeCommandManager>,
    cli: Cli,
    spinner: SpinnerManager,
    #[allow(dead_code)] // The guard is kept alive by being held in the struct
    _guard: forge_tracker::Guard,
}

impl<A: API + 'static, F: Fn() -> A> UI<A, F> {
    /// Writes a line to the console output
    /// Takes anything that implements ToString trait
    fn writeln<T: ToString>(&mut self, content: T) -> anyhow::Result<()> {
        self.spinner.write_ln(content)
    }

    /// Writes a TitleFormat to the console output with proper formatting
    fn writeln_title(&mut self, title: TitleFormat) -> anyhow::Result<()> {
        self.spinner.write_ln(title.display())
    }

    /// Retrieve available models
    async fn get_models(&mut self) -> Result<Vec<Model>> {
        self.spinner.start(Some("Loading"))?;
        let models = self.api.get_models().await?;
        self.spinner.stop(None)?;
        Ok(models)
    }

    /// Helper to get provider for an optional agent, defaulting to the current
    /// active agent's provider
<<<<<<< HEAD
    async fn get_provider(&self, agent_id: Option<AgentId>) -> Result<Provider> {
        let scope = match agent_id {
            Some(id) => ConfigScope::Agent(id),
            None => ConfigScope::Global,
        };
        self.api
            .get_provider(&scope)
            .await?
            .context("No provider configured")
=======
    async fn get_provider(&self, agent_id: Option<AgentId>) -> Result<Provider<Url>> {
        match agent_id {
            Some(id) => self.api.get_agent_provider(id).await,
            None => self.api.get_default_provider().await,
        }
>>>>>>> 18111d62
    }

    /// Helper to get model for an optional agent, defaulting to the current
    /// active agent's model
    async fn get_agent_model(&self, agent_id: Option<AgentId>) -> Option<ModelId> {
        let scope = match agent_id {
            Some(id) => ConfigScope::Agent(id),
            None => ConfigScope::Global,
        };
        self.api.get_model(&scope).await.ok().flatten()
    }

    /// Displays banner only if user is in interactive mode.
    fn display_banner(&self) -> Result<()> {
        if self.cli.is_interactive() {
            banner::display(false)?;
        }
        Ok(())
    }

    // Handle creating a new conversation
    async fn on_new(&mut self) -> Result<()> {
        self.api = Arc::new((self.new_api)());
        self.init_state(false).await?;

        // Set agent if provided via CLI
        if let Some(agent_id) = self.cli.agent.clone() {
            self.api.set_active_agent(agent_id).await?;
        }

        // Reset previously set CLI parameters by the user
        self.cli.conversation = None;
        self.cli.conversation_id = None;

        self.display_banner()?;
        self.trace_user();
        self.hydrate_caches();
        Ok(())
    }

    // Set the current mode and update conversation variable
    async fn on_agent_change(&mut self, agent_id: AgentId) -> Result<()> {
        // Convert string to AgentId for validation
        let agent = self
            .api
            .get_agents()
            .await?
            .iter()
            .find(|agent| agent.id == agent_id)
            .cloned()
            .ok_or(anyhow::anyhow!("Undefined agent: {agent_id}"))?;

        // Update the app config with the new operating agent.
        self.api.set_active_agent(agent.id.clone()).await?;
        let name = agent.id.as_str().to_case(Case::UpperSnake).bold();

        let title = format!(
            "∙ {}",
            agent.title.as_deref().unwrap_or("<Missing agent.title>")
        )
        .dimmed();
        self.writeln_title(TitleFormat::action(format!("{name} {title}")))?;

        Ok(())
    }

    pub fn init(cli: Cli, f: F) -> Result<Self> {
        // Parse CLI arguments first to get flags
        let api = Arc::new(f());
        let env = api.environment();
        let command = Arc::new(ForgeCommandManager::default());
        Ok(Self {
            state: Default::default(),
            api,
            new_api: Arc::new(f),
            console: Console::new(env.clone(), command.clone()),
            cli,
            command,
            spinner: SpinnerManager::new(),
            markdown: MarkdownFormat::new(),
            _guard: forge_tracker::init_tracing(env.log_path(), TRACKER.clone())?,
        })
    }

    async fn prompt(&self) -> Result<SlashCommand> {
        // Get usage from current conversation if available
        let usage = if let Some(conversation_id) = &self.state.conversation_id {
            self.api
                .conversation(conversation_id)
                .await
                .ok()
                .flatten()
                .and_then(|conv| conv.context)
                .and_then(|ctx| ctx.usage)
        } else {
            None
        };

        // Prompt the user for input
        let agent_id = self.api.get_active_agent().await.unwrap_or_default();
        let model = self
            .get_agent_model(self.api.get_active_agent().await)
            .await;
        let forge_prompt = ForgePrompt { cwd: self.state.cwd.clone(), usage, model, agent_id };
        self.console.prompt(forge_prompt).await
    }

    pub async fn run(&mut self) {
        match self.run_inner().await {
            Ok(_) => {}
            Err(error) => {
                tracing::error!(error = ?error);
                let _ = self.writeln_title(TitleFormat::error(format!("{error:?}")));
            }
        }
    }

    async fn run_inner(&mut self) -> Result<()> {
        if let Some(mcp) = self.cli.subcommands.clone() {
            return self.handle_subcommands(mcp).await;
        }

        // Display the banner in dimmed colors since we're in interactive mode
        self.display_banner()?;
        self.init_state(true).await?;

        self.trace_user();
        self.hydrate_caches();
        self.init_conversation().await?;

        // Check for dispatch flag first
        if let Some(dispatch_json) = self.cli.event.clone() {
            return self.handle_dispatch(dispatch_json).await;
        }

        // Handle direct prompt if provided
        let prompt = self.cli.prompt.clone();
        if let Some(prompt) = prompt {
            self.spinner.start(None)?;
            self.on_message(Some(prompt)).await?;
            return Ok(());
        }

        // Get initial input from file or prompt
        let mut command = match &self.cli.command {
            Some(path) => self.console.upload(path).await,
            None => self.prompt().await,
        };

        loop {
            match command {
                Ok(command) => {
                    tokio::select! {
                        _ = tokio::signal::ctrl_c() => {
                            tracing::info!("User interrupted operation with Ctrl+C");
                        }
                        result = self.on_command(command) => {
                            match result {
                                Ok(exit) => if exit {return Ok(())},
                                Err(error) => {
                                    if let Some(conversation_id) = self.state.conversation_id.as_ref()
                                        && let Some(conversation) = self.api.conversation(conversation_id).await.ok().flatten() {
                                            TRACKER.set_conversation(conversation).await;
                                        }
                                    tracker::error(&error);
                                    tracing::error!(error = ?error);
                                    self.spinner.stop(None)?;
                                    self.writeln_title(TitleFormat::error(format!("{error:?}")))?;
                                },
                            }
                        }
                    }

                    self.spinner.stop(None)?;
                }
                Err(error) => {
                    tracker::error(&error);
                    tracing::error!(error = ?error);
                    self.spinner.stop(None)?;
                    self.writeln_title(TitleFormat::error(format!("{error:?}")))?;
                }
            }
            // Centralized prompt call at the end of the loop
            command = self.prompt().await;
        }
    }

    // Improve startup time by hydrating caches
    fn hydrate_caches(&self) {
        let api = self.api.clone();
        tokio::spawn(async move { api.get_models().await });
        let api = self.api.clone();
        tokio::spawn(async move { api.get_tools().await });
        let api = self.api.clone();
        tokio::spawn(async move { api.get_agents().await });
    }

    async fn handle_generate_conversation_id(&mut self) -> Result<()> {
        let conversation_id = forge_domain::ConversationId::generate();
        println!("{}", conversation_id.into_string());
        Ok(())
    }

    async fn handle_subcommands(&mut self, subcommand: TopLevelCommand) -> anyhow::Result<()> {
        match subcommand {
            TopLevelCommand::List(list_group) => {
                let porcelain = list_group.porcelain;
                match list_group.command {
                    ListCommand::Agents => {
                        self.on_show_agents(porcelain).await?;
                    }
                    ListCommand::Providers => {
                        self.on_show_providers(porcelain).await?;
                    }
                    ListCommand::Models => {
                        self.on_show_models(porcelain).await?;
                    }
                    ListCommand::Commands => {
                        self.on_show_commands(porcelain).await?;
                    }
                    ListCommand::Config => {
                        self.on_show_config(porcelain).await?;
                    }
                    ListCommand::Tools { agent } => {
                        self.on_show_tools(agent, porcelain).await?;
                    }
                    ListCommand::Mcp => {
                        self.on_show_mcp_servers(porcelain).await?;
                    }
                    ListCommand::Conversation => {
                        self.on_show_conversations(porcelain).await?;
                    }
                }
                return Ok(());
            }
            TopLevelCommand::Extension(extension_group) => {
                match extension_group.command {
                    ExtensionCommand::Zsh => {
                        self.on_zsh_prompt().await?;
                    }
                }
                return Ok(());
            }

            TopLevelCommand::Mcp(mcp_command) => match mcp_command.command {
                McpCommand::Import(import_args) => {
                    let scope: forge_domain::Scope = import_args.scope.into();

                    // Parse the incoming MCP configuration
                    let incoming_config: forge_domain::McpConfig = serde_json::from_str(&import_args.json)
                        .context("Failed to parse MCP configuration JSON. Expected format: {\"mcpServers\": {...}}")?;

                    // Read only the scope-specific config (not merged)
                    let mut scope_config = self.api.read_mcp_config(Some(&scope)).await?;

                    // Merge the incoming servers with scope-specific config only
                    let mut added_servers = Vec::new();
                    for (server_name, server_config) in incoming_config.mcp_servers {
                        scope_config
                            .mcp_servers
                            .insert(server_name.clone(), server_config);
                        added_servers.push(server_name);
                    }

                    // Write back to the specific scope only
                    self.api.write_mcp_config(&scope, &scope_config).await?;

                    // Log each added server after successful write
                    for server_name in added_servers {
                        self.writeln_title(TitleFormat::info(format!(
                            "Added MCP server '{server_name}'"
                        )))?;
                    }
                }
                McpCommand::List => {
                    self.on_show_mcp_servers(mcp_command.porcelain).await?;
                }
                McpCommand::Remove(rm) => {
                    let name = forge_api::ServerName::from(rm.name);
                    let scope: forge_domain::Scope = rm.scope.into();

                    // Read only the scope-specific config (not merged)
                    let mut scope_config = self.api.read_mcp_config(Some(&scope)).await?;

                    // Remove the server from scope-specific config only
                    scope_config.mcp_servers.remove(&name);

                    // Write back to the specific scope only
                    self.api.write_mcp_config(&scope, &scope_config).await?;

                    self.writeln_title(TitleFormat::info(format!("Removed server: {name}")))?;
                }
                McpCommand::Show(val) => {
                    let name = forge_api::ServerName::from(val.name);
                    let config = self.api.read_mcp_config(None).await?;
                    let server = config
                        .mcp_servers
                        .get(&name)
                        .ok_or(anyhow::anyhow!("Server not found"))?;

                    let mut output = String::new();
                    output.push_str(&format!("{name}: {server}"));
                    self.writeln_title(TitleFormat::info(output))?;
                }
                McpCommand::Reload => {
                    self.spinner.start(Some("Reloading MCPs"))?;
                    self.api.reload_mcp().await?;
                    self.writeln_title(TitleFormat::info("MCP reloaded"))?;
                }
            },
            TopLevelCommand::Info { porcelain, conversation_id } => {
                // Make sure to init model
                self.on_new().await?;

                let conversation_id = conversation_id
                    .as_deref()
                    .map(ConversationId::parse)
                    .transpose()?;

                self.on_info(porcelain, conversation_id).await?;
                return Ok(());
            }
            TopLevelCommand::Banner => {
                banner::display(true)?;
                return Ok(());
            }
            TopLevelCommand::Config(config_group) => {
                self.handle_config_command(config_group.command.clone(), config_group.porcelain)
                    .await?;
                return Ok(());
            }

            TopLevelCommand::Conversation(conversation_group) => {
                self.handle_conversation_command(conversation_group).await?;
                return Ok(());
            }
        }
        Ok(())
    }

    async fn handle_conversation_command(
        &mut self,
        conversation_group: crate::cli::ConversationCommandGroup,
    ) -> anyhow::Result<()> {
        use forge_domain::ConversationId;

        match conversation_group.command {
            ConversationCommand::List => {
                self.on_show_conversations(conversation_group.porcelain)
                    .await?;
            }
            ConversationCommand::New => {
                self.handle_generate_conversation_id().await?;
            }
            ConversationCommand::Dump { id, format } => {
                let conversation_id = ConversationId::parse(&id)
                    .context(format!("Invalid conversation ID: {}", id))?;

                self.validate_conversation_exists(&conversation_id).await?;

                let original_id = self.state.conversation_id;
                self.state.conversation_id = Some(conversation_id);

                self.spinner.start(Some("Dumping"))?;
                self.on_dump(format).await?;

                self.state.conversation_id = original_id;
            }
            ConversationCommand::Compact { id } => {
                let conversation_id = ConversationId::parse(&id)
                    .context(format!("Invalid conversation ID: {}", id))?;

                self.validate_conversation_exists(&conversation_id).await?;

                let original_id = self.state.conversation_id;
                self.state.conversation_id = Some(conversation_id);

                self.spinner.start(Some("Compacting"))?;
                self.on_compaction().await?;

                self.state.conversation_id = original_id;
            }
            ConversationCommand::Retry { id } => {
                let conversation_id = ConversationId::parse(&id)
                    .context(format!("Invalid conversation ID: {}", id))?;

                self.validate_conversation_exists(&conversation_id).await?;

                let original_id = self.state.conversation_id;
                self.state.conversation_id = Some(conversation_id);

                self.spinner.start(None)?;
                self.on_message(None).await?;

                self.state.conversation_id = original_id;
            }
            ConversationCommand::Resume { id } => {
                let conversation_id = ConversationId::parse(&id)
                    .context(format!("Invalid conversation ID: {}", id))?;

                self.validate_conversation_exists(&conversation_id).await?;

                self.state.conversation_id = Some(conversation_id);
                self.writeln_title(TitleFormat::info(format!("Resumed conversation: {}", id)))?;
                // Interactive mode will be handled by the main loop
            }
            ConversationCommand::Show { id } => {
                let conversation_id = ConversationId::parse(&id)
                    .context(format!("Invalid conversation ID: {}", id))?;

                self.validate_conversation_exists(&conversation_id).await?;

                self.on_show_last_message(&conversation_id).await?;
            }
            ConversationCommand::Info { id } => {
                let conversation_id = ConversationId::parse(&id)
                    .context(format!("Invalid conversation ID: {}", id))?;

                self.validate_conversation_exists(&conversation_id).await?;

                self.on_show_conv_info(conversation_id).await?;
            }
        }

        Ok(())
    }

    async fn validate_conversation_exists(
        &self,
        conversation_id: &ConversationId,
    ) -> anyhow::Result<()> {
        let conversation = self.api.conversation(conversation_id).await?;

        if conversation.is_none() {
            anyhow::bail!(
                "Conversation '{}' not found. Use 'forge conversation list' to see available conversations.",
                conversation_id
            );
        }

        Ok(())
    }

    async fn on_show_agents(&mut self, porcelain: bool) -> anyhow::Result<()> {
        let agents = self.api.get_agents().await?;

        if agents.is_empty() {
            return Ok(());
        }

        let mut info = Info::new().add_title("AGENTS");

        for agent in agents.iter() {
            let id = agent.id.as_str().to_string();
            let title = agent
                .title
                .as_deref()
                .unwrap_or("<Missing agent.title>")
                .lines()
                .collect::<Vec<_>>()
                .join(" ");
            info = info.add_key_value(id, title);
        }

        if porcelain {
            let porcelain = Porcelain::from(&info).into_long().skip(1).drop_col(0);
            self.writeln(porcelain)?;
        } else {
            self.writeln(info)?;
        }

        Ok(())
    }

    /// Lists all the providers
    async fn on_show_providers(&mut self, porcelain: bool) -> anyhow::Result<()> {
        let providers = self.api.get_providers().await?;

        if providers.is_empty() {
            return Ok(());
        }

        let mut info = Info::new();

        for provider in providers.iter() {
            let id = provider.id().to_string();
            let (domain, configured) = match provider {
                AnyProvider::Url(p) => (
                    p.url.domain().map(|d| d.to_string()).unwrap_or_default(),
                    true,
                ),
                AnyProvider::Template(_) => ("<unset>".to_string(), false),
            };
            info = info
                .add_title(id.to_case(Case::UpperSnake))
                .add_key_value("id", id)
                .add_key_value("host", domain);
            if configured {
                info = info.add_key_value("status", "available");
            };
        }

        if porcelain {
            let porcelain = Porcelain::from(&info).skip(1).drop_col(0);
            self.writeln(porcelain)?;
        } else {
            self.writeln(info)?;
        }

        Ok(())
    }

    /// Lists all the models
    async fn on_show_models(&mut self, porcelain: bool) -> anyhow::Result<()> {
        let models = self.get_models().await?;

        if models.is_empty() {
            return Ok(());
        }

        let mut info = Info::new();

        for model in models.iter() {
            let id = model.id.to_string();

            info = info
                .add_title(model.name.as_ref().unwrap_or(&id))
                .add_key_value("Id", id);

            // Add context length if available, otherwise use "unknown"
            if let Some(limit) = model.context_length {
                let context = if limit >= 1_000_000 {
                    format!("{}M", limit / 1_000_000)
                } else if limit >= 1000 {
                    format!("{}k", limit / 1000)
                } else {
                    format!("{limit}")
                };
                info = info.add_key_value("Context Window", context);
            } else {
                info = info.add_key_value("Context Window", "<unavailable>")
            }

            // Add tools support indicator if explicitly supported
            if let Some(supported) = model.tools_supported {
                info = info.add_key_value(
                    "Tools",
                    if supported {
                        "Supported"
                    } else {
                        "Unsupported"
                    },
                )
            } else {
                info = info.add_key_value("Tools", "<unknown>")
            }
        }

        if porcelain {
            self.writeln(
                Porcelain::from(&info)
                    .skip(1)
                    .swap_cols(0, 1)
                    .map_col(3, |col| {
                        if col == Some("Supported".to_owned()) {
                            Some("🛠️".into())
                        } else {
                            None
                        }
                    }),
            )?;
        } else {
            self.writeln(info)?;
        }

        Ok(())
    }

    /// Lists all the commands
    async fn on_show_commands(&mut self, porcelain: bool) -> anyhow::Result<()> {
        let mut info = Info::new().add_title("COMMANDS");

        // Define base commands with their descriptions
        info = info
            .add_key_value("info", "Print session information")
            .add_key_value("provider", "Switch the providers")
            .add_key_value("model", "Switch the models")
            .add_key_value("new", "Start new conversation")
            .add_key_value(
                "dump",
                "Save conversation as JSON or HTML (use /dump html for HTML format)",
            )
            .add_key_value(
                "conversation",
                "List all conversations for the active workspace",
            )
            .add_key_value("retry", "Retry the last command")
            .add_key_value("compact", "Compact the conversation context")
            .add_key_value(
                "tools",
                "List all available tools with their descriptions and schema",
            );

        // Add alias commands
        info = info
            .add_key_value("ask", "Alias for agent SAGE")
            .add_key_value("plan", "Alias for agent MUSE");

        // Fetch agents and add them to the commands list
        let agents = self.api.get_agents().await?;
        for agent in agents {
            let title = agent
                .title
                .as_deref()
                .unwrap_or("<Missing agent.title>")
                .lines()
                .collect::<Vec<_>>()
                .join(" ");
            info = info.add_key_value(agent.id.to_string(), title);
        }

        if porcelain {
            let porcelain = Porcelain::from(&info).into_long().drop_col(0).skip(1);
            self.writeln(porcelain)?;
        } else {
            self.writeln(info)?;
        }

        Ok(())
    }

    /// Lists current configuration values
    async fn on_show_config(&mut self, porcelain: bool) -> anyhow::Result<()> {
        let model = self
            .get_agent_model(None)
            .await
            .map(|m| m.as_str().to_string());
        let model = model.unwrap_or_else(|| "<not set>".to_string());
        let provider = self
            .get_provider(None)
            .await
            .ok()
            .map(|p| p.id.to_string())
            .unwrap_or_else(|| "<not set>".to_string());

        let info = Info::new()
            .add_title("CONFIGURATION")
            .add_key_value("Default Model", model)
            .add_key_value("Default Provider", provider);

        if porcelain {
            self.writeln(Porcelain::from(&info).into_long().skip(1).drop_col(0))?;
        } else {
            self.writeln(info)?;
        }
        Ok(())
    }

    /// Displays available tools for the current agent
    async fn on_show_tools(&mut self, agent_id: AgentId, porcelain: bool) -> anyhow::Result<()> {
        self.spinner.start(Some("Loading"))?;
        let all_tools = self.api.get_tools().await?;
        let agents = self.api.get_agents().await?;
        let agent = agents.into_iter().find(|agent| agent.id == agent_id);
        let agent_tools = if let Some(agent) = agent {
            let resolver = ToolResolver::new(all_tools.clone().into());
            resolver
                .resolve(&agent)
                .into_iter()
                .map(|def| def.name.clone())
                .collect()
        } else {
            Vec::new()
        };

        let info = format_tools(&agent_tools, &all_tools);
        if porcelain {
            self.writeln(Porcelain::from(&info).into_long().drop_col(1).skip(1))?;
        } else {
            self.writeln(info)?;
        }

        Ok(())
    }

    /// Displays all MCP servers
    async fn on_show_mcp_servers(&mut self, porcelain: bool) -> anyhow::Result<()> {
        let mcp_servers = self.api.read_mcp_config(None).await?;

        let mut info = Info::new();

        for (name, server) in mcp_servers.mcp_servers {
            info = info
                .add_title(name.to_uppercase())
                .add_key_value("Command", server.to_string());

            if server.is_disabled() {
                info = info.add_key_value("Status", "disabled")
            }
        }

        if porcelain {
            self.writeln(Porcelain::from(&info).skip(1))?;
        } else {
            self.writeln(info)?;
        }

        Ok(())
    }

    async fn on_info(
        &mut self,
        porcelain: bool,
        conversation_id: Option<ConversationId>,
    ) -> anyhow::Result<()> {
        let mut info = Info::from(&self.api.environment());

        // Fetch conversation
        let conversation = match conversation_id {
            Some(conversation_id) => self.api.conversation(&conversation_id).await.ok().flatten(),
            None => None,
        };

        let key_info = self.api.get_login_info().await;
        // Fetch agent
        let agent = self.api.get_active_agent().await;

        // Fetch model (resolved with default model if unset)
        let model = self.get_agent_model(agent.clone()).await;

        // Fetch agent-specific provider or default provider if unset
        let agent_provider = self.get_provider(agent.clone()).await.ok();

        // Fetch default provider (could be different from the set provider)
        let default_provider = self
            .api
            .get_provider(&ConfigScope::Global)
            .await
            .ok()
            .flatten();

        // Add agent information
        info = info.add_title("AGENT");
        if let Some(agent) = agent {
            info = info.add_key_value("ID", agent.as_str().to_uppercase());
        }

        // Add model information if available
        if let Some(model) = model {
            info = info.add_key_value("Model", model);
        }

        // Add provider information
        match (default_provider, agent_provider) {
            (Some(default), Some(agent_specific)) if default.id != agent_specific.id => {
                // Show both providers if they're different
                info = info.add_key_value("Agent Provider (URL)", &agent_specific.url);
                if let Some(ref api_key) = agent_specific.key {
                    info = info.add_key_value("Agent API Key", truncate_key(api_key));
                }

                info = info.add_key_value("Default Provider (URL)", &default.url);
                if let Some(ref api_key) = default.key {
                    info = info.add_key_value("Default API Key", truncate_key(api_key));
                }
            }
            (Some(provider), _) | (_, Some(provider)) => {
                // Show single provider (either default or agent-specific)
                info = info.add_key_value("Provider (URL)", &provider.url);
                if let Some(ref api_key) = provider.key {
                    info = info.add_key_value("API Key", truncate_key(api_key));
                }
            }
            _ => {
                // No provider available
            }
        }

        // Add user information if available
        if let Some(login_info) = key_info? {
            info = info.extend(Info::from(&login_info));
        }

        // Add conversation information if available
        if let Some(conversation) = conversation {
            info = info.extend(Info::from(&conversation));
        } else {
            info = info.extend(
                Info::new()
                    .add_title("CONVERSATION")
                    .add_key_value("ID", "<Uninitialized>".to_string()),
            );
        }

        if porcelain {
            self.writeln(Porcelain::from(&info).into_long().skip(1))?;
        } else {
            self.writeln(info)?;
        }

        Ok(())
    }

    async fn on_zsh_prompt(&self) -> anyhow::Result<()> {
        println!("{}", include_str!("../../../shell-plugin/forge.plugin.zsh"));
        Ok(())
    }

    async fn list_conversations(&mut self) -> anyhow::Result<()> {
        self.spinner.start(Some("Loading Conversations"))?;
        let max_conversations = self.api.environment().max_conversations;
        let conversations = self.api.get_conversations(Some(max_conversations)).await?;
        self.spinner.stop(None)?;

        if conversations.is_empty() {
            self.writeln_title(TitleFormat::error(
                "No conversations found in this workspace.",
            ))?;
            return Ok(());
        }

        if let Some(conversation) =
            ConversationSelector::select_conversation(&conversations).await?
        {
            let conversation_id = conversation.id;
            self.state.conversation_id = Some(conversation_id);

            // Show conversation content
            self.on_show_last_message(&conversation_id).await?;

            // Print log about conversation switching
            self.writeln_title(TitleFormat::info(format!(
                "Switched to conversation {}",
                conversation_id.into_string().bold()
            )))?;

            // Show conversation info
            self.on_info(false, Some(conversation_id)).await?;
        }
        Ok(())
    }

    async fn on_show_conversations(&mut self, porcelain: bool) -> anyhow::Result<()> {
        let max_conversations = self.api.environment().max_conversations;
        let conversations = self.api.get_conversations(Some(max_conversations)).await?;

        if conversations.is_empty() {
            return Ok(());
        }

        let mut info = Info::new().add_title("SESSIONS");

        for conv in conversations.into_iter() {
            if conv.title.is_none() || conv.context.is_none() {
                continue;
            }

            let title = conv.title.as_deref().unwrap();

            // Format time using humantime library (same as conversation_selector.rs)
            let duration = chrono::Utc::now().signed_duration_since(
                conv.metadata.updated_at.unwrap_or(conv.metadata.created_at),
            );
            let duration =
                std::time::Duration::from_secs((duration.num_minutes() * 60).max(0) as u64);
            let time_ago = if duration.is_zero() {
                "now".to_string()
            } else {
                format!("{} ago", humantime::format_duration(duration))
            };

            // Add conversation: Title=<title>, Updated=<time_ago>, with ID as section title
            info = info
                .add_title(conv.id)
                .add_key_value("Title", title.to_string())
                .add_key_value("Updated", time_ago);
        }

        // In porcelain mode, skip the top-level "SESSIONS" title
        if porcelain {
            let porcelain = Porcelain::from(&info).skip(2).drop_col(3).truncate(1, 60);
            self.writeln(porcelain)?;
        } else {
            self.writeln(info)?;
        }

        Ok(())
    }

    async fn on_command(&mut self, command: SlashCommand) -> anyhow::Result<bool> {
        match command {
            SlashCommand::Conversations => {
                self.list_conversations().await?;
            }
            SlashCommand::Compact => {
                self.spinner.start(Some("Compacting"))?;
                self.on_compaction().await?;
            }
            SlashCommand::Dump(format) => {
                self.spinner.start(Some("Dumping"))?;
                self.on_dump(format).await?;
            }
            SlashCommand::New => {
                self.on_new().await?;
            }
            SlashCommand::Info => {
                self.on_info(false, None).await?;
            }
            SlashCommand::Usage => {
                self.on_usage().await?;
            }
            SlashCommand::Message(ref content) => {
                self.spinner.start(None)?;
                self.on_message(Some(content.clone())).await?;
            }
            SlashCommand::Forge => {
                self.on_agent_change(AgentId::FORGE).await?;
            }
            SlashCommand::Muse => {
                self.on_agent_change(AgentId::MUSE).await?;
            }
            SlashCommand::Sage => {
                self.on_agent_change(AgentId::SAGE).await?;
            }
            SlashCommand::Help => {
                let info = Info::from(self.command.as_ref());
                self.writeln(info)?;
            }
            SlashCommand::Tools => {
                let agent_id = self.api.get_active_agent().await.unwrap_or_default();
                self.on_show_tools(agent_id, false).await?;
            }
            SlashCommand::Update => {
                on_update(self.api.clone(), None).await;
            }
            SlashCommand::Exit => {
                return Ok(true);
            }

            SlashCommand::Custom(event) => {
                self.spinner.start(None)?;
                self.on_custom_event(event.into()).await?;
            }
            SlashCommand::Model => {
                self.on_model_selection().await?;
            }
            SlashCommand::Provider => {
                self.on_provider_selection().await?;
            }
            SlashCommand::Shell(ref command) => {
                self.api.execute_shell_command_raw(command).await?;
            }
            SlashCommand::Agent => {
                #[derive(Clone)]
                struct Agent {
                    id: AgentId,
                    label: String,
                }

                impl Display for Agent {
                    fn fmt(&self, f: &mut std::fmt::Formatter<'_>) -> std::fmt::Result {
                        write!(f, "{}", self.label)
                    }
                }

                let agents = self.api.get_agents().await?;
                let n = agents
                    .iter()
                    .map(|a| a.id.as_str().len())
                    .max()
                    .unwrap_or_default();
                let display_agents = agents
                    .into_iter()
                    .map(|agent| {
                        let title = &agent.title.unwrap_or("<Missing agent.title>".to_string());
                        {
                            let label = format!(
                                "{:<n$} {}",
                                agent.id.as_str().bold(),
                                title.lines().collect::<Vec<_>>().join(" ").dimmed()
                            );
                            Agent { label, id: agent.id.clone() }
                        }
                    })
                    .collect::<Vec<_>>();

                if let Some(selected_agent) = ForgeSelect::select(
                    "select the agent from following list",
                    display_agents.clone(),
                )
                .prompt()?
                {
                    self.on_agent_change(selected_agent.id).await?;
                }
            }
            SlashCommand::Login => {
                self.spinner.start(Some("Logging in"))?;
                self.api.logout().await?;
                self.login().await?;
                self.spinner.stop(None)?;
                let key_info = self.api.get_login_info().await?;
                tracker::login(
                    key_info
                        .and_then(|v| v.auth_provider_id)
                        .unwrap_or_default(),
                );
            }
            SlashCommand::Logout => {
                self.spinner.start(Some("Logging out"))?;
                self.api.logout().await?;
                self.spinner.stop(None)?;
                self.writeln_title(TitleFormat::info("Logged out"))?;
                // Exit the UI after logout
                return Ok(true);
            }
            SlashCommand::Retry => {
                self.spinner.start(None)?;
                self.on_message(None).await?;
            }
            SlashCommand::AgentSwitch(agent_id) => {
                // Validate that the agent exists by checking against loaded agents
                let agents = self.api.get_agents().await?;
                let agent_exists = agents.iter().any(|agent| agent.id.as_str() == agent_id);

                if agent_exists {
                    self.on_agent_change(AgentId::new(agent_id)).await?;
                } else {
                    return Err(anyhow::anyhow!(
                        "Agent '{}' not found or unavailable",
                        agent_id
                    ));
                }
            }
        }

        Ok(false)
    }
    async fn on_compaction(&mut self) -> Result<(), anyhow::Error> {
        let conversation_id = self.init_conversation().await?;
        let compaction_result = self.api.compact_conversation(&conversation_id).await?;
        let token_reduction = compaction_result.token_reduction_percentage();
        let message_reduction = compaction_result.message_reduction_percentage();
        let content = TitleFormat::action(format!(
            "Context size reduced by {token_reduction:.1}% (tokens), {message_reduction:.1}% (messages)"
        ));
        self.writeln_title(content)?;
        Ok(())
    }

    /// Select a model from the available models
    /// Returns Some(ModelId) if a model was selected, or None if selection was
    /// canceled
    async fn select_model(&mut self) -> Result<Option<ModelId>> {
        // Fetch available models
        let mut models = self
            .get_models()
            .await?
            .into_iter()
            .map(CliModel)
            .collect::<Vec<_>>();

        // Sort the models by their names in ascending order
        models.sort_by(|a, b| a.0.name.cmp(&b.0.name));

        // Find the index of the current model
        let current_model = self
            .get_agent_model(self.api.get_active_agent().await)
            .await;
        let starting_cursor = current_model
            .as_ref()
            .and_then(|current| models.iter().position(|m| &m.0.id == current))
            .unwrap_or(0);

        // Use the centralized select module
        match ForgeSelect::select("Select a model:", models)
            .with_starting_cursor(starting_cursor)
            .with_help_message("Type a name or use arrow keys to navigate and Enter to select")
            .prompt()?
        {
            Some(model) => Ok(Some(model.0.id)),
            None => Ok(None),
        }
    }

    async fn select_provider(&mut self) -> Result<Option<Provider<Url>>> {
        // Fetch available providers
        let mut providers = self
            .api
            .get_providers()
            .await?
            .into_iter()
            .map(CliProvider)
            .collect::<Vec<_>>();

        if providers.is_empty() {
            return Err(anyhow::anyhow!("No AI provider API keys configured"));
        }

        // Sort the providers by their display names in ascending order
        providers.sort_by_key(|a| a.to_string());

        // Find the index of the current provider
        let current_provider = self
            .get_provider(self.api.get_active_agent().await)
            .await
            .ok();
        let starting_cursor = current_provider
            .as_ref()
            .and_then(|current| providers.iter().position(|p| p.0.id() == current.id))
            .unwrap_or(0);

        // Use the centralized select module
        match ForgeSelect::select("Select a provider:", providers)
            .with_starting_cursor(starting_cursor)
            .with_help_message("Type a name or use arrow keys to navigate and Enter to select")
            .prompt()?
        {
            Some(provider) => {
                // Only return configured providers
                match provider.0 {
                    AnyProvider::Url(p) => Ok(Some(p)),
                    AnyProvider::Template(p) => {
                        Err(forge_domain::Error::provider_not_available(p.id).into())
                    }
                }
            }
            None => Ok(None),
        }
    }

    // Helper method to handle model selection and update the conversation
    async fn on_model_selection(&mut self) -> Result<()> {
        // Select a model
        let model_option = self.select_model().await?;

        // If no model was selected (user canceled), return early
        let model = match model_option {
            Some(model) => model,
            None => return Ok(()),
        };

        let active_agent = self.api.get_active_agent().await;

        let scope = match active_agent {
            Some(id) => ConfigScope::Agent(id),
            None => ConfigScope::Global,
        };

        // Update the operating model via API
        self.api.set_model(&scope, model.clone()).await?;

        // Update the UI state with the new model
        self.update_model(Some(model.clone()));

        self.writeln_title(TitleFormat::action(format!("Switched to model: {model}")))?;

        Ok(())
    }

    async fn on_provider_selection(&mut self) -> Result<()> {
        // Select a provider
        let provider_option = self.select_provider().await?;

        // If no provider was selected (user canceled), return early
        let provider = match provider_option {
            Some(provider) => provider,
            None => return Ok(()),
        };

        // Set the provider via API
        self.api
            .set_provider(&ConfigScope::Global, provider.clone())
            .await?;

        self.writeln_title(TitleFormat::action(format!(
            "Switched to provider: {}",
            CliProvider(AnyProvider::Url(provider.clone()))
        )))?;

        // Check if the current model is available for the new provider
        let current_model = self
            .get_agent_model(self.api.get_active_agent().await)
            .await;
        if let Some(current_model) = current_model {
            let models = self.get_models().await?;
            let model_available = models.iter().any(|m| m.id == current_model);

            if !model_available {
                // Prompt user to select a new model
                self.writeln_title(TitleFormat::info("Please select a new model"))?;
                self.on_model_selection().await?;
            }
        }

        Ok(())
    }

    // Handle dispatching events from the CLI
    async fn handle_dispatch(&mut self, json: String) -> Result<()> {
        // Initialize the conversation
        let conversation_id = self.init_conversation().await?;

        // Parse the JSON to determine the event name and value
        let event: UserCommand = serde_json::from_str(&json)?;

        // Create the chat request with the event
        let chat = ChatRequest::new(event.into(), conversation_id);

        self.on_chat(chat).await
    }

    /// Initializes and returns a conversation ID for the current session.
    ///
    /// Handles conversation setup for both interactive and headless modes:
    /// - **Interactive**: Reuses existing conversation, loads from file, or
    ///   creates new
    /// - **Headless**: Uses environment variables or generates new conversation
    ///
    /// Displays initialization status and updates UI state with the
    /// conversation ID.
    async fn init_conversation(&mut self) -> Result<ConversationId> {
        // Set agent if provided via CLI
        if let Some(agent_id) = self.cli.agent.clone() {
            self.api.set_active_agent(agent_id).await?;
        }

        let mut is_new = false;
        let id = if let Some(id) = self.state.conversation_id {
            id
        } else if let Some(ref id_str) = self.cli.conversation_id {
            // Parse and use the provided conversation ID
            let id = ConversationId::parse(id_str).context("Failed to parse conversation ID")?;

            // Check if conversation exists, if not create it
            if self.api.conversation(&id).await?.is_none() {
                let conversation = Conversation::new(id);
                self.api.upsert_conversation(conversation).await?;
                is_new = true;
            }
            id
        } else if let Some(ref path) = self.cli.conversation {
            let conversation: Conversation =
                serde_json::from_str(ForgeFS::read_utf8(path.as_os_str()).await?.as_str())
                    .context("Failed to parse Conversation")?;
            let id = conversation.id;
            self.api.upsert_conversation(conversation).await?;
            id
        } else {
            let conversation = Conversation::generate();
            let id = conversation.id;
            is_new = true;
            self.api.upsert_conversation(conversation).await?;
            id
        };

        // Print if the state is being reinitialized
        if self.state.conversation_id.is_none() {
            self.print_conversation_status(is_new, id).await?;
        }

        // Always set the conversation id in state
        self.state.conversation_id = Some(id);

        Ok(id)
    }

    async fn print_conversation_status(
        &mut self,
        new_conversation: bool,
        id: ConversationId,
    ) -> Result<(), anyhow::Error> {
        let mut title = if new_conversation {
            "Initialize".to_string()
        } else {
            "Continue".to_string()
        };

        title.push_str(format!(" {}", id.into_string()).as_str());

        let mut sub_title = String::new();
        sub_title.push('[');

        if let Some(ref agent) = self.api.get_active_agent().await {
            sub_title.push_str(format!("via {}", agent).as_str());
        }

        if let Some(ref model) = self
            .get_agent_model(self.api.get_active_agent().await)
            .await
        {
            sub_title.push_str(format!("/{}", model.as_str()).as_str());
        }

        sub_title.push(']');

        self.writeln_title(TitleFormat::debug(title).sub_title(sub_title.bold().to_string()))?;
        Ok(())
    }

    /// Initialize the state of the UI
    async fn init_state(&mut self, first: bool) -> Result<Workflow> {
        // Run the independent initialization tasks in parallel for better performance
        let workflow = self.api.read_workflow(self.cli.workflow.as_deref()).await?;

        // Ensure we have a model selected before proceeding with initialization
        if self
            .get_agent_model(self.api.get_active_agent().await)
            .await
            .is_none()
        {
            let active_agent = self.api.get_active_agent().await;
            let model = self
                .select_model()
                .await?
                .ok_or(anyhow::anyhow!("Model selection is required to continue"))?;

            let scope = match active_agent {
                Some(id) => ConfigScope::Agent(id),
                None => ConfigScope::Global,
            };
            self.api.set_model(&scope, model).await?;
        }

        // Create base workflow and trigger updates if this is the first initialization
        let mut base_workflow = Workflow::default();
        base_workflow.merge(workflow.clone());
        if first {
            // only call on_update if this is the first initialization
            on_update(self.api.clone(), base_workflow.updates.as_ref()).await;
            if !workflow.commands.is_empty() {
                self.writeln_title(TitleFormat::error("forge.yaml commands are deprecated. Use .md files in forge/ (home) or .forge/ (project) instead"))?;
            }
        }

        // Execute independent operations in parallel to improve performance
        let write_workflow_fut = self
            .api
            .write_workflow(self.cli.workflow.as_deref(), &workflow);
        let get_agents_fut = self.api.get_agents();
        let get_operating_agent_fut = self.api.get_active_agent();

        let (write_workflow_result, agents_result, _operating_agent_result) =
            tokio::join!(write_workflow_fut, get_agents_fut, get_operating_agent_fut);

        // Handle workflow write result first as it's critical for the system state
        write_workflow_result?;

        // Register agent commands with proper error handling and user feedback
        match agents_result {
            Ok(agents) => {
                let registration_result = self.command.register_agent_commands(agents);

                // Show warning for any skipped agents due to conflicts
                for skipped_command in registration_result.skipped_conflicts {
                    self.writeln_title(TitleFormat::error(format!(
                        "Skipped agent command '{skipped_command}' due to name conflict with built-in command"
                    )))?;
                }
            }
            Err(e) => {
                self.writeln_title(TitleFormat::error(format!(
                    "Failed to load agents for command registration: {e}"
                )))?;
            }
        }

        // Register all the commands
        self.command.register_all(self.api.get_commands().await?);

        let operating_model = self
            .get_agent_model(self.api.get_active_agent().await)
            .await;
        self.state = UIState::new(self.api.environment());
        self.update_model(operating_model);

        Ok(workflow)
    }

    async fn login(&mut self) -> Result<()> {
        let auth = self.api.init_login().await?;
        open::that(auth.auth_url.as_str()).ok();
        self.writeln_title(TitleFormat::info(
            format!("Login here: {}", auth.auth_url).as_str(),
        ))?;
        self.spinner.start(Some("Waiting for login to complete"))?;

        self.api.login(&auth).await?;

        self.spinner.stop(None)?;

        self.writeln_title(TitleFormat::info("Login completed".to_string().as_str()))?;

        Ok(())
    }

    async fn on_message(&mut self, content: Option<String>) -> Result<()> {
        let conversation_id = self.init_conversation().await?;

        // Create a ChatRequest with the appropriate event type
        let operating_agent = self.api.get_active_agent().await.unwrap_or_default();
        let event = Event::new(format!("{operating_agent}"), content);

        // Create the chat request with the event
        let chat = ChatRequest::new(event, conversation_id);

        self.on_chat(chat).await
    }

    async fn on_chat(&mut self, chat: ChatRequest) -> Result<()> {
        let mut stream = self.api.chat(chat).await?;

        while let Some(message) = stream.next().await {
            match message {
                Ok(message) => self.handle_chat_response(message).await?,
                Err(err) => {
                    self.spinner.stop(None)?;
                    return Err(err);
                }
            }
        }

        self.spinner.stop(None)?;

        Ok(())
    }

    /// Modified version of handle_dump that supports HTML format
    async fn on_dump(&mut self, format: Option<String>) -> Result<()> {
        if let Some(conversation_id) = self.state.conversation_id {
            let conversation = self.api.conversation(&conversation_id).await?;
            if let Some(conversation) = conversation {
                let timestamp = chrono::Local::now().format("%Y-%m-%d_%H-%M-%S");
                if let Some(format) = format {
                    if format == "html" {
                        // Export as HTML
                        let html_content = conversation.to_html();
                        let path = format!("{timestamp}-dump.html");
                        tokio::fs::write(path.as_str(), html_content).await?;

                        self.writeln_title(
                            TitleFormat::action("Conversation HTML dump created".to_string())
                                .sub_title(path.to_string()),
                        )?;

                        if self.api.environment().auto_open_dump {
                            open::that(path.as_str()).ok();
                        }

                        return Ok(());
                    }
                } else {
                    // Default: Export as JSON
                    let path = format!("{timestamp}-dump.json");
                    let content = serde_json::to_string_pretty(&conversation)?;
                    tokio::fs::write(path.as_str(), content).await?;

                    self.writeln_title(
                        TitleFormat::action("Conversation JSON dump created".to_string())
                            .sub_title(path.to_string()),
                    )?;

                    if self.api.environment().auto_open_dump {
                        open::that(path.as_str()).ok();
                    }
                };
            } else {
                return Err(anyhow::anyhow!("Could not create dump"))
                    .context(format!("Conversation: {conversation_id} was not found"));
            }
        } else {
            return Err(anyhow::anyhow!("No conversation initiated yet"))
                .context("Could not create dump");
        }
        Ok(())
    }

    async fn handle_chat_response(&mut self, message: ChatResponse) -> Result<()> {
        debug!(chat_response = ?message, "Chat Response");
        if message.is_empty() {
            return Ok(());
        }

        match message {
            ChatResponse::TaskMessage { content } => match content {
                ChatResponseContent::Title(title) => self.writeln(title.display())?,
                ChatResponseContent::PlainText(text) => self.writeln(text)?,
                ChatResponseContent::Markdown(text) => {
                    tracing::info!(message = %text, "Agent Response");
                    self.writeln(self.markdown.render(&text))?;
                }
            },
            ChatResponse::ToolCallStart(_) => {
                self.spinner.stop(None)?;
            }
            ChatResponse::ToolCallEnd(toolcall_result) => {
                // Only track toolcall name in case of success else track the error.
                let payload = if toolcall_result.is_error() {
                    let mut r = ToolCallPayload::new(toolcall_result.name.to_string());
                    if let Some(cause) = toolcall_result.output.as_str() {
                        r = r.with_cause(cause.to_string());
                    }
                    r
                } else {
                    ToolCallPayload::new(toolcall_result.name.to_string())
                };
                tracker::tool_call(payload);

                self.spinner.start(None)?;
                if !self.cli.verbose {
                    return Ok(());
                }
            }
            ChatResponse::Usage(_) => {}
            ChatResponse::RetryAttempt { cause, duration: _ } => {
                if !self.api.environment().retry_config.suppress_retry_errors {
                    self.spinner.start(Some("Retrying"))?;
                    self.writeln_title(TitleFormat::error(cause.as_str()))?;
                }
            }
            ChatResponse::Interrupt { reason } => {
                self.spinner.stop(None)?;

                let title = match reason {
                    InterruptionReason::MaxRequestPerTurnLimitReached { limit } => {
                        format!("Maximum request ({limit}) per turn achieved")
                    }
                    InterruptionReason::MaxToolFailurePerTurnLimitReached { limit, .. } => {
                        format!("Maximum tool failure limit ({limit}) reached for this turn")
                    }
                };

                self.writeln_title(TitleFormat::action(title))?;
                self.should_continue().await?;
            }
            ChatResponse::TaskReasoning { content } => {
                if !content.trim().is_empty() {
                    let rendered_content = self.markdown.render(&content);
                    self.writeln(rendered_content.dimmed())?;
                }
            }
            ChatResponse::TaskComplete => {
                if let Some(conversation_id) = self.state.conversation_id {
                    self.on_show_conv_info(conversation_id).await?;
                }
            }
        }
        Ok(())
    }

    async fn should_continue(&mut self) -> anyhow::Result<()> {
        let should_continue = ForgeSelect::confirm("Do you want to continue anyway?")
            .with_default(true)
            .prompt()?;

        if should_continue.unwrap_or(false) {
            self.spinner.start(None)?;
            Box::pin(self.on_message(None)).await?;
        }

        Ok(())
    }

    async fn on_show_conv_info(&mut self, conversation_id: ConversationId) -> anyhow::Result<()> {
        if !should_show_completion_prompt() {
            return Ok(());
        }

        self.spinner.start(Some("Loading Summary"))?;
        let conversation = self
            .api
            .conversation(&conversation_id)
            .await?
            .ok_or(anyhow::anyhow!("Conversation not found: {conversation_id}"))?;

        let info = Info::default().extend(&conversation);

        self.writeln(info)?;

        self.spinner.stop(None)?;

        // Only prompt for new conversation if in interactive mode and prompt is enabled
        if self.cli.is_interactive() {
            let prompt_text = "Start a new conversation?";
            let should_start_new_chat = ForgeSelect::confirm(prompt_text)
                // Pressing ENTER should start new
                .with_default(true)
                .with_help_message("ESC = No, continue current conversation")
                .prompt()
                // Cancel or failure should continue with the session
                .unwrap_or(Some(false))
                .unwrap_or(false);

            // if conversation is over
            if should_start_new_chat {
                self.on_new().await?;
            }
        }

        Ok(())
    }

    fn update_model(&mut self, model: Option<ModelId>) {
        if let Some(ref model) = model {
            tracker::set_model(model.to_string());
        }
    }

    async fn on_custom_event(&mut self, event: Event) -> Result<()> {
        let conversation_id = self.init_conversation().await?;
        let chat = ChatRequest::new(event, conversation_id);
        self.on_chat(chat).await
    }

    async fn on_usage(&mut self) -> anyhow::Result<()> {
        self.spinner.start(Some("Loading Usage"))?;

        // Get usage from current conversation if available
        let conversation_usage = if let Some(conversation_id) = &self.state.conversation_id {
            self.api
                .conversation(conversation_id)
                .await
                .ok()
                .flatten()
                .and_then(|conv| conv.context)
                .and_then(|ctx| ctx.usage)
        } else {
            None
        };

        let mut info = if let Some(usage) = conversation_usage {
            Info::from(&usage)
        } else {
            Info::new()
        };

        if let Ok(Some(user_usage)) = self.api.user_usage().await {
            info = info.extend(Info::from(&user_usage));
        }

        self.writeln(info)?;
        self.spinner.stop(None)?;
        Ok(())
    }

    fn trace_user(&self) {
        let api = self.api.clone();
        // NOTE: Spawning required so that we don't block the user while querying user
        // info
        tokio::spawn(async move {
            if let Ok(Some(user_info)) = api.user_info().await {
                tracker::login(user_info.auth_provider_id.into_string());
            }
        });
    }

    /// Handle config command
    async fn handle_config_command(
        &mut self,
        command: crate::cli::ConfigCommand,
        porcelain: bool,
    ) -> Result<()> {
        match command {
            crate::cli::ConfigCommand::Set(args) => self.handle_config_set(args).await?,
            crate::cli::ConfigCommand::Get(args) => self.handle_config_get(args).await?,
            crate::cli::ConfigCommand::List => {
                self.on_show_config(porcelain).await?;
            }
        }
        Ok(())
    }

    /// Handle config set command
    async fn handle_config_set(&mut self, args: crate::cli::ConfigSetArgs) -> Result<()> {
        use crate::cli::ConfigField;

        // Set the specified field
        match args.field {
            ConfigField::Provider => {
                let provider_id = self.validate_provider(&args.value).await?;
                let provider = self
                    .api
                    .get_providers()
                    .await?
                    .into_iter()
                    .find(|p| p.id == provider_id)
                    .ok_or(anyhow::anyhow!("Provider not found"))?;
                self.api
                    .set_provider(&ConfigScope::Global, provider)
                    .await?;
                self.writeln_title(TitleFormat::action("Provider set").sub_title(&args.value))?;
            }
            ConfigField::Model => {
                let model_id = self.validate_model(&args.value).await?;
                let active_agent = self.api.get_active_agent().await;

                let scope = match active_agent {
                    Some(id) => ConfigScope::Agent(id),
                    None => ConfigScope::Global,
                };

                self.api.set_model(&scope, model_id.clone()).await?;
                self.writeln_title(
                    TitleFormat::action(model_id.as_str()).sub_title("is now the default model"),
                )?;
            }
        }

        Ok(())
    }

    /// Handle config get command
    async fn handle_config_get(&mut self, args: crate::cli::ConfigGetArgs) -> Result<()> {
        use crate::cli::ConfigField;

        // Get specific field
        match args.field {
            ConfigField::Model => {
                let model = self
                    .api
                    .get_model(&ConfigScope::Global)
                    .await
                    .ok()
                    .flatten()
                    .map(|m| m.as_str().to_string());
                match model {
                    Some(v) => self.writeln(v.to_string())?,
                    None => self.writeln("Model: Not set")?,
                }
            }
            ConfigField::Provider => {
                let provider = self
                    .api
                    .get_provider(&ConfigScope::Global)
                    .await
                    .ok()
                    .flatten()
                    .map(|p| p.id.to_string());
                match provider {
                    Some(v) => self.writeln(v.to_string())?,
                    None => self.writeln("Provider: Not set")?,
                }
            }
        }

        Ok(())
    }

    /// Validate model exists
    async fn validate_model(&self, model_str: &str) -> Result<ModelId> {
        let models = self.api.get_models().await?;
        let model_id = ModelId::new(model_str);

        if models.iter().any(|m| m.id == model_id) {
            Ok(model_id)
        } else {
            // Show first 10 models as suggestions
            let available: Vec<_> = models.iter().take(10).map(|m| m.id.as_str()).collect();
            let suggestion = if models.len() > 10 {
                format!("{} (and {} more)", available.join(", "), models.len() - 10)
            } else {
                available.join(", ")
            };

            Err(anyhow::anyhow!(
                "Model '{}' not found. Available models: {}",
                model_str,
                suggestion
            ))
        }
    }

    /// Validate provider exists and has API key
    async fn validate_provider(&self, provider_str: &str) -> Result<ProviderId> {
        // Parse provider ID from string
        let provider_id = ProviderId::from_str(provider_str).with_context(|| {
            format!(
                "Invalid provider: '{}'. Valid providers are: {}",
                provider_str,
                get_valid_provider_names().join(", ")
            )
        })?;

        // Check if provider has valid API key
        let providers = self.api.get_providers().await?;
        if providers
            .iter()
            .any(|p| p.id() == provider_id && p.is_configured())
        {
            Ok(provider_id)
        } else {
            Err(forge_domain::Error::provider_not_available(provider_id).into())
        }
    }

    /// Shows the last message from a conversation
    ///
    /// # Errors
    /// - If the conversation doesn't exist
    /// - If the conversation has no messages
    async fn on_show_last_message(&mut self, conversation_id: &ConversationId) -> Result<()> {
        let conversation = self
            .api
            .conversation(conversation_id)
            .await?
            .ok_or_else(|| anyhow::anyhow!("Conversation not found"))?;

        let context = conversation
            .context
            .as_ref()
            .ok_or_else(|| anyhow::anyhow!("Conversation has no context"))?;

        // Find the last assistant message
        let message = context.messages.iter().rev().find_map(|msg| match msg {
            ContextMessage::Text(TextMessage { content, role: Role::Assistant, .. }) => {
                Some(content)
            }
            _ => None,
        });

        // Format and display the message using the message_display module
        if let Some(message) = message {
            self.writeln(self.markdown.render(message))?;
        }

        Ok(())
    }
}

/// Get list of valid provider names
fn get_valid_provider_names() -> Vec<String> {
    ProviderId::iter().map(|p| p.to_string()).collect()
}<|MERGE_RESOLUTION|>--- conflicted
+++ resolved
@@ -6,11 +6,7 @@
 use colored::Colorize;
 use convert_case::{Case, Casing};
 use forge_api::{
-<<<<<<< HEAD
-    API, AgentId, ChatRequest, ChatResponse, ConfigScope, Conversation, ConversationId, Event,
-=======
-    API, AgentId, AnyProvider, ChatRequest, ChatResponse, Conversation, ConversationId, Event,
->>>>>>> 18111d62
+    API, AgentId, AnyProvider, ChatRequest, ChatResponse, ConfigScope, Conversation, ConversationId, Event,
     InterruptionReason, Model, ModelId, Provider, ProviderId, TextMessage, Workflow,
 };
 use forge_app::ToolResolver;
@@ -78,8 +74,7 @@
 
     /// Helper to get provider for an optional agent, defaulting to the current
     /// active agent's provider
-<<<<<<< HEAD
-    async fn get_provider(&self, agent_id: Option<AgentId>) -> Result<Provider> {
+    async fn get_provider(&self, agent_id: Option<AgentId>) -> Result<Provider<Url>> {
         let scope = match agent_id {
             Some(id) => ConfigScope::Agent(id),
             None => ConfigScope::Global,
@@ -88,13 +83,6 @@
             .get_provider(&scope)
             .await?
             .context("No provider configured")
-=======
-    async fn get_provider(&self, agent_id: Option<AgentId>) -> Result<Provider<Url>> {
-        match agent_id {
-            Some(id) => self.api.get_agent_provider(id).await,
-            None => self.api.get_default_provider().await,
-        }
->>>>>>> 18111d62
     }
 
     /// Helper to get model for an optional agent, defaulting to the current
