--- conflicted
+++ resolved
@@ -661,13 +661,8 @@
         Ok(())
     }
 
-<<<<<<< HEAD
-    async fn handle_chat_response(&mut self, message: AgentMessage<ChatResponse>) -> Result<()> {
-        match message.message {
-=======
-    fn handle_chat_response(&mut self, message: ChatResponse) -> Result<()> {
+    async fn handle_chat_response(&mut self, message: ChatResponse) -> Result<()> {
         match message {
->>>>>>> 71e2de5e
             ChatResponse::Text { mut text, is_complete, is_md, is_summary } => {
                 if is_complete && !text.trim().is_empty() {
                     if is_md || is_summary {
