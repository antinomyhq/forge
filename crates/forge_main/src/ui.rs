use std::sync::Arc;

use anyhow::{Context, Result};
use colored::Colorize;
use forge_api::{
    AgentMessage, ChatRequest, ChatResponse, Conversation, ConversationId, Event, Model, API,
};
use forge_display::TitleFormat;
use forge_fs::ForgeFS;
use lazy_static::lazy_static;
use serde::Deserialize;
use serde_json::Value;
use tokio_stream::StreamExt;
use tracing::error;

use crate::auto_update::update_forge;
use crate::banner;
use crate::cli::Cli;
use crate::console::CONSOLE;
use crate::info::Info;
use crate::input::Console;
use crate::model::{Command, ForgeCommandManager, UserInput};
use crate::state::{Mode, UIState};

// Event type constants moved to UI layer
pub const EVENT_USER_TASK_INIT: &str = "user_task_init";
pub const EVENT_USER_TASK_UPDATE: &str = "user_task_update";
pub const EVENT_USER_HELP_QUERY: &str = "user_help_query";
pub const EVENT_TITLE: &str = "title";

lazy_static! {
    pub static ref TRACKER: forge_tracker::Tracker = forge_tracker::Tracker::default();
}

#[derive(Debug, Clone, Deserialize, PartialEq, Eq, Default)]
pub struct PartialEvent {
    pub name: String,
    pub value: Value,
}

impl PartialEvent {
    pub fn new<V: Into<Value>>(name: impl ToString, value: V) -> Self {
        Self { name: name.to_string(), value: value.into() }
    }
}

impl From<PartialEvent> for Event {
    fn from(value: PartialEvent) -> Self {
        Event::new(value.name, value.value)
    }
}

pub struct UI<F> {
    state: UIState,
    api: Arc<F>,
    console: Console,
    command: Arc<ForgeCommandManager>,
    cli: Cli,
    models: Option<Vec<Model>>,
    #[allow(dead_code)] // The guard is kept alive by being held in the struct
    _guard: forge_tracker::Guard,
}

impl<F: API> UI<F> {
    // Set the current mode and update conversation variable
    async fn handle_mode_change(&mut self, mode: Mode) -> Result<()> {
        // Set the mode variable in the conversation if a conversation exists
        let conversation_id = self.init_conversation().await?;

        // Override the mode that was reset by the conversation
        self.state.mode = mode.clone();

        self.api
            .set_variable(
                &conversation_id,
                "mode".to_string(),
                Value::from(mode.to_string()),
            )
            .await?;

        // Print a mode-specific message
        let mode_message = match self.state.mode {
            Mode::Act => "mode - executes commands and makes file changes",
            Mode::Plan => "mode - plans actions without making changes",
            Mode::Help => "mode - answers questions (type /act or /plan to switch back)",
        };

        CONSOLE.write(
            TitleFormat::success(mode.to_string())
                .sub_title(mode_message)
                .format(),
        )?;

        Ok(())
    }
    // Helper functions for creating events with the specific event names
    fn create_task_init_event<V: Into<Value>>(content: V) -> Event {
        Event::new(EVENT_USER_TASK_INIT, content)
    }

    fn create_task_update_event<V: Into<Value>>(content: V) -> Event {
        Event::new(EVENT_USER_TASK_UPDATE, content)
    }
    fn create_user_help_query_event<V: Into<Value>>(content: V) -> Event {
        Event::new(EVENT_USER_HELP_QUERY, content)
    }

    pub fn init(cli: Cli, api: Arc<F>) -> Result<Self> {
        // Parse CLI arguments first to get flags
        let env = api.environment();
        let command = Arc::new(ForgeCommandManager::default());
        Ok(Self {
            state: Default::default(),
            api,
            console: Console::new(env.clone(), command.clone()),
            cli,
            command,
            models: None,
            _guard: forge_tracker::init_tracing(env.log_path())?,
        })
    }

    async fn prompt(&self) -> Result<Command> {
        // Prompt the user for input
        self.console.prompt(Some(self.state.clone().into())).await
    }

    pub async fn run(&mut self) -> Result<()> {
        // Trigger auto-update in the background
        let join = tokio::spawn(update_forge());

        // Check for dispatch flag first
        if let Some(dispatch_json) = self.cli.event.clone() {
            return self.handle_dispatch(dispatch_json).await;
        }

        // Handle direct prompt if provided
        let prompt = self.cli.prompt.clone();
        if let Some(prompt) = prompt {
            self.chat(prompt).await?;
            return Ok(());
        }

        // Display the banner in dimmed colors since we're in interactive mode
        self.init_conversation().await?;
        banner::display(self.command.command_names())?;

        // Get initial input from file or prompt
        let mut input = match &self.cli.command {
            Some(path) => self.console.upload(path).await?,
            None => self.prompt().await?,
        };

        loop {
            match input {
                Command::Dump => {
                    self.handle_dump().await?;
                    input = self.prompt().await?;
                    continue;
                }
                Command::New => {
                    self.state = UIState::default();
                    self.init_conversation().await?;
                    banner::display(self.command.command_names())?;
                    input = self.prompt().await?;

                    continue;
                }
                Command::Info => {
                    let info =
                        Info::from(&self.api.environment()).extend(Info::from(&self.state.usage));

                    CONSOLE.writeln(info.to_string())?;

                    input = self.prompt().await?;
                    continue;
                }
                Command::Message(ref content) => {
                    let chat_result = match self.state.mode {
                        Mode::Help => {
                            self.dispatch_event(Self::create_user_help_query_event(content.clone()))
                                .await
                        }
                        _ => self.chat(content.clone()).await,
                    };
                    if let Err(err) = chat_result {
                        tokio::spawn(
                            TRACKER.dispatch(forge_tracker::EventKind::Error(format!("{:?}", err))),
                        );
                        error!(error = ?err, "Chat request failed");

                        CONSOLE.writeln(TitleFormat::failed(format!("{:?}", err)).format())?;
                    }

                    input = self.prompt().await?;
                }
                Command::Act => {
                    self.handle_mode_change(Mode::Act).await?;

                    input = self.prompt().await?;
                    continue;
                }
                Command::Plan => {
                    self.handle_mode_change(Mode::Plan).await?;
                    input = self.prompt().await?;
                    continue;
                }
                Command::Help => {
                    self.handle_mode_change(Mode::Help).await?;

                    input = self.prompt().await?;
                    continue;
                }
                Command::Exit => {
                    break;
                }
                Command::Models => {
                    let models = if let Some(models) = self.models.as_ref() {
                        models
                    } else {
                        match self.api.models().await {
                            Ok(models) => {
                                self.models = Some(models);
                                self.models.as_ref().unwrap()
                            }
                            Err(err) => {
                                CONSOLE
                                    .writeln(TitleFormat::failed(format!("{:?}", err)).format())?;
                                input = self.prompt().await?;
                                continue;
                            }
                        }
                    };
                    let info: Info = models.as_slice().into();
                    CONSOLE.writeln(info.to_string())?;

                    input = self.prompt().await?;
                }
                Command::Custom(event) => {
                    if let Err(e) = self.dispatch_event(event.into()).await {
                        CONSOLE.writeln(
                            TitleFormat::failed("Failed to execute the command.")
                                .sub_title("Command Execution")
                                .error(e.to_string())
                                .format(),
                        )?;
                    }

                    input = self.prompt().await?;
                }
            }
        }

        join.await.expect("Failed to upgrade forge. Please update manually using `npm update -g @antinomyhq/forge`");
        Ok(())
    }

    // Handle dispatching events from the CLI
    async fn handle_dispatch(&mut self, json: String) -> Result<()> {
        // Initialize the conversation
        let conversation_id = self.init_conversation().await?;

        // Parse the JSON to determine the event name and value
        let event: PartialEvent = serde_json::from_str(&json)?;

        // Create the chat request with the event
        let chat = ChatRequest::new(event.into(), conversation_id);

        // Process the event
        let mut stream = self.api.chat(chat).await?;
        self.handle_chat_stream(&mut stream).await
    }

    async fn init_conversation(&mut self) -> Result<ConversationId> {
        match self.state.conversation_id {
            Some(ref id) => Ok(id.clone()),
            None => {
                let config = self.api.load(self.cli.workflow.as_deref()).await?;

                // Get the mode from the config
                let mode = config
                    .variables
                    .get("mode")
                    .cloned()
                    .and_then(|value| serde_json::from_value(value).ok())
                    .unwrap_or(Mode::Act);

                self.state = UIState::new(mode);
                self.command.register_all(&config);

                if let Some(ref path) = self.cli.conversation {
                    let conversation: Conversation = serde_json::from_str(
                        ForgeFS::read_to_string(path.as_os_str()).await?.as_str(),
                    )
                    .context("Failed to parse Conversation")?;

                    let conversation_id = conversation.id.clone();
                    self.state.conversation_id = Some(conversation_id.clone());
                    self.api.upsert_conversation(conversation).await?;
                    Ok(conversation_id.clone())
                } else {
<<<<<<< HEAD
                    let workflow = self.api.load().await?;
                    self.command.register_all(&workflow);
                    let conversation_id = self.api.init(workflow).await?;
=======
                    let conversation_id = self.api.init(config.clone()).await?;
>>>>>>> ec79d6a1
                    self.state.conversation_id = Some(conversation_id.clone());
                    Ok(conversation_id)
                }
            }
        }
    }

    async fn chat(&mut self, content: String) -> Result<()> {
        let conversation_id = self.init_conversation().await?;

        // Create a ChatRequest with the appropriate event type
        let event = if self.state.is_first {
            self.state.is_first = false;
            Self::create_task_init_event(content.clone())
        } else {
            Self::create_task_update_event(content.clone())
        };

        // Create the chat request with the event
        let chat = ChatRequest::new(event, conversation_id);

        match self.api.chat(chat).await {
            Ok(mut stream) => self.handle_chat_stream(&mut stream).await,
            Err(err) => Err(err),
        }
    }

    async fn handle_chat_stream(
        &mut self,
        stream: &mut (impl StreamExt<Item = Result<AgentMessage<ChatResponse>>> + Unpin),
    ) -> Result<()> {
        loop {
            tokio::select! {
                _ = tokio::signal::ctrl_c() => {
                    return Ok(());
                }
                maybe_message = stream.next() => {
                    match maybe_message {
                        Some(Ok(message)) => self.handle_chat_response(message)?,
                        Some(Err(err)) => {
                            return Err(err);
                        }
                        None => return Ok(()),
                    }
                }
            }
        }
    }

    async fn handle_dump(&mut self) -> Result<()> {
        if let Some(conversation_id) = self.state.conversation_id.clone() {
            let conversation = self.api.conversation(&conversation_id).await?;
            if let Some(conversation) = conversation {
                let timestamp = chrono::Local::now().format("%Y-%m-%d_%H-%M-%S");
                let path = self
                    .state
                    .current_title
                    .as_ref()
                    .map_or(format!("{timestamp}"), |title| {
                        format!("{timestamp}-{title}")
                    });

                let path = format!("{path}-dump.json");

                let content = serde_json::to_string_pretty(&conversation)?;
                tokio::fs::write(path.as_str(), content).await?;

                CONSOLE.writeln(
                    TitleFormat::success("dump")
                        .sub_title(format!("path: {path}"))
                        .format(),
                )?;
            } else {
                CONSOLE.writeln(
                    TitleFormat::failed("dump")
                        .error("conversation not found")
                        .sub_title(format!("conversation_id: {conversation_id}"))
                        .format(),
                )?;
            }
        }
        Ok(())
    }

    fn handle_chat_response(&mut self, message: AgentMessage<ChatResponse>) -> Result<()> {
        match message.message {
            ChatResponse::Text(text) => CONSOLE.write(text.dimmed().to_string())?,
            ChatResponse::ToolCallStart(_) => {
                CONSOLE.newline()?;
                CONSOLE.newline()?;
            }
            ChatResponse::ToolCallEnd(tool_result) => {
                if !self.cli.verbose {
                    return Ok(());
                }

                let tool_name = tool_result.name.as_str();

                CONSOLE.writeln(format!("{}", tool_result.content.dimmed()))?;

                if tool_result.is_error {
                    CONSOLE.writeln(TitleFormat::failed(tool_name).format())?;
                } else {
                    CONSOLE.writeln(TitleFormat::success(tool_name).format())?;
                }
            }
            ChatResponse::Event(event) => {
                if event.name == EVENT_TITLE {
                    self.state.current_title =
                        Some(event.value.as_str().unwrap_or_default().to_string());
                }
            }
            ChatResponse::Usage(u) => {
                self.state.usage = u;
            }
        }
        Ok(())
    }

    async fn dispatch_event(&mut self, event: Event) -> Result<()> {
        let conversation_id = self.init_conversation().await?;
        let chat = ChatRequest::new(event, conversation_id);
        match self.api.chat(chat).await {
            Ok(mut stream) => self.handle_chat_stream(&mut stream).await,
            Err(err) => Err(err),
        }
    }
}<|MERGE_RESOLUTION|>--- conflicted
+++ resolved
@@ -299,13 +299,7 @@
                     self.api.upsert_conversation(conversation).await?;
                     Ok(conversation_id.clone())
                 } else {
-<<<<<<< HEAD
-                    let workflow = self.api.load().await?;
-                    self.command.register_all(&workflow);
-                    let conversation_id = self.api.init(workflow).await?;
-=======
                     let conversation_id = self.api.init(config.clone()).await?;
->>>>>>> ec79d6a1
                     self.state.conversation_id = Some(conversation_id.clone());
                     Ok(conversation_id)
                 }
