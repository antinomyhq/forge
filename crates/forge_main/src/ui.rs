--- conflicted
+++ resolved
@@ -3139,7 +3139,6 @@
             }
         });
     }
-<<<<<<< HEAD
 
     async fn prompt_for_new_title(&mut self, current_title: &str) -> Result<String> {
         self.spinner.stop(None)?;
@@ -3159,7 +3158,6 @@
 
         Ok(new_title.trim().to_string())
     }
-=======
 }
 
 #[cfg(test)]
@@ -3168,5 +3166,4 @@
     // ForgeSelect::confirm is not easily mockable in the current
     // architecture. The functionality is tested through integration tests
     // instead.
->>>>>>> 4ce4cf7a
 }