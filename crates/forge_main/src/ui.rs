--- conflicted
+++ resolved
@@ -82,12 +82,8 @@
 
     // Handle creating a new conversation
     async fn on_new(&mut self) -> Result<()> {
-<<<<<<< HEAD
-        self.init_state(false, true).await?;
-=======
         self.api = Arc::new((self.new_api)());
         self.init_state(false).await?;
->>>>>>> 1b1c8c32
         banner::display()?;
         Ok(())
     }
@@ -199,7 +195,7 @@
 
         // Display the banner in dimmed colors since we're in interactive mode
         banner::display()?;
-        self.init_state(true, false).await?;
+        self.init_state(true).await?;
 
         // Get initial input from file or prompt
         let mut command = match &self.cli.command {
@@ -548,7 +544,7 @@
                 self.spinner.start(Some("Initializing"))?;
 
                 // Select a model if workflow doesn't have one
-                let workflow = self.init_state(false, false).await?;
+                let workflow = self.init_state(false).await?;
                 // We need to try and get the conversation ID first before fetching the model
                 let id = if let Some(ref path) = self.cli.conversation {
                     let conversation: Conversation =
@@ -573,14 +569,7 @@
     }
 
     /// Initialize the state of the UI
-<<<<<<< HEAD
-    async fn init_state(&mut self, first: bool, recreate_api: bool) -> Result<Workflow> {
-        if recreate_api {
-            self.api = Arc::new((self.new_api)());
-        }
-=======
     async fn init_state(&mut self, first: bool) -> Result<Workflow> {
->>>>>>> 1b1c8c32
         let mut workflow = self.api.read_workflow(self.cli.workflow.as_deref()).await?;
         if workflow.model.is_none() {
             workflow.model = Some(
