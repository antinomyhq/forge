use std::collections::HashMap;
use std::fmt::Display;
use std::path::PathBuf;
use std::str::FromStr;
use std::sync::Arc;
use std::time::Duration;

use anyhow::{Context, Result};
use colored::Colorize;
use convert_case::{Case, Casing};
use forge_api::{
    API, AgentId, AnyProvider, ApiKeyRequest, AuthContextRequest, AuthContextResponse, ChatRequest,
    ChatResponse, CodeRequest, Conversation, ConversationId, DeviceCodeRequest, Event,
    InterruptionReason, Model, ModelId, Provider, ProviderId, TextMessage, UserPrompt, Workflow,
};
use forge_app::utils::{format_display_path, truncate_key};
use forge_app::{CommitResult, ToolResolver};
use forge_display::MarkdownFormat;
use forge_domain::{
    AuthMethod, ChatResponseContent, ContextMessage, Role, TitleFormat, UserCommand,
};
use forge_fs::ForgeFS;
use forge_select::ForgeSelect;
use forge_spinner::SpinnerManager;
use forge_tracker::ToolCallPayload;
use merge::Merge;
use strum::IntoEnumIterator;
use tokio_stream::StreamExt;
use tracing::debug;
use url::Url;

use crate::cli::{
    Cli, CommitCommandGroup, ConversationCommand, ExtensionCommand, ListCommand, McpCommand,
    TopLevelCommand,
};
use crate::conversation_selector::ConversationSelector;
use crate::env::should_show_completion_prompt;
use crate::info::Info;
use crate::input::Console;
use crate::model::{CliModel, CliProvider, ForgeCommandManager, SlashCommand};
use crate::porcelain::Porcelain;
use crate::prompt::ForgePrompt;
use crate::state::UIState;
use crate::title_display::TitleDisplayExt;
use crate::tools_display::format_tools;
use crate::update::on_update;
use crate::{TRACKER, banner, tracker};

pub struct UI<A, F: Fn() -> A> {
    markdown: MarkdownFormat,
    state: UIState,
    api: Arc<F::Output>,
    new_api: Arc<F>,
    console: Console,
    command: Arc<ForgeCommandManager>,
    cli: Cli,
    spinner: SpinnerManager,
    #[allow(dead_code)] // The guard is kept alive by being held in the struct
    _guard: forge_tracker::Guard,
}

impl<A: API + 'static, F: Fn() -> A + Send + Sync> UI<A, F> {
    /// Writes a line to the console output
    /// Takes anything that implements ToString trait
    fn writeln<T: ToString>(&mut self, content: T) -> anyhow::Result<()> {
        self.spinner.write_ln(content)
    }

    /// Writes a TitleFormat to the console output with proper formatting
    fn writeln_title(&mut self, title: TitleFormat) -> anyhow::Result<()> {
        self.spinner.write_ln(title.display())
    }

    fn writeln_to_stderr(&mut self, title: String) -> anyhow::Result<()> {
        self.spinner.ewrite_ln(title)
    }

    /// Retrieve available models
    async fn get_models(&mut self) -> Result<Vec<Model>> {
        self.spinner.start(Some("Loading"))?;
        let models = self.api.get_models().await?;
        self.spinner.stop(None)?;
        Ok(models)
    }

    /// Helper to get provider for an optional agent, defaulting to the current
    /// active agent's provider
    async fn get_provider(&self, agent_id: Option<AgentId>) -> Result<Provider<Url>> {
        match agent_id {
            Some(agent_id) => self.api.get_agent_provider(agent_id).await,
            None => self.api.get_default_provider().await,
        }
    }

    /// Helper to get model for an optional agent, defaulting to the current
    /// active agent's model
    async fn get_agent_model(&self, agent_id: Option<AgentId>) -> Option<ModelId> {
        match agent_id {
            Some(agent_id) => self.api.get_agent_model(agent_id).await,
            None => self.api.get_default_model().await,
        }
    }

    /// Filters providers to return only configured ones
    fn get_configured_providers(&self, providers: Vec<AnyProvider>) -> Vec<CliProvider> {
        use crate::model::CliProvider;
        providers
            .into_iter()
            .filter(|p| p.is_configured())
            .map(CliProvider)
            .collect()
    }

    /// Displays banner only if user is in interactive mode.
    fn display_banner(&self) -> Result<()> {
        if self.cli.is_interactive() {
            banner::display(false)?;
        }
        Ok(())
    }

    // Handle creating a new conversation
    async fn on_new(&mut self) -> Result<()> {
        self.api = Arc::new((self.new_api)());
        self.init_state(false).await?;

        // Set agent if provided via CLI
        if let Some(agent_id) = self.cli.agent.clone() {
            self.api.set_active_agent(agent_id).await?;
        }

        // Reset previously set CLI parameters by the user
        self.cli.conversation = None;
        self.cli.conversation_id = None;

        self.display_banner()?;
        self.trace_user();
        self.hydrate_caches();
        Ok(())
    }

    // Set the current mode and update conversation variable
    async fn on_agent_change(&mut self, agent_id: AgentId) -> Result<()> {
        // Convert string to AgentId for validation
        let agent = self
            .api
            .get_agents()
            .await?
            .iter()
            .find(|agent| agent.id == agent_id)
            .cloned()
            .ok_or(anyhow::anyhow!("Undefined agent: {agent_id}"))?;

        // Update the app config with the new operating agent.
        self.api.set_active_agent(agent.id.clone()).await?;
        let name = agent.id.as_str().to_case(Case::UpperSnake).bold();

        let title = format!(
            "∙ {}",
            agent.title.as_deref().unwrap_or("<Missing agent.title>")
        )
        .dimmed();
        self.writeln_title(TitleFormat::action(format!("{name} {title}")))?;

        Ok(())
    }

    pub fn init(cli: Cli, f: F) -> Result<Self> {
        // Parse CLI arguments first to get flags
        let api = Arc::new(f());
        let env = api.environment();
        let command = Arc::new(ForgeCommandManager::default());
        Ok(Self {
            state: Default::default(),
            api,
            new_api: Arc::new(f),
            console: Console::new(env.clone(), command.clone()),
            cli,
            command,
            spinner: SpinnerManager::new(),
            markdown: MarkdownFormat::new(),
            _guard: forge_tracker::init_tracing(env.log_path(), TRACKER.clone())?,
        })
    }

    async fn prompt(&self) -> Result<SlashCommand> {
        // Get usage from current conversation if available
        let usage = if let Some(conversation_id) = &self.state.conversation_id {
            self.api
                .conversation(conversation_id)
                .await
                .ok()
                .flatten()
                .and_then(|conv| conv.context)
                .and_then(|ctx| ctx.usage)
        } else {
            None
        };

        // Prompt the user for input
        let agent_id = self.api.get_active_agent().await.unwrap_or_default();
        let model = self
            .get_agent_model(self.api.get_active_agent().await)
            .await;
        let forge_prompt = ForgePrompt { cwd: self.state.cwd.clone(), usage, model, agent_id };
        self.console.prompt(forge_prompt).await
    }

    pub async fn run(&mut self) {
        match self.run_inner().await {
            Ok(_) => {}
            Err(error) => {
                tracing::error!(error = ?error);

                // Display the full error chain for better debugging
                let mut error_message = error.to_string();
                let mut source = error.source();
                while let Some(err) = source {
                    error_message.push_str(&format!("\n    Caused by: {}", err));
                    source = err.source();
                }

                let _ =
                    self.writeln_to_stderr(TitleFormat::error(error_message).display().to_string());
            }
        }
    }

    async fn run_inner(&mut self) -> Result<()> {
        if let Some(mcp) = self.cli.subcommands.clone() {
            return self.handle_subcommands(mcp).await;
        }

        // Display the banner in dimmed colors since we're in interactive mode
        self.display_banner()?;
        self.init_state(true).await?;

        self.trace_user();
        self.hydrate_caches();
        self.init_conversation().await?;

        // Check for dispatch flag first
        if let Some(dispatch_json) = self.cli.event.clone() {
            return self.handle_dispatch(dispatch_json).await;
        }

        // Handle direct prompt if provided (raw text messages)
        let prompt = self.cli.prompt.clone();
        if let Some(prompt) = prompt {
            self.spinner.start(None)?;
            self.on_message(Some(prompt)).await?;
            return Ok(());
        }

        // Get initial input from prompt
        let mut command = self.prompt().await;

        loop {
            match command {
                Ok(command) => {
                    tokio::select! {
                        _ = tokio::signal::ctrl_c() => {
                            tracing::info!("User interrupted operation with Ctrl+C");
                        }
                        result = self.on_command(command) => {
                            match result {
                                Ok(exit) => if exit {return Ok(())},
                                Err(error) => {
                                    if let Some(conversation_id) = self.state.conversation_id.as_ref()
                                        && let Some(conversation) = self.api.conversation(conversation_id).await.ok().flatten() {
                                            TRACKER.set_conversation(conversation).await;
                                        }
                                    tracker::error(&error);
                                    tracing::error!(error = ?error);
                                    self.spinner.stop(None)?;
                                    self.writeln_to_stderr(TitleFormat::error(format!("{:?}", error)).display().to_string())?;
                                },
                            }
                        }
                    }

                    self.spinner.stop(None)?;
                }
                Err(error) => {
                    tracker::error(&error);
                    tracing::error!(error = ?error);
                    self.spinner.stop(None)?;
                    self.writeln_to_stderr(
                        TitleFormat::error(error.to_string()).display().to_string(),
                    )?;
                }
            }
            // Centralized prompt call at the end of the loop
            command = self.prompt().await;
        }
    }

    // Improve startup time by hydrating caches
    fn hydrate_caches(&self) {
        let api = self.api.clone();
        tokio::spawn(async move { api.get_models().await });
        let api = self.api.clone();
        tokio::spawn(async move { api.get_tools().await });
        let api = self.api.clone();
        tokio::spawn(async move { api.get_agents().await });
    }

    async fn handle_generate_conversation_id(&mut self) -> Result<()> {
        let conversation_id = forge_domain::ConversationId::generate();
        println!("{}", conversation_id.into_string());
        Ok(())
    }

    async fn handle_subcommands(&mut self, subcommand: TopLevelCommand) -> anyhow::Result<()> {
        match subcommand {
            TopLevelCommand::List(list_group) => {
                let porcelain = list_group.porcelain;
                match list_group.command {
                    ListCommand::Agent => {
                        self.on_show_agents(porcelain).await?;
                    }
                    ListCommand::Provider => {
                        self.on_show_providers(porcelain).await?;
                    }
                    ListCommand::Model => {
                        self.on_show_models(porcelain).await?;
                    }
                    ListCommand::Command => {
                        self.on_show_commands(porcelain).await?;
                    }
                    ListCommand::Config => {
                        self.on_show_config(porcelain).await?;
                    }
                    ListCommand::Tool { agent } => {
                        self.on_show_tools(agent, porcelain).await?;
                    }
                    ListCommand::Mcp => {
                        self.on_show_mcp_servers(porcelain).await?;
                    }
                    ListCommand::Conversation => {
                        self.on_show_conversations(porcelain).await?;
                    }
                    ListCommand::Cmd => {
                        self.on_show_custom_commands(porcelain).await?;
                    }
                    ListCommand::Skill => {
                        self.on_show_skills(porcelain).await?;
                    }
                }
                return Ok(());
            }
            TopLevelCommand::Extension(extension_group) => {
                match extension_group.command {
                    ExtensionCommand::Zsh => {
                        self.on_zsh_prompt().await?;
                    }
                }
                return Ok(());
            }

            TopLevelCommand::Mcp(mcp_command) => match mcp_command.command {
                McpCommand::Import(import_args) => {
                    let scope: forge_domain::Scope = import_args.scope.into();

                    // Parse the incoming MCP configuration
                    let incoming_config: forge_domain::McpConfig = serde_json::from_str(&import_args.json)
                        .context("Failed to parse MCP configuration JSON. Expected format: {\"mcpServers\": {...}}")?;

                    // Read only the scope-specific config (not merged)
                    let mut scope_config = self.api.read_mcp_config(Some(&scope)).await?;

                    // Merge the incoming servers with scope-specific config only
                    let mut added_servers = Vec::new();
                    for (server_name, server_config) in incoming_config.mcp_servers {
                        scope_config
                            .mcp_servers
                            .insert(server_name.clone(), server_config);
                        added_servers.push(server_name);
                    }

                    // Write back to the specific scope only
                    self.api.write_mcp_config(&scope, &scope_config).await?;

                    // Log each added server after successful write
                    for server_name in added_servers {
                        self.writeln_title(TitleFormat::info(format!(
                            "Added MCP server '{server_name}'"
                        )))?;
                    }
                }
                McpCommand::List => {
                    self.on_show_mcp_servers(mcp_command.porcelain).await?;
                }
                McpCommand::Remove(rm) => {
                    let name = forge_api::ServerName::from(rm.name);
                    let scope: forge_domain::Scope = rm.scope.into();

                    // Read only the scope-specific config (not merged)
                    let mut scope_config = self.api.read_mcp_config(Some(&scope)).await?;

                    // Remove the server from scope-specific config only
                    scope_config.mcp_servers.remove(&name);

                    // Write back to the specific scope only
                    self.api.write_mcp_config(&scope, &scope_config).await?;

                    self.writeln_title(TitleFormat::info(format!("Removed server: {name}")))?;
                }
                McpCommand::Show(val) => {
                    let name = forge_api::ServerName::from(val.name);
                    let config = self.api.read_mcp_config(None).await?;
                    let server = config
                        .mcp_servers
                        .get(&name)
                        .ok_or(anyhow::anyhow!("Server not found"))?;

                    let mut output = String::new();
                    output.push_str(&format!("{name}: {server}"));
                    self.writeln_title(TitleFormat::info(output))?;
                }
                McpCommand::Reload => {
                    self.spinner.start(Some("Reloading MCPs"))?;
                    self.api.reload_mcp().await?;
                    self.writeln_title(TitleFormat::info("MCP reloaded"))?;
                }
            },
            TopLevelCommand::Info { porcelain, conversation_id } => {
                // Make sure to init model
                self.on_new().await?;

                let conversation_id = conversation_id
                    .as_deref()
                    .map(ConversationId::parse)
                    .transpose()?;

                self.on_info(porcelain, conversation_id).await?;
                return Ok(());
            }
            TopLevelCommand::Env => {
                self.on_env().await?;
                return Ok(());
            }
            TopLevelCommand::Banner => {
                banner::display(true)?;
                return Ok(());
            }
            TopLevelCommand::Config(config_group) => {
                self.handle_config_command(config_group.command.clone(), config_group.porcelain)
                    .await?;
                return Ok(());
            }

            TopLevelCommand::Provider(provider_group) => {
                self.handle_provider_command(provider_group).await?;
                return Ok(());
            }

            TopLevelCommand::Conversation(conversation_group) => {
                self.handle_conversation_command(conversation_group).await?;
                return Ok(());
            }

            TopLevelCommand::Suggest { prompt } => {
                self.on_cmd(UserPrompt::from(prompt)).await?;
                return Ok(());
            }

            TopLevelCommand::Cmd(run_group) => {
                let porcelain = run_group.porcelain;
                match run_group.command {
                    crate::cli::CmdCommand::List => {
                        // List all custom commands
                        self.on_show_custom_commands(porcelain).await?;
                    }
                    crate::cli::CmdCommand::Execute(args) => {
                        // Execute the custom command
                        self.init_state(false).await?;

                        // If conversation_id is provided, set it in CLI before initializing
                        if let Some(ref cid) = run_group.conversation_id {
                            self.cli.conversation_id = Some(cid.clone());
                        }

                        self.init_conversation().await?;
                        self.spinner.start(None)?;

                        // Join all args into a single command string
                        let command_str = args.join(" ");

                        // Add slash prefix if not present
                        let command_with_slash = if command_str.starts_with('/') {
                            command_str
                        } else {
                            format!("/{command_str}")
                        };
                        let command = self.command.parse(&command_with_slash)?;
                        self.on_command(command).await?;
                    }
                }
                return Ok(());
            }

            TopLevelCommand::Workspace(index_group) => {
                match index_group.command {
                    crate::cli::WorkspaceCommand::Sync { path, batch_size } => {
                        self.on_index(path, batch_size).await?;
                    }
                    crate::cli::WorkspaceCommand::List { porcelain } => {
                        self.on_list_workspaces(porcelain).await?;
                    }
                    crate::cli::WorkspaceCommand::Query { query, path, limit, top_k, use_case } => {
                        self.on_query(query, path, limit, top_k, use_case).await?;
                    }

                    crate::cli::WorkspaceCommand::Info { path } => {
                        self.on_workspace_info(path).await?;
                    }
                    crate::cli::WorkspaceCommand::Delete { workspace_id } => {
                        self.on_delete_workspace(workspace_id).await?;
                    }
                }
                return Ok(());
            }

            TopLevelCommand::Commit(commit_group) => {
                let preview = commit_group.preview;
                let result = self.handle_commit_command(commit_group).await?;
                if preview {
                    self.writeln(&result.message)?;
                }
                return Ok(());
            }
        }
        Ok(())
    }

    async fn handle_conversation_command(
        &mut self,
        conversation_group: crate::cli::ConversationCommandGroup,
    ) -> anyhow::Result<()> {
        use forge_domain::ConversationId;

        match conversation_group.command {
            ConversationCommand::List => {
                self.on_show_conversations(conversation_group.porcelain)
                    .await?;
            }
            ConversationCommand::New => {
                self.handle_generate_conversation_id().await?;
            }
            ConversationCommand::Dump { id, html } => {
                let conversation_id =
                    ConversationId::parse(&id).context(format!("Invalid conversation ID: {id}"))?;

                self.validate_conversation_exists(&conversation_id).await?;

                let original_id = self.state.conversation_id;
                self.state.conversation_id = Some(conversation_id);

                self.spinner.start(Some("Dumping"))?;
                self.on_dump(html).await?;

                self.state.conversation_id = original_id;
            }
            ConversationCommand::Compact { id } => {
                let conversation_id =
                    ConversationId::parse(&id).context(format!("Invalid conversation ID: {id}"))?;

                self.validate_conversation_exists(&conversation_id).await?;

                let original_id = self.state.conversation_id;
                self.state.conversation_id = Some(conversation_id);

                self.spinner.start(Some("Compacting"))?;
                self.on_compaction().await?;

                self.state.conversation_id = original_id;
            }
            ConversationCommand::Retry { id } => {
                let conversation_id =
                    ConversationId::parse(&id).context(format!("Invalid conversation ID: {id}"))?;

                self.validate_conversation_exists(&conversation_id).await?;

                let original_id = self.state.conversation_id;
                self.state.conversation_id = Some(conversation_id);

                self.spinner.start(None)?;
                self.on_message(None).await?;

                self.state.conversation_id = original_id;
            }
            ConversationCommand::Resume { id } => {
                let conversation_id =
                    ConversationId::parse(&id).context(format!("Invalid conversation ID: {id}"))?;

                self.validate_conversation_exists(&conversation_id).await?;

                self.state.conversation_id = Some(conversation_id);
                self.writeln_title(TitleFormat::info(format!("Resumed conversation: {id}")))?;
                // Interactive mode will be handled by the main loop
            }
            ConversationCommand::Show { id } => {
                let conversation_id =
                    ConversationId::parse(&id).context(format!("Invalid conversation ID: {id}"))?;

                let conversation = self.validate_conversation_exists(&conversation_id).await?;

                self.on_show_last_message(conversation).await?;
            }
            ConversationCommand::Info { id } => {
                let conversation_id =
                    ConversationId::parse(&id).context(format!("Invalid conversation ID: {id}"))?;

                let conversation = self.validate_conversation_exists(&conversation_id).await?;

                self.on_show_conv_info(conversation).await?;
            }
            ConversationCommand::Clone { id } => {
                let conversation_id =
                    ConversationId::parse(&id).context(format!("Invalid conversation ID: {id}"))?;

                let conversation = self.validate_conversation_exists(&conversation_id).await?;

                self.spinner.start(Some("Cloning"))?;
                self.on_clone_conversation(conversation, conversation_group.porcelain)
                    .await?;
                self.spinner.stop(None)?;
            }
        }

        Ok(())
    }

    async fn validate_conversation_exists(
        &self,
        conversation_id: &ConversationId,
    ) -> anyhow::Result<Conversation> {
        let conversation = self.api.conversation(conversation_id).await?;

        conversation.ok_or_else(|| {
            anyhow::anyhow!(
                "Conversation '{conversation_id}' not found. Use 'forge conversation list' to see available conversations."
            )
        })
    }

    async fn handle_provider_command(
        &mut self,
        provider_group: crate::cli::ProviderCommandGroup,
    ) -> anyhow::Result<()> {
        use crate::cli::ProviderCommand;

        match provider_group.command {
            ProviderCommand::Login { provider } => {
                self.handle_provider_login(provider.as_ref()).await?;
            }
            ProviderCommand::Logout { provider } => {
                self.handle_provider_logout(provider.as_ref()).await?;
            }
            ProviderCommand::List => {
                self.on_show_providers(provider_group.porcelain).await?;
            }
        }

        Ok(())
    }

    async fn handle_provider_login(
        &mut self,
        provider_id: Option<&ProviderId>,
    ) -> anyhow::Result<()> {
        use crate::model::CliProvider;

        // Get the provider to login to
        let any_provider = if let Some(id) = provider_id {
            // Specific provider requested
            self.api.get_provider(id).await?
        } else {
            // Fetch all providers for selection
            let providers = self
                .api
                .get_providers()
                .await?
                .into_iter()
                .map(CliProvider)
                .collect::<Vec<_>>();

            // Sort the providers by their display names
            let mut sorted_providers = providers;
            sorted_providers.sort_by_key(|a| a.to_string());

            // Use the centralized select module
            match ForgeSelect::select("Select a provider to login:", sorted_providers)
                .with_help_message("Type a name or use arrow keys to navigate and Enter to select")
                .prompt()?
            {
                Some(provider) => provider.0,
                None => {
                    self.writeln_title(TitleFormat::info("Cancelled"))?;
                    return Ok(());
                }
            }
        };

        // For login, always configure (even if already configured) to allow
        // re-authentication
        let provider = match self
            .configure_provider(any_provider.id(), any_provider.auth_methods().to_vec())
            .await?
        {
            Some(provider) => provider,
            None => return Ok(()),
        };

        // Set as default and handle model selection
        self.finalize_provider_activation(provider).await
    }

    async fn handle_provider_logout(
        &mut self,
        provider_id: Option<&ProviderId>,
    ) -> anyhow::Result<bool> {
        // If provider_id is specified, logout from that specific provider
        if let Some(id) = provider_id {
            let provider = self.api.get_provider(id).await?;

            if !provider.is_configured() {
                return Err(anyhow::anyhow!("Provider '{id}' is not configured"));
            }
            self.api.remove_provider(id).await?;
            self.writeln_title(TitleFormat::completion(format!(
                "Successfully logged out from {id}"
            )))?;
            return Ok(true);
        }

        // Fetch and filter configured providers
        let configured_providers = self.get_configured_providers(self.api.get_providers().await?);

        if configured_providers.is_empty() {
            self.writeln_title(TitleFormat::info("No configured providers found"))?;
            return Ok(false);
        }

        // Sort the providers by their display names
        let mut sorted_providers = configured_providers;
        sorted_providers.sort_by_key(|a| a.to_string());

        // Use the centralized select module
        match ForgeSelect::select("Select a provider to logout:", sorted_providers)
            .with_help_message("Type a name or use arrow keys to navigate and Enter to select")
            .prompt()?
        {
            Some(provider) => {
                let provider_id = provider.0.id();
                self.api.remove_provider(&provider_id).await?;
                self.writeln_title(TitleFormat::completion(format!(
                    "Successfully logged out from {provider_id}"
                )))?;
                return Ok(true);
            }
            None => {
                self.writeln_title(TitleFormat::info("Cancelled"))?;
            }
        }

        Ok(false)
    }

    async fn handle_commit_command(
        &mut self,
        commit_group: CommitCommandGroup,
    ) -> anyhow::Result<CommitResult> {
        self.spinner.start(Some("Creating commit"))?;

        // Convert Vec<String> to Option<String> by joining with spaces
        let additional_context = if commit_group.text.is_empty() {
            None
        } else {
            Some(commit_group.text.join(" "))
        };

        // Handle the commit command
        let result = self
            .api
            .commit(
                commit_group.preview,
                commit_group.max_diff_size,
                commit_group.diff,
                additional_context,
            )
            .await;

        match result {
            Ok(result) => {
                self.spinner.stop(None)?;
                Ok(result)
            }
            Err(e) => {
                self.spinner.stop(None)?;
                Err(e)
            }
        }
    }

    /// Builds an Info structure for agents with their details
    async fn build_agents_info(&self) -> anyhow::Result<Info> {
        let agents = self.api.get_agents().await?;
        let mut info = Info::new();

        for agent in agents.iter() {
            let id = agent.id.as_str().to_string();
            let title = agent
                .title
                .as_deref()
                .unwrap_or("<Missing agent.title>")
                .lines()
                .collect::<Vec<_>>()
                .join(" ");

            // Get provider and model for this agent
            let provider_name = self
                .get_provider(Some(agent.id.clone()))
                .await
                .ok()
                .map(|p| p.id.to_string())
                .unwrap_or_else(|| "<unset>".to_string());

            let model_name = agent.model.as_str().to_string();

            let reasoning = if agent
                .reasoning
                .as_ref()
                .and_then(|a| a.enabled)
                .unwrap_or_default()
            {
                "ENABLED"
            } else {
                "DISABLED"
            };

            let location = agent
                .path
                .as_ref()
                .map(|s| s.to_string())
                .unwrap_or_else(|| "BUILT IN".to_string());

            info = info
                .add_title(id.to_case(Case::UpperSnake))
                .add_key_value("Id", id)
                .add_key_value("Title", title)
                .add_key_value("Location", location)
                .add_key_value("Provider", provider_name)
                .add_key_value("Model", model_name)
                .add_key_value("Reasoning", reasoning);
        }

        Ok(info)
    }

    async fn on_show_agents(&mut self, porcelain: bool) -> anyhow::Result<()> {
        let agents = self.api.get_agents().await?;

        if agents.is_empty() {
            return Ok(());
        }

        let info = self.build_agents_info().await?;

        if porcelain {
            let porcelain =
                Porcelain::from(&info)
                    .skip(1)
                    .drop_col(0)
                    .map_col(4, |text| match text.as_deref() {
                        Some("ENABLED") => Some("Reasoning".to_string()),
                        Some("DISABLED") => Some("Non-Reasoning".to_string()),
                        _ => None,
                    });
            self.writeln(porcelain)?;
        } else {
            self.writeln(info)?;
        }

        Ok(())
    }

    /// Lists all the providers
    async fn on_show_providers(&mut self, porcelain: bool) -> anyhow::Result<()> {
        let providers = self.api.get_providers().await?;

        if providers.is_empty() {
            return Ok(());
        }

        let mut info = Info::new();

        for provider in providers.iter() {
            let id = provider.id().to_string();
            let domain = if let Some(url) = provider.url() {
                url.domain().map(|d| d.to_string()).unwrap_or_default()
            } else {
                "<unset>".to_string()
            };
            let configured = provider.is_configured();
            info = info
                .add_title(id.to_case(Case::UpperSnake))
                .add_key_value("id", id)
                .add_key_value("host", domain);
            if configured {
                info = info.add_key_value("status", "available");
            };
        }

        if porcelain {
            let porcelain = Porcelain::from(&info).skip(1).drop_col(0);
            self.writeln(porcelain)?;
        } else {
            self.writeln(info)?;
        }

        Ok(())
    }

    /// Lists all the models
    async fn on_show_models(&mut self, porcelain: bool) -> anyhow::Result<()> {
        let models = self.get_models().await?;

        if models.is_empty() {
            return Ok(());
        }

        let mut info = Info::new();

        for model in models.iter() {
            let id = model.id.to_string();

            info = info
                .add_title(model.name.as_ref().unwrap_or(&id))
                .add_key_value("Id", id);

            // Add context length if available, otherwise use "unknown"
            if let Some(limit) = model.context_length {
                let context = if limit >= 1_000_000 {
                    format!("{}M", limit / 1_000_000)
                } else if limit >= 1000 {
                    format!("{}k", limit / 1000)
                } else {
                    format!("{limit}")
                };
                info = info.add_key_value("Context Window", context);
            } else {
                info = info.add_key_value("Context Window", "<unavailable>")
            }

            // Add tools support indicator if explicitly supported
            if let Some(supported) = model.tools_supported {
                info = info.add_key_value(
                    "Tools",
                    if supported {
                        "Supported"
                    } else {
                        "Unsupported"
                    },
                )
            } else {
                info = info.add_key_value("Tools", "<unknown>")
            }
        }

        if porcelain {
            self.writeln(
                Porcelain::from(&info)
                    .skip(1)
                    .swap_cols(0, 1)
                    .map_col(3, |col| {
                        if col == Some("Supported".to_owned()) {
                            Some("🛠️".into())
                        } else {
                            None
                        }
                    }),
            )?;
        } else {
            self.writeln(info)?;
        }

        Ok(())
    }

    /// Lists all the commands
    async fn on_show_commands(&mut self, porcelain: bool) -> anyhow::Result<()> {
        let mut info = Info::new();

        // Define base commands with their descriptions and type
        let built_in_commands = [
            ("info", "Print session information [alias: i]"),
            ("env", "Display environment information [alias: e]"),
            ("provider", "Switch the providers [alias: p]"),
            ("model", "Switch the models [alias: m]"),
            ("new", "Start new conversation [alias: n]"),
            (
                "dump",
                "Save conversation as JSON or HTML (use /dump html for HTML format) [alias: d]",
            ),
            (
                "conversation",
                "List all conversations for the active workspace [alias: c]",
            ),
            ("retry", "Retry the last command [alias: r]"),
            ("compact", "Compact the conversation context"),
            (
                "tools",
                "List all available tools with their descriptions and schema [alias: t]",
            ),
            ("skill", "List all available skills"),
            ("commit", "Generate AI commit message and commit changes."),
            (
                "suggest",
                "Generate shell commands without executing them [alias: s]",
            ),
            ("sync", "Sync the current workspace for codebase search"),
            ("login", "Login to a provider"),
            ("logout", "Logout from a provider"),
        ];

        for (name, description) in built_in_commands {
            info = info
                .add_title(name)
                .add_key_value("type", "command")
                .add_key_value("description", description);
        }

        // Add agent aliases
        info = info
            .add_title("ask")
            .add_key_value("type", "agent")
            .add_key_value(
                "description",
                "Research and investigation agent [alias for: sage]",
            )
            .add_title("plan")
            .add_key_value("type", "agent")
            .add_key_value(
                "description",
                "Planning and strategy agent [alias for: muse]",
            );

        // Fetch agents and add them to the commands list
        let agents = self.api.get_agents().await?;
        for agent in agents {
            let title = agent
                .title
                .as_deref()
                .unwrap_or("<Missing agent.title>")
                .lines()
                .collect::<Vec<_>>()
                .join(" ");
            info = info
                .add_title(agent.id.to_string())
                .add_key_value("type", "agent")
                .add_key_value("description", title);
        }

        let custom_commands = self.api.get_commands().await?;
        for command in custom_commands {
            info = info
                .add_title(command.name.clone())
                .add_key_value("type", "custom")
                .add_key_value("description", command.description.clone());
        }

        if porcelain {
            let porcelain = Porcelain::from(&info).swap_cols(1, 2).skip(1);
            self.writeln(porcelain)?;
        } else {
            self.writeln(info)?;
        }

        Ok(())
    }

    /// Lists only custom commands (used by `forge run`)
    async fn on_show_custom_commands(&mut self, porcelain: bool) -> anyhow::Result<()> {
        let custom_commands = self.api.get_commands().await?;
        let mut info = Info::new().add_title("CUSTOM COMMANDS");

        for command in custom_commands {
            info = info
                .add_title(command.name.clone())
                .add_key_value("description", command.description.clone());
        }

        if porcelain {
            let porcelain = Porcelain::from(&info).skip(2);
            self.writeln(porcelain)?;
        } else {
            self.writeln(info)?;
        }

        Ok(())
    }

    /// Lists available skills
    async fn on_show_skills(&mut self, porcelain: bool) -> anyhow::Result<()> {
        let skills = self.api.get_skills().await?;
        let mut info = Info::new();
        let env = self.api.environment();

        for skill in skills {
            info = info
                .add_title(skill.name.clone().to_case(Case::Sentence).to_uppercase())
                .add_key_value("name", skill.name);

            if let Some(path) = skill.path {
                info = info.add_key_value("path", format_display_path(&path, &env.cwd));
            }

            info = info.add_key_value("description", skill.description);
        }

        if porcelain {
            let porcelain = Porcelain::from(&info).skip(1).drop_col(3);
            self.writeln(porcelain)?;
        } else {
            self.writeln(info)?;
        }

        Ok(())
    }

    /// Lists current configuration values
    async fn on_show_config(&mut self, porcelain: bool) -> anyhow::Result<()> {
        let model = self
            .get_agent_model(None)
            .await
            .map(|m| m.as_str().to_string());
        let model = model.unwrap_or_else(|| "<not set>".to_string());
        let provider = self
            .get_provider(None)
            .await
            .ok()
            .map(|p| p.id.to_string())
            .unwrap_or_else(|| "<not set>".to_string());

        let info = Info::new()
            .add_title("CONFIGURATION")
            .add_key_value("Default Model", model)
            .add_key_value("Default Provider", provider);

        if porcelain {
            self.writeln(Porcelain::from(&info).into_long().skip(1).drop_col(0))?;
        } else {
            self.writeln(info)?;
        }
        Ok(())
    }

    /// Displays available tools for the current agent
    async fn on_show_tools(&mut self, agent_id: AgentId, porcelain: bool) -> anyhow::Result<()> {
        self.spinner.start(Some("Loading"))?;
        let all_tools = self.api.get_tools().await?;
        let agents = self.api.get_agents().await?;
        let agent = agents.into_iter().find(|agent| agent.id == agent_id);
        let agent_tools = if let Some(agent) = agent {
            let resolver = ToolResolver::new(all_tools.clone().into());
            resolver
                .resolve(&agent)
                .into_iter()
                .map(|def| def.name.clone())
                .collect()
        } else {
            Vec::new()
        };

        let info = format_tools(&agent_tools, &all_tools);
        if porcelain {
            self.writeln(Porcelain::from(&info).into_long().drop_col(1).skip(1))?;
        } else {
            self.writeln(info)?;
        }

        Ok(())
    }

    /// Displays all MCP servers
    async fn on_show_mcp_servers(&mut self, porcelain: bool) -> anyhow::Result<()> {
        let mcp_servers = self.api.read_mcp_config(None).await?;

        let mut info = Info::new();

        for (name, server) in mcp_servers.mcp_servers {
            info = info
                .add_title(name.to_uppercase())
                .add_key_value("Command", server.to_string());

            if server.is_disabled() {
                info = info.add_key_value("Status", "disabled")
            }
        }

        if porcelain {
            self.writeln(Porcelain::from(&info).skip(1))?;
        } else {
            self.writeln(info)?;
        }

        Ok(())
    }

    async fn on_info(
        &mut self,
        porcelain: bool,
        conversation_id: Option<ConversationId>,
    ) -> anyhow::Result<()> {
        let mut info = Info::new();

        // Fetch conversation
        let conversation = match conversation_id {
            Some(conversation_id) => self.api.conversation(&conversation_id).await.ok().flatten(),
            None => None,
        };

        let key_info = self.api.get_login_info().await;
        // Fetch agent
        let agent = self.api.get_active_agent().await;

        // Fetch model (resolved with default model if unset)
        let model = self.get_agent_model(agent.clone()).await;

        // Fetch agent-specific provider or default provider if unset
        let agent_provider = self.get_provider(agent.clone()).await.ok();

        // Fetch default provider (could be different from the set provider)
        let default_provider = self.api.get_default_provider().await.ok();

        // Add agent information
        info = info.add_title("AGENT");
        if let Some(agent) = agent {
            info = info.add_key_value("ID", agent.as_str().to_uppercase());
        }

        // Add model information if available
        if let Some(model) = model {
            info = info.add_key_value("Model", model);
        }

        // Add provider information
        match (default_provider, agent_provider) {
            (Some(default), Some(agent_specific)) if default.id != agent_specific.id => {
                // Show both providers if they're different
                info = info.add_key_value("Agent Provider (URL)", &agent_specific.url);
                if let Some(api_key) = agent_specific.api_key() {
                    info = info.add_key_value("Agent API Key", truncate_key(api_key.as_str()));
                }

                info = info.add_key_value("Default Provider (URL)", &default.url);
                if let Some(api_key) = default.api_key() {
                    info = info.add_key_value("Default API Key", truncate_key(api_key.as_str()));
                }
            }
            (Some(provider), _) | (_, Some(provider)) => {
                // Show single provider (either default or agent-specific)
                info = info.add_key_value("Provider (URL)", &provider.url);
                if let Some(api_key) = provider.api_key() {
                    info = info.add_key_value("API Key", truncate_key(api_key.as_str()));
                }
            }
            _ => {
                // No provider available
            }
        }

        // Add user information if available
        if let Some(login_info) = key_info? {
            info = info.extend(Info::from(&login_info));
        }

        // Add conversation information if available
        if let Some(conversation) = conversation {
            info = info.extend(Info::from(&conversation));
        } else {
            info = info.extend(
                Info::new()
                    .add_title("CONVERSATION")
                    .add_key_value("ID", "<Uninitialized>".to_string()),
            );
        }

        if porcelain {
            self.writeln(Porcelain::from(&info).into_long().skip(1))?;
        } else {
            self.writeln(info)?;
        }

        Ok(())
    }

    async fn on_env(&mut self) -> anyhow::Result<()> {
        let env = self.api.environment();
        let info = Info::from(&env);
        self.writeln(info)?;
        Ok(())
    }

    async fn on_zsh_prompt(&self) -> anyhow::Result<()> {
        println!("{}", include_str!("../../../shell-plugin/forge.plugin.zsh"));
        Ok(())
    }

    /// Handle the cmd command - generates shell command from natural language
    async fn on_cmd(&mut self, prompt: UserPrompt) -> anyhow::Result<()> {
        self.spinner.start(Some("Generating"))?;

        match self.api.generate_command(prompt).await {
            Ok(command) => {
                self.spinner.stop(None)?;
                self.writeln(command)?;
                Ok(())
            }
            Err(err) => {
                self.spinner.stop(None)?;
                Err(err)
            }
        }
    }

    async fn list_conversations(&mut self) -> anyhow::Result<()> {
        self.spinner.start(Some("Loading Conversations"))?;
        let max_conversations = self.api.environment().max_conversations;
        let conversations = self.api.get_conversations(Some(max_conversations)).await?;
        self.spinner.stop(None)?;

        if conversations.is_empty() {
            self.writeln_title(TitleFormat::error(
                "No conversations found in this workspace.",
            ))?;
            return Ok(());
        }

        if let Some(conversation) =
            ConversationSelector::select_conversation(&conversations).await?
        {
            let conversation_id = conversation.id;
            self.state.conversation_id = Some(conversation_id);

            // Show conversation content
            self.on_show_last_message(conversation).await?;

            // Print log about conversation switching
            self.writeln_title(TitleFormat::info(format!(
                "Switched to conversation {}",
                conversation_id.into_string().bold()
            )))?;

            // Show conversation info
            self.on_info(false, Some(conversation_id)).await?;
        }
        Ok(())
    }

    async fn on_show_conversations(&mut self, porcelain: bool) -> anyhow::Result<()> {
        let max_conversations = self.api.environment().max_conversations;
        let conversations = self.api.get_conversations(Some(max_conversations)).await?;

        if conversations.is_empty() {
            return Ok(());
        }

        let mut info = Info::new().add_title("SESSIONS");

        for conv in conversations.into_iter() {
            if conv.context.is_none() {
                continue;
            }

            let title = conv
                .title
                .as_deref()
                .map(|t| t.to_string())
                .unwrap_or_else(|| format!("<untitled> [{}]", conv.id));

            // Format time using humantime library (same as conversation_selector.rs)
            let duration = chrono::Utc::now().signed_duration_since(
                conv.metadata.updated_at.unwrap_or(conv.metadata.created_at),
            );
            let duration =
                std::time::Duration::from_secs((duration.num_minutes() * 60).max(0) as u64);
            let time_ago = if duration.is_zero() {
                "now".to_string()
            } else {
                format!("{} ago", humantime::format_duration(duration))
            };

            // Add conversation: Title=<title>, Updated=<time_ago>, with ID as section title
            info = info
                .add_title(conv.id)
                .add_key_value("Title", title)
                .add_key_value("Updated", time_ago);
        }

        // In porcelain mode, skip the top-level "SESSIONS" title
        if porcelain {
            let porcelain = Porcelain::from(&info).skip(2).drop_col(3).truncate(1, 60);
            self.writeln(porcelain)?;
        } else {
            self.writeln(info)?;
        }

        Ok(())
    }

    async fn on_command(&mut self, command: SlashCommand) -> anyhow::Result<bool> {
        match command {
            SlashCommand::Conversations => {
                self.list_conversations().await?;
            }
            SlashCommand::Compact => {
                self.spinner.start(Some("Compacting"))?;
                self.on_compaction().await?;
            }
            SlashCommand::Dump { html } => {
                self.spinner.start(Some("Dumping"))?;
                self.on_dump(html).await?;
            }
            SlashCommand::New => {
                self.on_new().await?;
            }
            SlashCommand::Info => {
                self.on_info(false, self.state.conversation_id).await?;
            }
            SlashCommand::Env => {
                self.on_env().await?;
            }
            SlashCommand::Usage => {
                self.on_usage().await?;
            }
            SlashCommand::Message(ref content) => {
                self.spinner.start(None)?;
                self.on_message(Some(content.clone())).await?;
            }
            SlashCommand::Forge => {
                self.on_agent_change(AgentId::FORGE).await?;
            }
            SlashCommand::Muse => {
                self.on_agent_change(AgentId::MUSE).await?;
            }
            SlashCommand::Sage => {
                self.on_agent_change(AgentId::SAGE).await?;
            }
            SlashCommand::Help => {
                let info = Info::from(self.command.as_ref());
                self.writeln(info)?;
            }
            SlashCommand::Tools => {
                let agent_id = self.api.get_active_agent().await.unwrap_or_default();
                self.on_show_tools(agent_id, false).await?;
            }
            SlashCommand::Update => {
                on_update(self.api.clone(), None).await;
            }
            SlashCommand::Exit => {
                return Ok(true);
            }

            SlashCommand::Custom(event) => {
                self.spinner.start(None)?;
                self.on_custom_event(event.into()).await?;
            }
            SlashCommand::Model => {
                self.on_model_selection().await?;
            }
            SlashCommand::Provider => {
                self.on_provider_selection().await?;
            }
            SlashCommand::Shell(ref command) => {
                self.api.execute_shell_command_raw(command).await?;
            }
            SlashCommand::Commit { max_diff_size } => {
                let args = CommitCommandGroup {
                    preview: true,
                    max_diff_size: max_diff_size.or(Some(100_000)),
                    diff: None,
                    text: Vec::new(),
                };
                let result = self.handle_commit_command(args).await?;
                let flags = if result.has_staged_files { "" } else { " -a" };
                let commit_command = format!("!git commit{flags} -m '{}'", result.message);
                self.console.set_buffer(commit_command);
            }
            SlashCommand::Agent => {
                #[derive(Clone)]
                struct Agent {
                    id: AgentId,
                    label: String,
                }

                impl Display for Agent {
                    fn fmt(&self, f: &mut std::fmt::Formatter<'_>) -> std::fmt::Result {
                        write!(f, "{}", self.label)
                    }
                }

                let agents = self.api.get_agents().await?;

                if agents.is_empty() {
                    return Ok(false);
                }

                // Reuse the same Info building logic as list agents
                let info = self.build_agents_info().await?;

                // Convert to porcelain format (same as list agents --porcelain)
                let porcelain_output =
                    Porcelain::from(&info)
                        .skip(1)
                        .drop_col(0)
                        .map_col(4, |text| match text.as_deref() {
                            Some("ENABLED") => Some("Reasoning".to_string()),
                            Some("DISABLED") => Some("Non-Reasoning".to_string()),
                            _ => None,
                        });

                // Split the porcelain output into lines and create agents
                let porcelain_lines: Vec<String> = porcelain_output
                    .to_string()
                    .lines()
                    .map(|s| s.to_string())
                    .collect();

                let mut display_agents = Vec::new();
                for line in porcelain_lines {
                    // Extract agent id from the beginning of the line
                    if let Some(id_str) = line.split_whitespace().next() {
                        display_agents.push(Agent {
                            label: line.clone(),
                            id: AgentId::new(id_str.to_string()),
                        });
                    }
                }

                if let Some(selected_agent) =
                    ForgeSelect::select("Select an agent", display_agents.clone()).prompt()?
                {
                    self.on_agent_change(selected_agent.id).await?;
                }
            }
            SlashCommand::Login => {
                self.handle_provider_login(None).await?;
            }
            SlashCommand::Logout => {
                return self.handle_provider_logout(None).await;
            }
            SlashCommand::Retry => {
                self.spinner.start(None)?;
                self.on_message(None).await?;
            }
            SlashCommand::Index => {
                let working_dir = self.state.cwd.clone();
                // Use default batch size of 10 for slash command
                self.on_index(working_dir, 10).await?;
            }
            SlashCommand::AgentSwitch(agent_id) => {
                // Validate that the agent exists by checking against loaded agents
                let agents = self.api.get_agents().await?;
                let agent_exists = agents.iter().any(|agent| agent.id.as_str() == agent_id);

                if agent_exists {
                    self.on_agent_change(AgentId::new(agent_id)).await?;
                } else {
                    return Err(anyhow::anyhow!(
                        "Agent '{agent_id}' not found or unavailable"
                    ));
                }
            }
        }

        Ok(false)
    }
    async fn on_compaction(&mut self) -> Result<(), anyhow::Error> {
        let conversation_id = self.init_conversation().await?;
        let compaction_result = self.api.compact_conversation(&conversation_id).await?;
        let token_reduction = compaction_result.token_reduction_percentage();
        let message_reduction = compaction_result.message_reduction_percentage();
        let content = TitleFormat::action(format!(
            "Context size reduced by {token_reduction:.1}% (tokens), {message_reduction:.1}% (messages)"
        ));
        self.writeln_title(content)?;
        Ok(())
    }

    /// Select a model from the available models
    /// Returns Some(ModelId) if a model was selected, or None if selection was
    /// canceled
    #[async_recursion::async_recursion]
    async fn select_model(&mut self) -> Result<Option<ModelId>> {
        // Check if provider is set otherwise first ask to select a provider
        if self.api.get_default_provider().await.is_err() {
            self.on_provider_selection().await?;

            // Check if a model was already selected during provider activation
            if let Some(model) = self.api.get_default_model().await {
                return Ok(Some(model));
            }
        }

        // Fetch available models
        let mut models = self
            .get_models()
            .await?
            .into_iter()
            .map(CliModel)
            .collect::<Vec<_>>();

        // Sort the models by their names in ascending order
        models.sort_by(|a, b| a.0.name.cmp(&b.0.name));

        // Find the index of the current model
        let current_model = self
            .get_agent_model(self.api.get_active_agent().await)
            .await;
        let starting_cursor = current_model
            .as_ref()
            .and_then(|current| models.iter().position(|m| &m.0.id == current))
            .unwrap_or(0);

        // Use the centralized select module
        match ForgeSelect::select("Select a model:", models)
            .with_starting_cursor(starting_cursor)
            .with_help_message("Type a name or use arrow keys to navigate and Enter to select")
            .prompt()?
        {
            Some(model) => Ok(Some(model.0.id)),
            None => Ok(None),
        }
    }
    async fn handle_api_key_input(
        &mut self,
        provider_id: ProviderId,
        request: &ApiKeyRequest,
    ) -> anyhow::Result<()> {
        use anyhow::Context;
        self.spinner.stop(None)?;
        // Collect URL parameters if required
        let url_params = request
            .required_params
            .iter()
            .map(|param| {
                let param_value = ForgeSelect::input(format!("Enter {param}:"))
                    .prompt()?
                    .context("Parameter input cancelled")?;

                anyhow::ensure!(!param_value.trim().is_empty(), "{param} cannot be empty");

                Ok((param.to_string(), param_value))
            })
            .collect::<anyhow::Result<HashMap<_, _>>>()?;

        let api_key = ForgeSelect::input(format!("Enter your {provider_id} API key:"))
            .prompt()?
            .context("API key input cancelled")?;

        let api_key_str = api_key.trim();
        anyhow::ensure!(!api_key_str.is_empty(), "API key cannot be empty");

        // Update the context with collected data
        let response = AuthContextResponse::api_key(request.clone(), api_key_str, url_params);

        self.api
            .complete_provider_auth(
                provider_id,
                response,
                Duration::from_secs(0), // No timeout needed since we have the data
            )
            .await?;

        Ok(())
    }

    fn display_oauth_device_info_new(
        &mut self,
        user_code: &str,
        verification_uri: &str,
        verification_uri_complete: Option<&str>,
    ) -> anyhow::Result<()> {
        use colored::Colorize;

        let display_uri = verification_uri_complete.unwrap_or(verification_uri);

        self.writeln("")?;
        self.writeln(format!(
            "{} Please visit: {}",
            "→".blue(),
            display_uri.blue().underline()
        ))?;
        self.writeln(format!(
            "{} Enter code: {}",
            "→".blue(),
            user_code.bold().yellow()
        ))?;
        self.writeln("")?;

        // Try to open browser automatically
        if let Err(e) = open::that(display_uri) {
            self.writeln_title(TitleFormat::error(format!(
                "Failed to open browser automatically: {e}"
            )))?;
        }

        Ok(())
    }

    async fn handle_device_flow(
        &mut self,
        provider_id: ProviderId,
        request: &DeviceCodeRequest,
    ) -> Result<()> {
        use std::time::Duration;

        let user_code = request.user_code.clone();
        let verification_uri = request.verification_uri.clone();
        let verification_uri_complete = request.verification_uri_complete.clone();

        self.spinner.stop(None)?;
        // Display OAuth device information
        self.display_oauth_device_info_new(
            user_code.as_ref(),
            verification_uri.as_ref(),
            verification_uri_complete.as_ref().map(|v| v.as_ref()),
        )?;

        // Step 2: Complete authentication (polls if needed for OAuth flows)
        self.spinner.start(Some("Completing authentication..."))?;

        let response = AuthContextResponse::device_code(request.clone());

        self.api
            .complete_provider_auth(provider_id, response, Duration::from_secs(600))
            .await?;

        self.spinner.stop(None)?;

        Ok(())
    }

    async fn display_credential_success(
        &mut self,
        provider_id: ProviderId,
    ) -> anyhow::Result<bool> {
        self.writeln_title(TitleFormat::info(format!(
            "{provider_id} configured successfully!"
        )))?;

        // Prompt user to set as active provider
        let should_set_active = ForgeSelect::confirm(format!(
            "Would you like to set {provider_id} as the active provider?"
        ))
        .with_default(true)
        .prompt()?;

        Ok(should_set_active.unwrap_or(false))
    }

    async fn handle_code_flow(
        &mut self,
        provider_id: ProviderId,
        request: &CodeRequest,
    ) -> anyhow::Result<()> {
        use colored::Colorize;

        self.spinner.stop(None)?;

        self.writeln(format!(
            "{}",
            format!("Authenticate using your {provider_id} account").dimmed()
        ))?;

        // Display authorization URL
        self.writeln(format!(
            "{} Please visit: {}",
            "→".blue(),
            request.authorization_url.as_str().blue().underline()
        ))?;

        // Try to open browser automatically
        if let Err(e) = open::that(request.authorization_url.as_str()) {
            self.writeln_title(TitleFormat::error(format!(
                "Failed to open browser automatically: {e}"
            )))?;
        }

        // Prompt user to paste authorization code
        let code = ForgeSelect::input("Paste the authorization code:")
            .prompt()?
            .ok_or_else(|| anyhow::anyhow!("Authorization code input cancelled"))?;

        if code.trim().is_empty() {
            anyhow::bail!("Authorization code cannot be empty");
        }

        self.spinner
            .start(Some("Exchanging authorization code..."))?;

        let response = AuthContextResponse::code(request.clone(), &code);

        self.api
            .complete_provider_auth(
                provider_id,
                response,
                Duration::from_secs(0), // No timeout needed since we have the data
            )
            .await?;

        self.spinner.stop(None)?;

        Ok(())
    }

    /// Helper method to select an authentication method when multiple are
    /// available
    async fn select_auth_method(
        &mut self,
        provider_id: ProviderId,
        auth_methods: &[AuthMethod],
    ) -> Result<Option<AuthMethod>> {
        use colored::Colorize;

        if auth_methods.is_empty() {
            anyhow::bail!("No authentication methods available for provider {provider_id}");
        }

        // If only one auth method, use it directly
        if auth_methods.len() == 1 {
            return Ok(Some(auth_methods[0].clone()));
        }

        // Multiple auth methods - ask user to choose
        self.spinner.stop(None)?;

        self.writeln_title(TitleFormat::action(format!("Configure {}", provider_id)))?;
        self.writeln("Multiple authentication methods available".dimmed())?;

        let method_names: Vec<String> = auth_methods
            .iter()
            .map(|method| match method {
                AuthMethod::ApiKey => "API Key".to_string(),
                AuthMethod::OAuthDevice(_) => "OAuth Device Flow".to_string(),
                AuthMethod::OAuthCode(_) => "OAuth Authorization Code".to_string(),
            })
            .collect();

        match ForgeSelect::select("Select authentication method:", method_names.clone())
            .with_help_message("Use arrow keys to navigate and Enter to select")
            .prompt()?
        {
            Some(selected_name) => {
                // Find the corresponding auth method
                let index = method_names
                    .iter()
                    .position(|name| name == &selected_name)
                    .expect("Selected method should exist");
                Ok(Some(auth_methods[index].clone()))
            }
            None => Ok(None),
        }
    }

    /// Handle authentication flow for an unavailable provider
    async fn configure_provider(
        &mut self,
        provider_id: ProviderId,
        auth_methods: Vec<AuthMethod>,
    ) -> Result<Option<Provider<Url>>> {
        if provider_id == ProviderId::ForgeServices {
            let auth = self.api.create_auth_credentials().await?;
<<<<<<< HEAD
            self.writeln_title(TitleFormat::info("NEW API KEY CREATED").sub_title(auth.token.as_str()))?;
            return Ok(());
=======
            let info = Info::new()
                .add_title("NEW API KEY CREATED")
                .add_key_value("API Key", auth.token.as_str());
            self.writeln(info.to_string())?;
            return Ok(None);
>>>>>>> 7a0d97e3
        }
        // Select auth method (or use the only one available)
        let auth_method = match self.select_auth_method(provider_id, &auth_methods).await? {
            Some(method) => method,
            None => return Ok(None), // User cancelled
        };

        self.spinner.start(Some("Initiating authentication..."))?;

        // Initiate the authentication flow
        let auth_request = self
            .api
            .init_provider_auth(provider_id, auth_method)
            .await?;

        // Handle the specific authentication flow based on the request type
        match auth_request {
            AuthContextRequest::ApiKey(request) => {
                self.handle_api_key_input(provider_id, &request).await?;
            }
            AuthContextRequest::DeviceCode(request) => {
                self.handle_device_flow(provider_id, &request).await?;
            }
            AuthContextRequest::Code(request) => {
                self.handle_code_flow(provider_id, &request).await?;
            }
        }

        let should_set_active = self.display_credential_success(provider_id).await?;

        if !should_set_active {
            return Ok(None);
        }

        // Fetch and return the configured provider
        let provider = self.api.get_provider(&provider_id).await?;
        Ok(provider.into_configured())
    }

    /// Selects a provider, optionally configuring it if not already configured.
    async fn select_provider(&mut self) -> Result<Option<AnyProvider>> {
        // Fetch and sort available providers
        let mut providers = self
            .api
            .get_providers()
            .await?
            .into_iter()
            .filter(|p| {
                let filter = forge_domain::ProviderType::Llm;
                match &p {
                    AnyProvider::Url(provider) => provider.provider_type == filter,
                    AnyProvider::Template(provider) => provider.provider_type == filter,
                }
            })
            .map(CliProvider)
            .collect::<Vec<_>>();

        if providers.is_empty() {
            return Err(anyhow::anyhow!("No AI provider API keys configured"));
        }

        providers.sort_by_key(|a| a.to_string());

        // Find starting cursor position
        let starting_cursor = self
            .get_provider(self.api.get_active_agent().await)
            .await
            .ok()
            .and_then(|current| providers.iter().position(|p| p.0.id() == current.id))
            .unwrap_or(0);

        // Prompt user to select a provider
        let Some(provider) = ForgeSelect::select("Select a provider:", providers)
            .with_starting_cursor(starting_cursor)
            .with_help_message("Type a name or use arrow keys to navigate and Enter to select")
            .prompt()?
        else {
            return Ok(None);
        };

        Ok(Some(provider.0))
    }

    // Helper method to handle model selection and update the conversation
    #[async_recursion::async_recursion]
    async fn on_model_selection(&mut self) -> Result<()> {
        // Select a model
        let model_option = self.select_model().await?;

        // If no model was selected (user canceled), return early
        let model = match model_option {
            Some(model) => model,
            None => return Ok(()),
        };

        // Update the operating model via API
        self.api.set_default_model(model.clone()).await?;

        // Update the UI state with the new model
        self.update_model(Some(model.clone()));

        self.writeln_title(TitleFormat::action(format!("Switched to model: {model}")))?;

        Ok(())
    }

    async fn on_provider_selection(&mut self) -> Result<()> {
        // Select a provider
        // If no provider was selected (user canceled), return early
        let any_provider = match self.select_provider().await? {
            Some(provider) => provider,
            None => return Ok(()),
        };

        self.activate_provider(any_provider).await
    }

    /// Activates a provider by configuring it if needed, setting it as default,
    /// and ensuring a compatible model is selected.
    async fn activate_provider(&mut self, any_provider: AnyProvider) -> Result<()> {
        // Trigger authentication for the selected provider only if not configured
        let provider = if !any_provider.is_configured() {
            match self
                .configure_provider(any_provider.id(), any_provider.auth_methods().to_vec())
                .await?
            {
                Some(provider) => provider,
                None => return Ok(()),
            }
        } else {
            // Provider is already configured, convert it
            match any_provider.into_configured() {
                Some(provider) => provider,
                None => return Ok(()),
            }
        };

        // Set as default and handle model selection
        self.finalize_provider_activation(provider).await
    }

    /// Finalizes provider activation by setting it as default and ensuring
    /// a compatible model is selected.
    async fn finalize_provider_activation(&mut self, provider: Provider<Url>) -> Result<()> {
        // Set the provider via API
        self.api.set_default_provider(provider.id).await?;

        self.writeln_title(TitleFormat::action(format!(
            "Switched to provider: {}",
            CliProvider(AnyProvider::Url(provider.clone()))
        )))?;

        // Check if the current model is available for the new provider
        let current_model = self.api.get_default_model().await;
        if let Some(current_model) = current_model {
            let models = self.get_models().await?;
            let model_available = models.iter().any(|m| m.id == current_model);

            if !model_available {
                // Prompt user to select a new model
                self.writeln_title(TitleFormat::info("Please select a new model"))?;
                self.on_model_selection().await?;
            }
        } else {
            // No model set, select one now
            self.on_model_selection().await?;
        }

        Ok(())
    }

    // Handle dispatching events from the CLI
    async fn handle_dispatch(&mut self, json: String) -> Result<()> {
        // Initialize the conversation
        let conversation_id = self.init_conversation().await?;

        // Parse the JSON to determine the event name and value
        let event: UserCommand = serde_json::from_str(&json)?;

        // Create the chat request with the event
        let chat = ChatRequest::new(event.into(), conversation_id);

        self.on_chat(chat).await
    }

    /// Initializes and returns a conversation ID for the current session.
    ///
    /// Handles conversation setup for both interactive and headless modes:
    /// - **Interactive**: Reuses existing conversation, loads from file, or
    ///   creates new
    /// - **Headless**: Uses environment variables or generates new conversation
    ///
    /// Displays initialization status and updates UI state with the
    /// conversation ID.
    async fn init_conversation(&mut self) -> Result<ConversationId> {
        // Set agent if provided via CLI
        if let Some(agent_id) = self.cli.agent.clone() {
            self.api.set_active_agent(agent_id).await?;
        }

        let mut is_new = false;
        let id = if let Some(id) = self.state.conversation_id {
            id
        } else if let Some(ref id_str) = self.cli.conversation_id {
            // Parse and use the provided conversation ID
            let id = ConversationId::parse(id_str).context("Failed to parse conversation ID")?;

            // Check if conversation exists, if not create it
            if self.api.conversation(&id).await?.is_none() {
                let conversation = Conversation::new(id);
                self.api.upsert_conversation(conversation).await?;
                is_new = true;
            }
            id
        } else if let Some(ref path) = self.cli.conversation {
            let conversation: Conversation =
                serde_json::from_str(ForgeFS::read_utf8(path.as_os_str()).await?.as_str())
                    .context("Failed to parse Conversation")?;
            let id = conversation.id;
            self.api.upsert_conversation(conversation).await?;
            id
        } else {
            let conversation = Conversation::generate();
            let id = conversation.id;
            is_new = true;
            self.api.upsert_conversation(conversation).await?;
            id
        };

        // Print if the state is being reinitialized
        if self.state.conversation_id.is_none() {
            self.print_conversation_status(is_new, id).await?;
        }

        // Always set the conversation id in state
        self.state.conversation_id = Some(id);

        Ok(id)
    }

    async fn print_conversation_status(
        &mut self,
        new_conversation: bool,
        id: ConversationId,
    ) -> Result<(), anyhow::Error> {
        let mut title = if new_conversation {
            "Initialize".to_string()
        } else {
            "Continue".to_string()
        };

        title.push_str(format!(" {}", id.into_string()).as_str());

        let mut sub_title = String::new();
        sub_title.push('[');

        if let Some(ref agent) = self.api.get_active_agent().await {
            sub_title.push_str(format!("via {}", agent).as_str());
        }

        if let Some(ref model) = self
            .get_agent_model(self.api.get_active_agent().await)
            .await
        {
            sub_title.push_str(format!("/{}", model.as_str()).as_str());
        }

        sub_title.push(']');

        self.writeln_title(TitleFormat::debug(title).sub_title(sub_title.bold().to_string()))?;
        Ok(())
    }

    /// Initialize the state of the UI
    async fn init_state(&mut self, first: bool) -> Result<Workflow> {
        // Run the independent initialization tasks in parallel for better performance
        let workflow = self.api.read_workflow(self.cli.workflow.as_deref()).await?;

        let _ = self.handle_migrate_credentials().await;

        // Ensure we have a model selected before proceeding with initialization
        if self
            .get_agent_model(self.api.get_active_agent().await)
            .await
            .is_none()
        {
            self.on_model_selection().await?;
        }

        // Create base workflow and trigger updates if this is the first initialization
        let mut base_workflow = Workflow::default();
        base_workflow.merge(workflow.clone());
        if first {
            // For chat, we are trying to get active agent or setting it to default.
            // So for default values, `/info` doesn't show active provider, model, etc.
            // So my default, on new, we should set the active agent.
            self.api
                .set_active_agent(self.api.get_active_agent().await.unwrap_or_default())
                .await?;
            // only call on_update if this is the first initialization
            on_update(self.api.clone(), base_workflow.updates.as_ref()).await;
            if !workflow.commands.is_empty() {
                self.writeln_title(TitleFormat::error("forge.yaml commands are deprecated. Use .md files in forge/ (home) or .forge/ (project) instead"))?;
            }
        }

        // Execute independent operations in parallel to improve performance
        let write_workflow_fut = self
            .api
            .write_workflow(self.cli.workflow.as_deref(), &workflow);
        let get_agents_fut = self.api.get_agents();
        let get_operating_agent_fut = self.api.get_active_agent();

        let (write_workflow_result, agents_result, _operating_agent_result) =
            tokio::join!(write_workflow_fut, get_agents_fut, get_operating_agent_fut);

        // Handle workflow write result first as it's critical for the system state
        write_workflow_result?;

        // Register agent commands with proper error handling and user feedback
        match agents_result {
            Ok(agents) => {
                let registration_result = self.command.register_agent_commands(agents);

                // Show warning for any skipped agents due to conflicts
                for skipped_command in registration_result.skipped_conflicts {
                    self.writeln_title(TitleFormat::error(format!(
                        "Skipped agent command '{skipped_command}' due to name conflict with built-in command"
                    )))?;
                }
            }
            Err(e) => {
                self.writeln_title(TitleFormat::error(format!(
                    "Failed to load agents for command registration: {e}"
                )))?;
            }
        }

        // Register all the commands
        self.command.register_all(self.api.get_commands().await?);

        let operating_model = self
            .get_agent_model(self.api.get_active_agent().await)
            .await;
        self.state = UIState::new(self.api.environment());
        self.update_model(operating_model);

        Ok(workflow)
    }

    async fn on_message(&mut self, content: Option<String>) -> Result<()> {
        let conversation_id = self.init_conversation().await?;

        // Get piped input from CLI if available
        let piped_input = self.cli.piped_input.clone();

        // Create a ChatRequest with the appropriate event type
        let mut event = match content {
            Some(text) => Event::new(text),
            None => Event::empty(),
        };

        // Set piped input if present
        if let Some(piped) = piped_input {
            event = event.additional_context(piped);
        }

        // Create the chat request with the event
        let chat = ChatRequest::new(event, conversation_id);

        self.on_chat(chat).await
    }

    async fn on_chat(&mut self, chat: ChatRequest) -> Result<()> {
        let mut stream = self.api.chat(chat).await?;

        while let Some(message) = stream.next().await {
            match message {
                Ok(message) => self.handle_chat_response(message).await?,
                Err(err) => {
                    self.spinner.stop(None)?;
                    return Err(err);
                }
            }
        }

        self.spinner.stop(None)?;

        Ok(())
    }

    /// Modified version of handle_dump that supports HTML format
    async fn on_dump(&mut self, html: bool) -> Result<()> {
        if let Some(conversation_id) = self.state.conversation_id {
            let conversation = self.api.conversation(&conversation_id).await?;
            if let Some(conversation) = conversation {
                let timestamp = chrono::Local::now().format("%Y-%m-%d_%H-%M-%S");
                if html {
                    // Export as HTML
                    let html_content = conversation.to_html();
                    let path = format!("{timestamp}-dump.html");
                    tokio::fs::write(path.as_str(), html_content).await?;

                    self.writeln_title(
                        TitleFormat::action("Conversation HTML dump created".to_string())
                            .sub_title(path.to_string()),
                    )?;

                    if self.api.environment().auto_open_dump {
                        open::that(path.as_str()).ok();
                    }
                } else {
                    // Default: Export as JSON
                    let path = format!("{timestamp}-dump.json");
                    let content = serde_json::to_string_pretty(&conversation)?;
                    tokio::fs::write(path.as_str(), content).await?;

                    self.writeln_title(
                        TitleFormat::action("Conversation JSON dump created".to_string())
                            .sub_title(path.to_string()),
                    )?;

                    if self.api.environment().auto_open_dump {
                        open::that(path.as_str()).ok();
                    }
                };
            } else {
                return Err(anyhow::anyhow!("Could not create dump"))
                    .context(format!("Conversation: {conversation_id} was not found"));
            }
        } else {
            return Err(anyhow::anyhow!("No conversation initiated yet"))
                .context("Could not create dump");
        }
        Ok(())
    }

    async fn handle_chat_response(&mut self, message: ChatResponse) -> Result<()> {
        debug!(chat_response = ?message, "Chat Response");
        if message.is_empty() {
            return Ok(());
        }

        match message {
            ChatResponse::TaskMessage { content } => match content {
                ChatResponseContent::Title(title) => self.writeln(title.display())?,
                ChatResponseContent::PlainText(text) => self.writeln(text)?,
                ChatResponseContent::Markdown(text) => {
                    tracing::info!(message = %text, "Agent Response");
                    self.writeln(self.markdown.render(&text))?;
                }
            },
            ChatResponse::ToolCallStart(_) => {
                self.spinner.stop(None)?;
            }
            ChatResponse::ToolCallEnd(toolcall_result) => {
                // Only track toolcall name in case of success else track the error.
                let payload = if toolcall_result.is_error() {
                    let mut r = ToolCallPayload::new(toolcall_result.name.to_string());
                    if let Some(cause) = toolcall_result.output.as_str() {
                        r = r.with_cause(cause.to_string());
                    }
                    r
                } else {
                    ToolCallPayload::new(toolcall_result.name.to_string())
                };
                tracker::tool_call(payload);

                self.spinner.start(None)?;
                if !self.cli.verbose {
                    return Ok(());
                }
            }
            ChatResponse::Usage(_) => {}
            ChatResponse::RetryAttempt { cause, duration: _ } => {
                if !self.api.environment().retry_config.suppress_retry_errors {
                    self.spinner.start(Some("Retrying"))?;
                    self.writeln_title(TitleFormat::error(cause.as_str()))?;
                }
            }
            ChatResponse::Interrupt { reason } => {
                self.spinner.stop(None)?;

                let title = match reason {
                    InterruptionReason::MaxRequestPerTurnLimitReached { limit } => {
                        format!("Maximum request ({limit}) per turn achieved")
                    }
                    InterruptionReason::MaxToolFailurePerTurnLimitReached { limit, .. } => {
                        format!("Maximum tool failure limit ({limit}) reached for this turn")
                    }
                };

                self.writeln_title(TitleFormat::action(title))?;
                self.should_continue().await?;
            }
            ChatResponse::TaskReasoning { content } => {
                if !content.trim().is_empty() {
                    let rendered_content = self.markdown.render(&content);
                    self.writeln(rendered_content.dimmed())?;
                }
            }
            ChatResponse::TaskComplete => {
                if let Some(conversation_id) = self.state.conversation_id
                    && let Ok(conversation) =
                        self.validate_conversation_exists(&conversation_id).await
                {
                    self.on_show_conv_info(conversation).await?;
                }
            }
        }
        Ok(())
    }

    async fn should_continue(&mut self) -> anyhow::Result<()> {
        let should_continue = ForgeSelect::confirm("Do you want to continue anyway?")
            .with_default(true)
            .prompt()?;

        if should_continue.unwrap_or(false) {
            self.spinner.start(None)?;
            Box::pin(self.on_message(None)).await?;
        }

        Ok(())
    }

    async fn on_show_conv_info(&mut self, conversation: Conversation) -> anyhow::Result<()> {
        if !should_show_completion_prompt() {
            return Ok(());
        }

        self.spinner.start(Some("Loading Summary"))?;

        let info = Info::default().extend(&conversation);

        self.writeln(info)?;

        self.spinner.stop(None)?;

        // Only prompt for new conversation if in interactive mode and prompt is enabled
        if self.cli.is_interactive() {
            let prompt_text = "Start a new conversation?";
            let should_start_new_chat = ForgeSelect::confirm(prompt_text)
                // Pressing ENTER should start new
                .with_default(true)
                .with_help_message("ESC = No, continue current conversation")
                .prompt()
                // Cancel or failure should continue with the session
                .unwrap_or(Some(false))
                .unwrap_or(false);

            // if conversation is over
            if should_start_new_chat {
                self.on_new().await?;
            }
        }

        Ok(())
    }

    /// Clones a conversation with a new ID
    ///
    /// # Arguments
    /// * `original` - The conversation to clone
    /// * `porcelain` - If true, output only the new conversation ID
    async fn on_clone_conversation(
        &mut self,
        original: Conversation,
        porcelain: bool,
    ) -> anyhow::Result<()> {
        // Create a new conversation with a new ID but same content
        let new_id = ConversationId::generate();
        let mut cloned = original.clone();
        cloned.id = new_id;

        // Upsert the cloned conversation
        self.api.upsert_conversation(cloned.clone()).await?;

        // Output based on format
        if porcelain {
            println!("{}", new_id);
        } else {
            self.writeln_title(
                TitleFormat::info("Cloned").sub_title(format!("[{} → {}]", original.id, cloned.id)),
            )?;
        }

        Ok(())
    }

    fn update_model(&mut self, model: Option<ModelId>) {
        if let Some(ref model) = model {
            tracker::set_model(model.to_string());
        }
    }

    async fn on_custom_event(&mut self, event: Event) -> Result<()> {
        let conversation_id = self.init_conversation().await?;
        let chat = ChatRequest::new(event, conversation_id);
        self.on_chat(chat).await
    }

    async fn on_usage(&mut self) -> anyhow::Result<()> {
        self.spinner.start(Some("Loading Usage"))?;

        // Get usage from current conversation if available
        let conversation_usage = if let Some(conversation_id) = &self.state.conversation_id {
            self.api
                .conversation(conversation_id)
                .await
                .ok()
                .flatten()
                .and_then(|conv| conv.context)
                .and_then(|ctx| ctx.usage)
        } else {
            None
        };

        let mut info = if let Some(usage) = conversation_usage {
            Info::from(&usage)
        } else {
            Info::new()
        };

        if let Ok(Some(user_usage)) = self.api.user_usage().await {
            info = info.extend(Info::from(&user_usage));
        }

        self.writeln(info)?;
        self.spinner.stop(None)?;
        Ok(())
    }

    fn trace_user(&self) {
        let api = self.api.clone();
        // NOTE: Spawning required so that we don't block the user while querying user
        // info
        tokio::spawn(async move {
            if let Ok(Some(user_info)) = api.user_info().await {
                tracker::login(user_info.auth_provider_id.into_string());
            }
        });
    }

    /// Handle config command
    async fn handle_config_command(
        &mut self,
        command: crate::cli::ConfigCommand,
        porcelain: bool,
    ) -> Result<()> {
        match command {
            crate::cli::ConfigCommand::Set(args) => self.handle_config_set(args).await?,
            crate::cli::ConfigCommand::Get(args) => self.handle_config_get(args).await?,
            crate::cli::ConfigCommand::List => {
                self.on_show_config(porcelain).await?;
            }
        }
        Ok(())
    }

    /// Handle config set command
    async fn handle_config_set(&mut self, args: crate::cli::ConfigSetArgs) -> Result<()> {
        use crate::cli::ConfigField;

        // Set the specified field
        match args.field {
            ConfigField::Provider => {
                // Parse and validate provider ID
                let provider_id = ProviderId::from_str(&args.value).with_context(|| {
                    format!(
                        "Invalid provider: '{}'. Valid providers are: {}",
                        args.value,
                        get_valid_provider_names().join(", ")
                    )
                })?;

                // Get the provider
                let provider = self.api.get_provider(&provider_id).await?;
                // Activate the provider (will configure if needed and set as default)
                self.activate_provider(provider).await?;
            }
            ConfigField::Model => {
                let model_id = self.validate_model(&args.value).await?;
                self.api.set_default_model(model_id.clone()).await?;
                self.writeln_title(
                    TitleFormat::action(model_id.as_str()).sub_title("is now the default model"),
                )?;
            }
        }

        Ok(())
    }

    /// Handle config get command
    async fn handle_config_get(&mut self, args: crate::cli::ConfigGetArgs) -> Result<()> {
        use crate::cli::ConfigField;

        // Get specific field
        match args.field {
            ConfigField::Model => {
                let model = self
                    .api
                    .get_default_model()
                    .await
                    .map(|m| m.as_str().to_string());
                match model {
                    Some(v) => self.writeln(v.to_string())?,
                    None => self.writeln("Model: Not set")?,
                }
            }
            ConfigField::Provider => {
                let provider = self
                    .api
                    .get_default_provider()
                    .await
                    .ok()
                    .map(|p| p.id.to_string());
                match provider {
                    Some(v) => self.writeln(v.to_string())?,
                    None => self.writeln("Provider: Not set")?,
                }
            }
        }

        Ok(())
    }

    /// Validate model exists
    async fn validate_model(&self, model_str: &str) -> Result<ModelId> {
        let models = self.api.get_models().await?;
        let model_id = ModelId::new(model_str);

        if models.iter().any(|m| m.id == model_id) {
            Ok(model_id)
        } else {
            // Show first 10 models as suggestions
            let available: Vec<_> = models.iter().take(10).map(|m| m.id.as_str()).collect();
            let suggestion = if models.len() > 10 {
                format!("{} (and {} more)", available.join(", "), models.len() - 10)
            } else {
                available.join(", ")
            };

            Err(anyhow::anyhow!(
                "Model '{}' not found. Available models: {}",
                model_str,
                suggestion
            ))
        }
    }

    /// Shows the last message from a conversation
    ///
    /// # Errors
    /// - If the conversation doesn't exist
    /// - If the conversation has no messages
    async fn on_show_last_message(&mut self, conversation: Conversation) -> Result<()> {
        let context = conversation
            .context
            .as_ref()
            .ok_or_else(|| anyhow::anyhow!("Conversation has no context"))?;

        // Find the last assistant message
        let message = context.messages.iter().rev().find_map(|msg| match msg {
            ContextMessage::Text(TextMessage { content, role: Role::Assistant, .. }) => {
                Some(content)
            }
            _ => None,
        });

        // Format and display the message using the message_display module
        if let Some(message) = message {
            self.writeln(self.markdown.render(message))?;
        }

        Ok(())
    }

    async fn on_index(
        &mut self,
        path: std::path::PathBuf,
        batch_size: usize,
    ) -> anyhow::Result<()> {
        // Check if auth already exists and create if needed
        if !self.api.is_authenticated().await? {
            let auth = self.api.create_auth_credentials().await?;
            self.writeln_title(TitleFormat::info("NEW API KEY CREATED").sub_title(auth.token.as_str()))?;
        }

        self.spinner.start(Some("Syncing codebase..."))?;

        match self.api.sync_codebase(path.clone(), batch_size).await {
            Ok(stats) => {
                self.spinner.stop(None)?;

                // Display workspace creation info
                if stats.is_new_workspace {
                    self.writeln_title(
                        TitleFormat::action("Workspace created")
                            .sub_title(stats.workspace_id.to_string()),
                    )?;
                }

                self.writeln_title(TitleFormat::completion(format!(
                    "Successfully synced: {}",
                    path.display()
                )))?;
                Ok(())
            }
            Err(e) => {
                self.spinner.stop(None)?;
                Err(e)
            }
        }
    }

    async fn on_query(
        &mut self,
        query: String,
        path: PathBuf,
        limit: usize,
        top_k: Option<u32>,
        use_case: String,
    ) -> anyhow::Result<()> {
        self.spinner.start(Some("Searching codebase..."))?;

        let mut params = forge_domain::SearchParams::new(&query, &use_case, limit);
        if let Some(k) = top_k {
            params = params.top_k(k);
        }

        let results = match self.api.query_codebase(path.clone(), params).await {
            Ok(results) => results,
            Err(e) => {
                self.spinner.stop(None)?;
                return Err(e);
            }
        };

        self.spinner.stop(None)?;

        let mut info = Info::new().add_title(format!("FOUND {} RESULTS", results.len()));

        for (i, result) in results.iter().enumerate() {
            let similarity = format!("{:.2}%", result.similarity * 100.0);
            let result_num = (i + 1).to_string();

            match &result.node {
                forge_domain::CodeNode::FileChunk { file_path, start_line, end_line, .. } => {
                    info = info
                        .add_title(result_num)
                        .add_key_value(
                            "Location",
                            format!("{}:{}-{}", file_path, start_line, end_line),
                        )
                        .add_key_value("Similarity", similarity);
                }
                forge_domain::CodeNode::File { file_path, .. } => {
                    info = info
                        .add_title(result_num)
                        .add_key_value("Location", format!("{} (full file)", file_path))
                        .add_key_value("Similarity", similarity);
                }
                forge_domain::CodeNode::FileRef { file_path, .. } => {
                    info = info
                        .add_title(result_num)
                        .add_key_value("Location", format!("{} (reference)", file_path))
                        .add_key_value("Similarity", similarity);
                }
                forge_domain::CodeNode::Note { content, .. } => {
                    info = info
                        .add_title(result_num)
                        .add_key_value("Type", "Note")
                        .add_key_value("Similarity", similarity)
                        .add_key_value("Content", content);
                }
                forge_domain::CodeNode::Task { task, .. } => {
                    info = info
                        .add_title(result_num)
                        .add_key_value("Type", "Task")
                        .add_key_value("Similarity", similarity)
                        .add_key_value("Content", task);
                }
            }
        }

        self.writeln(info)?;

        Ok(())
    }

    async fn on_list_workspaces(&mut self, porcelain: bool) -> anyhow::Result<()> {
        if !porcelain {
            self.spinner.start(Some("Fetching workspaces..."))?;
        }

        match self.api.list_codebases().await {
            Ok(workspaces) => {
                if !porcelain {
                    self.spinner.stop(None)?;
                }

                // Build Info object once
                let mut info = Info::new();

                for workspace in workspaces {
                    let elapsed_time = workspace.last_updated.map_or("NEVER".to_string(), |d| {
                        let duration = chrono::Utc::now().signed_duration_since(d);
                        let duration =
                            Duration::from_secs((duration.num_minutes() * 60).max(0) as u64);
                        if duration.is_zero() {
                            "now".to_string()
                        } else {
                            format!("{} ago", humantime::format_duration(duration))
                        }
                    });

                    let timestamp = workspace.last_updated.map_or("NEVER".to_string(), |d| {
                        d.with_timezone(&chrono::Local)
                            .format("%Y-%m-%d %H:%M:%S %Z")
                            .to_string()
                    });

                    info = info
                        .add_title(format!("Workspace [{}]", timestamp))
                        .add_key_value("id", workspace.workspace_id.to_string())
                        .add_key_value("path", workspace.working_dir)
                        .add_key_value("updated", elapsed_time)
                        .add_key_value("nodes", workspace.node_count)
                        .add_key_value("relations", workspace.relation_count);
                }

                // Output based on mode
                if porcelain {
                    // Skip header row in porcelain mode (consistent with conversation list)
                    self.writeln(Porcelain::from(info).skip(1).drop_cols(&[0, 4, 5]))?;
                } else {
                    self.writeln(info)?;
                }

                Ok(())
            }
            Err(e) => {
                self.spinner.stop(None)?;
                Err(e)
            }
        }
    }

    /// Displays workspace information for a given path.
    async fn on_workspace_info(&mut self, path: std::path::PathBuf) -> anyhow::Result<()> {
        self.spinner.start(Some("Fetching workspace info..."))?;

        match self.api.get_workspace_info(path).await {
            Ok(Some(workspace)) => {
                self.spinner.stop(None)?;

                let mut info = Info::new()
                    .add_title("WORKSPACE")
                    .add_key_value("Workspace ID", workspace.workspace_id.to_string())
                    .add_key_value("Workspace Path", workspace.working_dir)
                    .add_key_value("File Count", workspace.node_count.to_string())
                    .add_key_value("Relations", workspace.relation_count.to_string());

                // Add last updated if available
                if let Some(last_updated) = workspace.last_updated {
                    let duration = chrono::Utc::now().signed_duration_since(last_updated);
                    let duration =
                        std::time::Duration::from_secs((duration.num_minutes() * 60).max(0) as u64);
                    let time_ago = if duration.is_zero() {
                        "now".to_string()
                    } else {
                        format!("{} ago", humantime::format_duration(duration))
                    };
                    info = info.add_key_value("Last Updated", time_ago);
                }

                self.writeln(info)
            }
            Ok(None) => {
                self.spinner.stop(None)?;
                self.writeln_to_stderr(
                    TitleFormat::error("No workspace found")
                        .display()
                        .to_string(),
                )
            }
            Err(e) => {
                self.spinner.stop(None)?;
                Err(e)
            }
        }
    }

    async fn on_delete_workspace(&mut self, workspace_id: String) -> anyhow::Result<()> {
        // Parse workspace ID
        let workspace_id = forge_domain::WorkspaceId::from_string(&workspace_id)
            .context("Invalid workspace ID format")?;

        self.spinner.start(Some("Deleting workspace..."))?;

        match self.api.delete_codebase(workspace_id.clone()).await {
            Ok(()) => {
                self.spinner.stop(None)?;
                self.writeln_title(TitleFormat::completion(format!(
                    "Successfully deleted workspace {}",
                    workspace_id
                )))?;
                Ok(())
            }
            Err(e) => {
                self.spinner.stop(None)?;
                Err(e)
            }
        }
    }

    /// Handle credential migration
    async fn handle_migrate_credentials(&mut self) -> Result<()> {
        // Perform the migration
        self.spinner.start(Some("Migrating credentials"))?;
        let result = self.api.migrate_env_credentials().await?;
        self.spinner.stop(None)?;

        // Display results based on whether migration occurred
        if let Some(result) = result {
            self.writeln_title(
                TitleFormat::warning("Forge no longer reads API keys from environment variables.")
                    .sub_title("Learn more: https://forgecode.dev/docs/custom-providers/"),
            )?;

            let count = result.migrated_providers.len();
            let message = if count == 1 {
                "Migrated 1 provider from environment variables".to_string()
            } else {
                format!("Migrated {} providers from environment variables", count)
            };
            self.writeln_title(TitleFormat::info(message))?;
        }
        Ok(())
    }
}

/// Get list of valid provider names
fn get_valid_provider_names() -> Vec<String> {
    ProviderId::iter().map(|p| p.to_string()).collect()
}<|MERGE_RESOLUTION|>--- conflicted
+++ resolved
@@ -1874,16 +1874,8 @@
     ) -> Result<Option<Provider<Url>>> {
         if provider_id == ProviderId::ForgeServices {
             let auth = self.api.create_auth_credentials().await?;
-<<<<<<< HEAD
             self.writeln_title(TitleFormat::info("NEW API KEY CREATED").sub_title(auth.token.as_str()))?;
-            return Ok(());
-=======
-            let info = Info::new()
-                .add_title("NEW API KEY CREATED")
-                .add_key_value("API Key", auth.token.as_str());
-            self.writeln(info.to_string())?;
             return Ok(None);
->>>>>>> 7a0d97e3
         }
         // Select auth method (or use the only one available)
         let auth_method = match self.select_auth_method(provider_id, &auth_methods).await? {
