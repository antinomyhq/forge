--- conflicted
+++ resolved
@@ -673,22 +673,12 @@
             .get_agent_model(agent.clone())
             .await
             .map(|m| m.as_str().to_string());
-<<<<<<< HEAD
         let provider = self
             .get_provider(agent.clone())
             .await
             .ok()
             .map(|p| p.id.to_string());
 
-        let info = crate::config::build_config_info(
-            agent.map(|v| v.as_str().to_string()),
-            model,
-            provider,
-        );
-        self.write_info_or_porcelain(info, porcelain, false)?;
-=======
-        let provider = self.api.get_provider().await.ok().map(|p| p.id.to_string());
-
         let agent_val = agent.unwrap_or_else(|| "Not set".to_string());
         let model_val = model.unwrap_or_else(|| "Not set".to_string());
         let provider_val = provider.unwrap_or_else(|| "Not set".to_string());
@@ -704,8 +694,6 @@
         } else {
             self.writeln(info)?;
         }
-
->>>>>>> e523f6f9
         Ok(())
     }
 
