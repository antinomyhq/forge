--- conflicted
+++ resolved
@@ -1270,7 +1270,7 @@
         } else {
             // Used via ZSH
             if let Some(agent_id) = self.cli.agent_id.clone() {
-                self.api.set_operating_agent(AgentId::new(agent_id)).await?;
+                self.api.set_active_agent(AgentId::new(agent_id)).await?;
             }
 
             self.init_conversation_headless(&mut is_new).await?
@@ -1326,26 +1326,6 @@
     ) -> Result<ConversationId, anyhow::Error> {
         Ok(if let Some(id) = self.state.conversation_id {
             id
-<<<<<<< HEAD
-        } else {
-            if let Some(agent_id) = get_agent_from_env() {
-                self.api.set_active_agent(agent_id).await?;
-            }
-            if let Some(id) = get_conversation_id_from_env() {
-                match self.api.conversation(&id).await? {
-                    Some(conversation) => conversation.id,
-                    None => {
-                        let conversation = Conversation::new(id);
-                        let id = conversation.id;
-                        self.api.upsert_conversation(conversation).await?;
-                        *is_new = true;
-                        id
-                    }
-                }
-            } else {
-                let conversation = Conversation::generate();
-                let id = conversation.id;
-=======
         } else if let Some(ref id_str) = self.cli.conversation_id {
             // Parse and use the provided conversation ID
             let id = ConversationId::parse(id_str).context("Failed to parse conversation ID")?;
@@ -1353,7 +1333,6 @@
             // Check if conversation exists, if not create it
             if self.api.conversation(&id).await?.is_none() {
                 let conversation = Conversation::new(id);
->>>>>>> ec0f8180
                 self.api.upsert_conversation(conversation).await?;
                 *is_new = true;
             }
