--- conflicted
+++ resolved
@@ -715,10 +715,6 @@
                         conversation
                     } else {
                         // Conversation doesn't exist, create a new one with this ID
-<<<<<<< HEAD
-=======
-
->>>>>>> 13002e90
                         Conversation::new(conversation_id)
                     }
                 } else {
@@ -731,10 +727,7 @@
                     .context
                     .and_then(|ctx| ctx.usage)
                     .unwrap_or(self.state.usage.clone());
-<<<<<<< HEAD
                 self.spinner.stop(None)?;
-=======
->>>>>>> 13002e90
 
                 Ok(conversation.id)
             }
