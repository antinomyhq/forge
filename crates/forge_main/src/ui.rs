use std::collections::HashMap;
use std::fmt::Display;
use std::str::FromStr;
use std::sync::Arc;
use std::time::Duration;

use anyhow::{Context, Result};
use colored::Colorize;
use convert_case::{Case, Casing};
use forge_api::{
    API, AgentId, AnyProvider, ApiKeyRequest, AuthContextRequest, AuthContextResponse, ChatRequest,
    ChatResponse, CodeRequest, Conversation, ConversationId, DeviceCodeRequest, Event,
    InterruptionReason, Model, ModelId, Provider, ProviderId, TextMessage, Workflow,
};
use forge_app::ToolResolver;
use forge_app::utils::truncate_key;
use forge_display::MarkdownFormat;
use forge_domain::{
    AuthMethod, ChatResponseContent, ContextMessage, Role, TitleFormat, UserCommand,
};
use forge_fs::ForgeFS;
use forge_select::ForgeSelect;
use forge_spinner::SpinnerManager;
use forge_tracker::ToolCallPayload;
use merge::Merge;
use strum::IntoEnumIterator;
use tokio_stream::StreamExt;
use tracing::debug;
use url::Url;

use crate::cli::{
    Cli, ConversationCommand, ExtensionCommand, ListCommand, McpCommand, TopLevelCommand,
};
use crate::conversation_selector::ConversationSelector;
use crate::env::should_show_completion_prompt;
use crate::info::Info;
use crate::input::Console;
use crate::model::{CliModel, CliProvider, ForgeCommandManager, SlashCommand};
use crate::porcelain::Porcelain;
use crate::prompt::ForgePrompt;
use crate::state::UIState;
use crate::title_display::TitleDisplayExt;
use crate::tools_display::format_tools;
use crate::update::on_update;
use crate::{TRACKER, banner, tracker};

pub struct UI<A, F: Fn() -> A> {
    markdown: MarkdownFormat,
    state: UIState,
    api: Arc<F::Output>,
    new_api: Arc<F>,
    console: Console,
    command: Arc<ForgeCommandManager>,
    cli: Cli,
    spinner: SpinnerManager,
    #[allow(dead_code)] // The guard is kept alive by being held in the struct
    _guard: forge_tracker::Guard,
}

impl<A: API + 'static, F: Fn() -> A> UI<A, F> {
    /// Writes a line to the console output
    /// Takes anything that implements ToString trait
    fn writeln<T: ToString>(&mut self, content: T) -> anyhow::Result<()> {
        self.spinner.write_ln(content)
    }

    /// Writes a TitleFormat to the console output with proper formatting
    fn writeln_title(&mut self, title: TitleFormat) -> anyhow::Result<()> {
        self.spinner.write_ln(title.display())
    }

    /// Retrieve available models
    async fn get_models(&mut self) -> Result<Vec<Model>> {
        self.spinner.start(Some("Loading"))?;
        let models = self.api.get_models().await?;
        self.spinner.stop(None)?;
        Ok(models)
    }

    /// Helper to get provider for an optional agent, defaulting to the current
    /// active agent's provider
    async fn get_provider(&self, agent_id: Option<AgentId>) -> Result<Provider<Url>> {
        match agent_id {
            Some(id) => self.api.get_agent_provider(id).await,
            None => self.api.get_default_provider().await,
        }
    }

    /// Helper to get model for an optional agent, defaulting to the current
    /// active agent's model
    async fn get_agent_model(&self, agent_id: Option<AgentId>) -> Option<ModelId> {
        match agent_id {
            Some(id) => self.api.get_agent_model(id).await,
            None => self.api.get_default_model().await,
        }
    }

    /// Displays banner only if user is in interactive mode.
    fn display_banner(&self) -> Result<()> {
        if self.cli.is_interactive() {
            banner::display(false)?;
        }
        Ok(())
    }

    // Handle creating a new conversation
    async fn on_new(&mut self) -> Result<()> {
        self.api = Arc::new((self.new_api)());
        self.init_state(false).await?;

        // Set agent if provided via CLI
        if let Some(agent_id) = self.cli.agent.clone() {
            self.api.set_active_agent(agent_id).await?;
        }

        // Reset previously set CLI parameters by the user
        self.cli.conversation = None;
        self.cli.conversation_id = None;

        self.display_banner()?;
        self.trace_user();
        self.hydrate_caches();
        Ok(())
    }

    // Set the current mode and update conversation variable
    async fn on_agent_change(&mut self, agent_id: AgentId) -> Result<()> {
        // Convert string to AgentId for validation
        let agent = self
            .api
            .get_agents()
            .await?
            .iter()
            .find(|agent| agent.id == agent_id)
            .cloned()
            .ok_or(anyhow::anyhow!("Undefined agent: {agent_id}"))?;

        // Update the app config with the new operating agent.
        self.api.set_active_agent(agent.id.clone()).await?;
        let name = agent.id.as_str().to_case(Case::UpperSnake).bold();

        let title = format!(
            "∙ {}",
            agent.title.as_deref().unwrap_or("<Missing agent.title>")
        )
        .dimmed();
        self.writeln_title(TitleFormat::action(format!("{name} {title}")))?;

        Ok(())
    }

    pub fn init(cli: Cli, f: F) -> Result<Self> {
        // Parse CLI arguments first to get flags
        let api = Arc::new(f());
        let env = api.environment();
        let command = Arc::new(ForgeCommandManager::default());
        Ok(Self {
            state: Default::default(),
            api,
            new_api: Arc::new(f),
            console: Console::new(env.clone(), command.clone()),
            cli,
            command,
            spinner: SpinnerManager::new(),
            markdown: MarkdownFormat::new(),
            _guard: forge_tracker::init_tracing(env.log_path(), TRACKER.clone())?,
        })
    }

    async fn prompt(&self) -> Result<SlashCommand> {
        // Get usage from current conversation if available
        let usage = if let Some(conversation_id) = &self.state.conversation_id {
            self.api
                .conversation(conversation_id)
                .await
                .ok()
                .flatten()
                .and_then(|conv| conv.context)
                .and_then(|ctx| ctx.usage)
        } else {
            None
        };

        // Prompt the user for input
        let agent_id = self.api.get_active_agent().await.unwrap_or_default();
        let model = self
            .get_agent_model(self.api.get_active_agent().await)
            .await;
        let forge_prompt = ForgePrompt { cwd: self.state.cwd.clone(), usage, model, agent_id };
        self.console.prompt(forge_prompt).await
    }

    pub async fn run(&mut self) {
        match self.run_inner().await {
            Ok(_) => {}
            Err(error) => {
                tracing::error!(error = ?error);
                let _ = self.writeln_title(TitleFormat::error(format!("{error:?}")));
            }
        }
    }

    async fn run_inner(&mut self) -> Result<()> {
        if let Some(mcp) = self.cli.subcommands.clone() {
            return self.handle_subcommands(mcp).await;
        }

        // Display the banner in dimmed colors since we're in interactive mode
        self.display_banner()?;
        self.init_state(true).await?;

        self.trace_user();
        self.hydrate_caches();
        self.init_conversation().await?;

        // Check for dispatch flag first
        if let Some(dispatch_json) = self.cli.event.clone() {
            return self.handle_dispatch(dispatch_json).await;
        }

        // Handle direct prompt if provided
        let prompt = self.cli.prompt.clone();
        if let Some(prompt) = prompt {
            self.spinner.start(None)?;
            self.on_message(Some(prompt)).await?;
            return Ok(());
        }

        // Get initial input from file or prompt
        let mut command = match &self.cli.command {
            Some(path) => self.console.upload(path).await,
            None => self.prompt().await,
        };

        loop {
            match command {
                Ok(command) => {
                    tokio::select! {
                        _ = tokio::signal::ctrl_c() => {
                            tracing::info!("User interrupted operation with Ctrl+C");
                        }
                        result = self.on_command(command) => {
                            match result {
                                Ok(exit) => if exit {return Ok(())},
                                Err(error) => {
                                    if let Some(conversation_id) = self.state.conversation_id.as_ref()
                                        && let Some(conversation) = self.api.conversation(conversation_id).await.ok().flatten() {
                                            TRACKER.set_conversation(conversation).await;
                                        }
                                    tracker::error(&error);
                                    tracing::error!(error = ?error);
                                    self.spinner.stop(None)?;
                                    self.writeln_title(TitleFormat::error(format!("{error:?}")))?;
                                },
                            }
                        }
                    }

                    self.spinner.stop(None)?;
                }
                Err(error) => {
                    tracker::error(&error);
                    tracing::error!(error = ?error);
                    self.spinner.stop(None)?;
                    self.writeln_title(TitleFormat::error(format!("{error:?}")))?;
                }
            }
            // Centralized prompt call at the end of the loop
            command = self.prompt().await;
        }
    }

    // Improve startup time by hydrating caches
    fn hydrate_caches(&self) {
        let api = self.api.clone();
        tokio::spawn(async move { api.get_models().await });
        let api = self.api.clone();
        tokio::spawn(async move { api.get_tools().await });
        let api = self.api.clone();
        tokio::spawn(async move { api.get_agents().await });
    }

    async fn handle_generate_conversation_id(&mut self) -> Result<()> {
        let conversation_id = forge_domain::ConversationId::generate();
        println!("{}", conversation_id.into_string());
        Ok(())
    }

    async fn handle_subcommands(&mut self, subcommand: TopLevelCommand) -> anyhow::Result<()> {
        match subcommand {
            TopLevelCommand::List(list_group) => {
                let porcelain = list_group.porcelain;
                match list_group.command {
                    ListCommand::Agents => {
                        self.on_show_agents(porcelain).await?;
                    }
                    ListCommand::Providers => {
                        self.on_show_providers(porcelain).await?;
                    }
                    ListCommand::Models => {
                        self.on_show_models(porcelain).await?;
                    }
                    ListCommand::Commands => {
                        self.on_show_commands(porcelain).await?;
                    }
                    ListCommand::Config => {
                        self.on_show_config(porcelain).await?;
                    }
                    ListCommand::Tools { agent } => {
                        self.on_show_tools(agent, porcelain).await?;
                    }
                    ListCommand::Mcp => {
                        self.on_show_mcp_servers(porcelain).await?;
                    }
                    ListCommand::Conversation => {
                        self.on_show_conversations(porcelain).await?;
                    }
                }
                return Ok(());
            }
            TopLevelCommand::Extension(extension_group) => {
                match extension_group.command {
                    ExtensionCommand::Zsh => {
                        self.on_zsh_prompt().await?;
                    }
                }
                return Ok(());
            }

            TopLevelCommand::Mcp(mcp_command) => match mcp_command.command {
                McpCommand::Import(import_args) => {
                    let scope: forge_domain::Scope = import_args.scope.into();

                    // Parse the incoming MCP configuration
                    let incoming_config: forge_domain::McpConfig = serde_json::from_str(&import_args.json)
                        .context("Failed to parse MCP configuration JSON. Expected format: {\"mcpServers\": {...}}")?;

                    // Read only the scope-specific config (not merged)
                    let mut scope_config = self.api.read_mcp_config(Some(&scope)).await?;

                    // Merge the incoming servers with scope-specific config only
                    let mut added_servers = Vec::new();
                    for (server_name, server_config) in incoming_config.mcp_servers {
                        scope_config
                            .mcp_servers
                            .insert(server_name.clone(), server_config);
                        added_servers.push(server_name);
                    }

                    // Write back to the specific scope only
                    self.api.write_mcp_config(&scope, &scope_config).await?;

                    // Log each added server after successful write
                    for server_name in added_servers {
                        self.writeln_title(TitleFormat::info(format!(
                            "Added MCP server '{server_name}'"
                        )))?;
                    }
                }
                McpCommand::List => {
                    self.on_show_mcp_servers(mcp_command.porcelain).await?;
                }
                McpCommand::Remove(rm) => {
                    let name = forge_api::ServerName::from(rm.name);
                    let scope: forge_domain::Scope = rm.scope.into();

                    // Read only the scope-specific config (not merged)
                    let mut scope_config = self.api.read_mcp_config(Some(&scope)).await?;

                    // Remove the server from scope-specific config only
                    scope_config.mcp_servers.remove(&name);

                    // Write back to the specific scope only
                    self.api.write_mcp_config(&scope, &scope_config).await?;

                    self.writeln_title(TitleFormat::info(format!("Removed server: {name}")))?;
                }
                McpCommand::Show(val) => {
                    let name = forge_api::ServerName::from(val.name);
                    let config = self.api.read_mcp_config(None).await?;
                    let server = config
                        .mcp_servers
                        .get(&name)
                        .ok_or(anyhow::anyhow!("Server not found"))?;

                    let mut output = String::new();
                    output.push_str(&format!("{name}: {server}"));
                    self.writeln_title(TitleFormat::info(output))?;
                }
                McpCommand::Reload => {
                    self.spinner.start(Some("Reloading MCPs"))?;
                    self.api.reload_mcp().await?;
                    self.writeln_title(TitleFormat::info("MCP reloaded"))?;
                }
            },
            TopLevelCommand::Info { porcelain, conversation_id } => {
                // Make sure to init model
                self.on_new().await?;

                let conversation_id = conversation_id
                    .as_deref()
                    .map(ConversationId::parse)
                    .transpose()?;

                self.on_info(porcelain, conversation_id).await?;
                return Ok(());
            }
            TopLevelCommand::Env => {
                self.on_env().await?;
                return Ok(());
            }
            TopLevelCommand::Banner => {
                banner::display(true)?;
                return Ok(());
            }
            TopLevelCommand::Config(config_group) => {
                self.handle_config_command(config_group.command.clone(), config_group.porcelain)
                    .await?;
                return Ok(());
            }

            TopLevelCommand::Provider(provider_group) => {
                self.handle_provider_command(provider_group).await?;
                return Ok(());
            }

            TopLevelCommand::Conversation(conversation_group) => {
                self.handle_conversation_command(conversation_group).await?;
                return Ok(());
            }
        }
        Ok(())
    }

    async fn handle_conversation_command(
        &mut self,
        conversation_group: crate::cli::ConversationCommandGroup,
    ) -> anyhow::Result<()> {
        use forge_domain::ConversationId;

        match conversation_group.command {
            ConversationCommand::List => {
                self.on_show_conversations(conversation_group.porcelain)
                    .await?;
            }
            ConversationCommand::New => {
                self.handle_generate_conversation_id().await?;
            }
            ConversationCommand::Dump { id, format } => {
                let conversation_id = ConversationId::parse(&id)
                    .context(format!("Invalid conversation ID: {}", id))?;

                self.validate_conversation_exists(&conversation_id).await?;

                let original_id = self.state.conversation_id;
                self.state.conversation_id = Some(conversation_id);

                self.spinner.start(Some("Dumping"))?;
                self.on_dump(format).await?;

                self.state.conversation_id = original_id;
            }
            ConversationCommand::Compact { id } => {
                let conversation_id = ConversationId::parse(&id)
                    .context(format!("Invalid conversation ID: {}", id))?;

                self.validate_conversation_exists(&conversation_id).await?;

                let original_id = self.state.conversation_id;
                self.state.conversation_id = Some(conversation_id);

                self.spinner.start(Some("Compacting"))?;
                self.on_compaction().await?;

                self.state.conversation_id = original_id;
            }
            ConversationCommand::Retry { id } => {
                let conversation_id = ConversationId::parse(&id)
                    .context(format!("Invalid conversation ID: {}", id))?;

                self.validate_conversation_exists(&conversation_id).await?;

                let original_id = self.state.conversation_id;
                self.state.conversation_id = Some(conversation_id);

                self.spinner.start(None)?;
                self.on_message(None).await?;

                self.state.conversation_id = original_id;
            }
            ConversationCommand::Resume { id } => {
                let conversation_id = ConversationId::parse(&id)
                    .context(format!("Invalid conversation ID: {}", id))?;

                self.validate_conversation_exists(&conversation_id).await?;

                self.state.conversation_id = Some(conversation_id);
                self.writeln_title(TitleFormat::info(format!("Resumed conversation: {}", id)))?;
                // Interactive mode will be handled by the main loop
            }
            ConversationCommand::Show { id } => {
                let conversation_id = ConversationId::parse(&id)
                    .context(format!("Invalid conversation ID: {}", id))?;

                self.validate_conversation_exists(&conversation_id).await?;

                self.on_show_last_message(&conversation_id).await?;
            }
            ConversationCommand::Info { id } => {
                let conversation_id = ConversationId::parse(&id)
                    .context(format!("Invalid conversation ID: {}", id))?;

                self.validate_conversation_exists(&conversation_id).await?;

                self.on_show_conv_info(conversation_id).await?;
            }
        }

        Ok(())
    }

    async fn validate_conversation_exists(
        &self,
        conversation_id: &ConversationId,
    ) -> anyhow::Result<()> {
        let conversation = self.api.conversation(conversation_id).await?;

        if conversation.is_none() {
            anyhow::bail!(
                "Conversation '{}' not found. Use 'forge conversation list' to see available conversations.",
                conversation_id
            );
        }

        Ok(())
    }

    async fn handle_provider_command(
        &mut self,
        provider_group: crate::cli::ProviderCommandGroup,
    ) -> anyhow::Result<()> {
        use crate::cli::ProviderCommand;

        match provider_group.command {
            ProviderCommand::Add => {
                self.handle_provider_add().await?;
            }
            ProviderCommand::Logout => {
                self.handle_provider_logout().await?;
            }
        }

        Ok(())
    }

    async fn handle_provider_add(&mut self) -> anyhow::Result<()> {
        use crate::model::CliProvider;

        // Fetch all providers (configured and unconfigured)
        let providers = self
            .api
            .get_providers()
            .await?
            .into_iter()
            .map(CliProvider)
            .collect::<Vec<_>>();

        // Sort the providers by their display names
        let mut sorted_providers = providers;
        sorted_providers.sort_by_key(|a| a.to_string());

        // Use the centralized select module
        match ForgeSelect::select("Select a provider to add:", sorted_providers)
            .with_help_message("Type a name or use arrow keys to navigate and Enter to select")
            .prompt()?
        {
            Some(provider) => {
                // Handle only unconfigured providers
                match provider.0 {
                    AnyProvider::Template(p) => {
                        let provider_id = p.id;
                        let auth_methods = p.auth_methods;

                        // Configure the provider
                        self.configure_provider(provider_id, auth_methods).await?;
                    }
                    AnyProvider::Url(provider) => {
                        self.configure_provider(provider.id, provider.auth_methods)
                            .await?;
                    }
                }
            }
            None => {
                self.writeln_title(TitleFormat::info("Cancelled"))?;
            }
        }

        Ok(())
    }

    async fn handle_provider_logout(&mut self) -> anyhow::Result<()> {
        use crate::model::CliProvider;

        // Fetch all providers
        let providers = self.api.get_providers().await?;

        // Filter only configured providers
        let configured_providers: Vec<_> = providers
            .into_iter()
            .filter_map(|p| match p {
                AnyProvider::Url(provider) => Some(CliProvider(AnyProvider::Url(provider))),
                AnyProvider::Template(_) => None,
            })
            .collect();

        if configured_providers.is_empty() {
            self.writeln_title(TitleFormat::info("No configured providers found"))?;
            return Ok(());
        }

        // Sort the providers by their display names
        let mut sorted_providers = configured_providers;
        sorted_providers.sort_by_key(|a| a.to_string());

        // Use the centralized select module
        match ForgeSelect::select("Select a provider to logout:", sorted_providers)
            .with_help_message("Type a name or use arrow keys to navigate and Enter to select")
            .prompt()?
        {
            Some(provider) => {
                if let AnyProvider::Url(p) = provider.0 {
                    self.api.remove_provider(&p.id).await?;
                    self.writeln_title(TitleFormat::completion(format!(
                        "Successfully logged out from {}",
                        p.id
                    )))?;
                }
            }
            None => {
                self.writeln_title(TitleFormat::info("Cancelled"))?;
            }
        }

        Ok(())
    }

    async fn on_show_agents(&mut self, porcelain: bool) -> anyhow::Result<()> {
        let agents = self.api.get_agents().await?;

        if agents.is_empty() {
            return Ok(());
        }

        let mut info = Info::new().add_title("AGENTS");

        for agent in agents.iter() {
            let id = agent.id.as_str().to_string();
            let title = agent
                .title
                .as_deref()
                .unwrap_or("<Missing agent.title>")
                .lines()
                .collect::<Vec<_>>()
                .join(" ");
            info = info.add_key_value(id, title);
        }

        if porcelain {
            let porcelain = Porcelain::from(&info).into_long().skip(1).drop_col(0);
            self.writeln(porcelain)?;
        } else {
            self.writeln(info)?;
        }

        Ok(())
    }

    /// Lists all the providers
    async fn on_show_providers(&mut self, porcelain: bool) -> anyhow::Result<()> {
        let providers = self.api.get_providers().await?;

        if providers.is_empty() {
            return Ok(());
        }

        let mut info = Info::new();

        for provider in providers.iter() {
            let id = provider.id().to_string();
            let (domain, configured) = match provider {
                AnyProvider::Url(p) => (
                    p.url.domain().map(|d| d.to_string()).unwrap_or_default(),
                    true,
                ),
                AnyProvider::Template(_) => ("<unset>".to_string(), false),
            };
            info = info
                .add_title(id.to_case(Case::UpperSnake))
                .add_key_value("id", id)
                .add_key_value("host", domain);
            if configured {
                info = info.add_key_value("status", "available");
            };
        }

        if porcelain {
            let porcelain = Porcelain::from(&info).skip(1).drop_col(0);
            self.writeln(porcelain)?;
        } else {
            self.writeln(info)?;
        }

        Ok(())
    }

    /// Lists all the models
    async fn on_show_models(&mut self, porcelain: bool) -> anyhow::Result<()> {
        let models = self.get_models().await?;

        if models.is_empty() {
            return Ok(());
        }

        let mut info = Info::new();

        for model in models.iter() {
            let id = model.id.to_string();

            info = info
                .add_title(model.name.as_ref().unwrap_or(&id))
                .add_key_value("Id", id);

            // Add context length if available, otherwise use "unknown"
            if let Some(limit) = model.context_length {
                let context = if limit >= 1_000_000 {
                    format!("{}M", limit / 1_000_000)
                } else if limit >= 1000 {
                    format!("{}k", limit / 1000)
                } else {
                    format!("{limit}")
                };
                info = info.add_key_value("Context Window", context);
            } else {
                info = info.add_key_value("Context Window", "<unavailable>")
            }

            // Add tools support indicator if explicitly supported
            if let Some(supported) = model.tools_supported {
                info = info.add_key_value(
                    "Tools",
                    if supported {
                        "Supported"
                    } else {
                        "Unsupported"
                    },
                )
            } else {
                info = info.add_key_value("Tools", "<unknown>")
            }
        }

        if porcelain {
            self.writeln(
                Porcelain::from(&info)
                    .skip(1)
                    .swap_cols(0, 1)
                    .map_col(3, |col| {
                        if col == Some("Supported".to_owned()) {
                            Some("🛠️".into())
                        } else {
                            None
                        }
                    }),
            )?;
        } else {
            self.writeln(info)?;
        }

        Ok(())
    }

    /// Lists all the commands
    async fn on_show_commands(&mut self, porcelain: bool) -> anyhow::Result<()> {
        let mut info = Info::new().add_title("COMMANDS");

        // Define base commands with their descriptions
        info = info
            .add_key_value("info", "Print session information")
            .add_key_value("env", "Display environment information")
            .add_key_value("provider", "Switch the providers")
            .add_key_value("model", "Switch the models")
            .add_key_value("new", "Start new conversation")
            .add_key_value(
                "dump",
                "Save conversation as JSON or HTML (use /dump html for HTML format)",
            )
            .add_key_value(
                "conversation",
                "List all conversations for the active workspace",
            )
            .add_key_value("retry", "Retry the last command")
            .add_key_value("compact", "Compact the conversation context")
            .add_key_value(
                "tools",
                "List all available tools with their descriptions and schema",
            );

        // Add alias commands
        info = info
            .add_key_value("ask", "Alias for agent SAGE")
            .add_key_value("plan", "Alias for agent MUSE");

        // Fetch agents and add them to the commands list
        let agents = self.api.get_agents().await?;
        for agent in agents {
            let title = agent
                .title
                .as_deref()
                .unwrap_or("<Missing agent.title>")
                .lines()
                .collect::<Vec<_>>()
                .join(" ");
            info = info.add_key_value(agent.id.to_string(), title);
        }

        if porcelain {
            let porcelain = Porcelain::from(&info).into_long().drop_col(0).skip(1);
            self.writeln(porcelain)?;
        } else {
            self.writeln(info)?;
        }

        Ok(())
    }

    /// Lists current configuration values
    async fn on_show_config(&mut self, porcelain: bool) -> anyhow::Result<()> {
        let model = self
            .get_agent_model(None)
            .await
            .map(|m| m.as_str().to_string());
        let model = model.unwrap_or_else(|| "<not set>".to_string());
        let provider = self
            .get_provider(None)
            .await
            .ok()
            .map(|p| p.id.to_string())
            .unwrap_or_else(|| "<not set>".to_string());

        let info = Info::new()
            .add_title("CONFIGURATION")
            .add_key_value("Default Model", model)
            .add_key_value("Default Provider", provider);

        if porcelain {
            self.writeln(Porcelain::from(&info).into_long().skip(1).drop_col(0))?;
        } else {
            self.writeln(info)?;
        }
        Ok(())
    }

    /// Displays available tools for the current agent
    async fn on_show_tools(&mut self, agent_id: AgentId, porcelain: bool) -> anyhow::Result<()> {
        self.spinner.start(Some("Loading"))?;
        let all_tools = self.api.get_tools().await?;
        let agents = self.api.get_agents().await?;
        let agent = agents.into_iter().find(|agent| agent.id == agent_id);
        let agent_tools = if let Some(agent) = agent {
            let resolver = ToolResolver::new(all_tools.clone().into());
            resolver
                .resolve(&agent)
                .into_iter()
                .map(|def| def.name.clone())
                .collect()
        } else {
            Vec::new()
        };

        let info = format_tools(&agent_tools, &all_tools);
        if porcelain {
            self.writeln(Porcelain::from(&info).into_long().drop_col(1).skip(1))?;
        } else {
            self.writeln(info)?;
        }

        Ok(())
    }

    /// Displays all MCP servers
    async fn on_show_mcp_servers(&mut self, porcelain: bool) -> anyhow::Result<()> {
        let mcp_servers = self.api.read_mcp_config(None).await?;

        let mut info = Info::new();

        for (name, server) in mcp_servers.mcp_servers {
            info = info
                .add_title(name.to_uppercase())
                .add_key_value("Command", server.to_string());

            if server.is_disabled() {
                info = info.add_key_value("Status", "disabled")
            }
        }

        if porcelain {
            self.writeln(Porcelain::from(&info).skip(1))?;
        } else {
            self.writeln(info)?;
        }

        Ok(())
    }

    async fn on_info(
        &mut self,
        porcelain: bool,
        conversation_id: Option<ConversationId>,
    ) -> anyhow::Result<()> {
        let mut info = Info::new();

        // Fetch conversation
        let conversation = match conversation_id {
            Some(conversation_id) => self.api.conversation(&conversation_id).await.ok().flatten(),
            None => None,
        };

        let key_info = self.api.get_login_info().await;
        // Fetch agent
        let agent = self.api.get_active_agent().await;

        // Fetch model (resolved with default model if unset)
        let model = self.get_agent_model(agent.clone()).await;

        // Fetch agent-specific provider or default provider if unset
        let agent_provider = self.get_provider(agent.clone()).await.ok();

        // Fetch default provider (could be different from the set provider)
        let default_provider = self.api.get_default_provider().await.ok();

        // Add agent information
        info = info.add_title("AGENT");
        if let Some(agent) = agent {
            info = info.add_key_value("ID", agent.as_str().to_uppercase());
        }

        // Add model information if available
        if let Some(model) = model {
            info = info.add_key_value("Model", model);
        }

        // Add provider information
        match (default_provider, agent_provider) {
            (Some(default), Some(agent_specific)) if default.id != agent_specific.id => {
                // Show both providers if they're different
                info = info.add_key_value("Agent Provider (URL)", &agent_specific.url);
                if let Some(api_key) = agent_specific.api_key() {
                    info = info.add_key_value("Agent API Key", truncate_key(api_key.as_str()));
                }

                info = info.add_key_value("Default Provider (URL)", &default.url);
                if let Some(api_key) = default.api_key() {
                    info = info.add_key_value("Default API Key", truncate_key(api_key.as_str()));
                }
            }
            (Some(provider), _) | (_, Some(provider)) => {
                // Show single provider (either default or agent-specific)
                info = info.add_key_value("Provider (URL)", &provider.url);
                if let Some(api_key) = provider.api_key() {
                    info = info.add_key_value("API Key", truncate_key(api_key.as_str()));
                }
            }
            _ => {
                // No provider available
            }
        }

        // Add user information if available
        if let Some(login_info) = key_info? {
            info = info.extend(Info::from(&login_info));
        }

        // Add conversation information if available
        if let Some(conversation) = conversation {
            info = info.extend(Info::from(&conversation));
        } else {
            info = info.extend(
                Info::new()
                    .add_title("CONVERSATION")
                    .add_key_value("ID", "<Uninitialized>".to_string()),
            );
        }

        if porcelain {
            self.writeln(Porcelain::from(&info).into_long().skip(1))?;
        } else {
            self.writeln(info)?;
        }

        Ok(())
    }

    async fn on_env(&mut self) -> anyhow::Result<()> {
        let env = self.api.environment();
        let info = Info::from(&env);
        self.writeln(info)?;
        Ok(())
    }

    async fn on_zsh_prompt(&self) -> anyhow::Result<()> {
        println!("{}", include_str!("../../../shell-plugin/forge.plugin.zsh"));
        Ok(())
    }

    async fn list_conversations(&mut self) -> anyhow::Result<()> {
        self.spinner.start(Some("Loading Conversations"))?;
        let max_conversations = self.api.environment().max_conversations;
        let conversations = self.api.get_conversations(Some(max_conversations)).await?;
        self.spinner.stop(None)?;

        if conversations.is_empty() {
            self.writeln_title(TitleFormat::error(
                "No conversations found in this workspace.",
            ))?;
            return Ok(());
        }

        if let Some(conversation) =
            ConversationSelector::select_conversation(&conversations).await?
        {
            let conversation_id = conversation.id;
            self.state.conversation_id = Some(conversation_id);

            // Show conversation content
            self.on_show_last_message(&conversation_id).await?;

            // Print log about conversation switching
            self.writeln_title(TitleFormat::info(format!(
                "Switched to conversation {}",
                conversation_id.into_string().bold()
            )))?;

            // Show conversation info
            self.on_info(false, Some(conversation_id)).await?;
        }
        Ok(())
    }

    async fn on_show_conversations(&mut self, porcelain: bool) -> anyhow::Result<()> {
        let max_conversations = self.api.environment().max_conversations;
        let conversations = self.api.get_conversations(Some(max_conversations)).await?;

        if conversations.is_empty() {
            return Ok(());
        }

        let mut info = Info::new().add_title("SESSIONS");

        for conv in conversations.into_iter() {
            if conv.title.is_none() || conv.context.is_none() {
                continue;
            }

            let title = conv.title.as_deref().unwrap();

            // Format time using humantime library (same as conversation_selector.rs)
            let duration = chrono::Utc::now().signed_duration_since(
                conv.metadata.updated_at.unwrap_or(conv.metadata.created_at),
            );
            let duration =
                std::time::Duration::from_secs((duration.num_minutes() * 60).max(0) as u64);
            let time_ago = if duration.is_zero() {
                "now".to_string()
            } else {
                format!("{} ago", humantime::format_duration(duration))
            };

            // Add conversation: Title=<title>, Updated=<time_ago>, with ID as section title
            info = info
                .add_title(conv.id)
                .add_key_value("Title", title.to_string())
                .add_key_value("Updated", time_ago);
        }

        // In porcelain mode, skip the top-level "SESSIONS" title
        if porcelain {
            let porcelain = Porcelain::from(&info).skip(2).drop_col(3).truncate(1, 60);
            self.writeln(porcelain)?;
        } else {
            self.writeln(info)?;
        }

        Ok(())
    }

    async fn on_command(&mut self, command: SlashCommand) -> anyhow::Result<bool> {
        match command {
            SlashCommand::Conversations => {
                self.list_conversations().await?;
            }
            SlashCommand::Compact => {
                self.spinner.start(Some("Compacting"))?;
                self.on_compaction().await?;
            }
            SlashCommand::Dump(format) => {
                self.spinner.start(Some("Dumping"))?;
                self.on_dump(format).await?;
            }
            SlashCommand::New => {
                self.on_new().await?;
            }
            SlashCommand::Info => {
                self.on_info(false, None).await?;
            }
            SlashCommand::Env => {
                self.on_env().await?;
            }
            SlashCommand::Usage => {
                self.on_usage().await?;
            }
            SlashCommand::Message(ref content) => {
                self.spinner.start(None)?;
                self.on_message(Some(content.clone())).await?;
            }
            SlashCommand::Forge => {
                self.on_agent_change(AgentId::FORGE).await?;
            }
            SlashCommand::Muse => {
                self.on_agent_change(AgentId::MUSE).await?;
            }
            SlashCommand::Sage => {
                self.on_agent_change(AgentId::SAGE).await?;
            }
            SlashCommand::Help => {
                let info = Info::from(self.command.as_ref());
                self.writeln(info)?;
            }
            SlashCommand::Tools => {
                let agent_id = self.api.get_active_agent().await.unwrap_or_default();
                self.on_show_tools(agent_id, false).await?;
            }
            SlashCommand::Update => {
                on_update(self.api.clone(), None).await;
            }
            SlashCommand::Exit => {
                return Ok(true);
            }

            SlashCommand::Custom(event) => {
                self.spinner.start(None)?;
                self.on_custom_event(event.into()).await?;
            }
            SlashCommand::Model => {
                self.on_model_selection().await?;
            }
            SlashCommand::Provider => {
                self.on_provider_selection().await?;
            }
            SlashCommand::Shell(ref command) => {
                self.api.execute_shell_command_raw(command).await?;
            }
            SlashCommand::Agent => {
                #[derive(Clone)]
                struct Agent {
                    id: AgentId,
                    label: String,
                }

                impl Display for Agent {
                    fn fmt(&self, f: &mut std::fmt::Formatter<'_>) -> std::fmt::Result {
                        write!(f, "{}", self.label)
                    }
                }

                let agents = self.api.get_agents().await?;
                let n = agents
                    .iter()
                    .map(|a| a.id.as_str().len())
                    .max()
                    .unwrap_or_default();
                let display_agents = agents
                    .into_iter()
                    .map(|agent| {
                        let title = &agent.title.unwrap_or("<Missing agent.title>".to_string());
                        {
                            let label = format!(
                                "{:<n$} {}",
                                agent.id.as_str().bold(),
                                title.lines().collect::<Vec<_>>().join(" ").dimmed()
                            );
                            Agent { label, id: agent.id.clone() }
                        }
                    })
                    .collect::<Vec<_>>();

                if let Some(selected_agent) = ForgeSelect::select(
                    "select the agent from following list",
                    display_agents.clone(),
                )
                .prompt()?
                {
                    self.on_agent_change(selected_agent.id).await?;
                }
            }
            SlashCommand::Login => {
                self.spinner.start(Some("Logging in"))?;
                self.api.logout().await?;
                self.login().await?;
                self.spinner.stop(None)?;
                let key_info = self.api.get_login_info().await?;
                tracker::login(
                    key_info
                        .and_then(|v| v.auth_provider_id)
                        .unwrap_or_default(),
                );
            }
            SlashCommand::Logout => {
                self.spinner.start(Some("Logging out"))?;
                self.api.logout().await?;
                self.spinner.stop(None)?;
                self.writeln_title(TitleFormat::info("Logged out"))?;
                // Exit the UI after logout
                return Ok(true);
            }
            SlashCommand::Retry => {
                self.spinner.start(None)?;
                self.on_message(None).await?;
            }
            SlashCommand::AgentSwitch(agent_id) => {
                // Validate that the agent exists by checking against loaded agents
                let agents = self.api.get_agents().await?;
                let agent_exists = agents.iter().any(|agent| agent.id.as_str() == agent_id);

                if agent_exists {
                    self.on_agent_change(AgentId::new(agent_id)).await?;
                } else {
                    return Err(anyhow::anyhow!(
                        "Agent '{}' not found or unavailable",
                        agent_id
                    ));
                }
            }
        }

        Ok(false)
    }
    async fn on_compaction(&mut self) -> Result<(), anyhow::Error> {
        let conversation_id = self.init_conversation().await?;
        let compaction_result = self.api.compact_conversation(&conversation_id).await?;
        let token_reduction = compaction_result.token_reduction_percentage();
        let message_reduction = compaction_result.message_reduction_percentage();
        let content = TitleFormat::action(format!(
            "Context size reduced by {token_reduction:.1}% (tokens), {message_reduction:.1}% (messages)"
        ));
        self.writeln_title(content)?;
        Ok(())
    }

    /// Select a model from the available models
    /// Returns Some(ModelId) if a model was selected, or None if selection was
    /// canceled
    async fn select_model(&mut self) -> Result<Option<ModelId>> {
        // Fetch available models
        let mut models = self
            .get_models()
            .await?
            .into_iter()
            .map(CliModel)
            .collect::<Vec<_>>();

        // Sort the models by their names in ascending order
        models.sort_by(|a, b| a.0.name.cmp(&b.0.name));

        // Find the index of the current model
        let current_model = self
            .get_agent_model(self.api.get_active_agent().await)
            .await;
        let starting_cursor = current_model
            .as_ref()
            .and_then(|current| models.iter().position(|m| &m.0.id == current))
            .unwrap_or(0);

        // Use the centralized select module
        match ForgeSelect::select("Select a model:", models)
            .with_starting_cursor(starting_cursor)
            .with_help_message("Type a name or use arrow keys to navigate and Enter to select")
            .prompt()?
        {
            Some(model) => Ok(Some(model.0.id)),
            None => Ok(None),
        }
    }
    async fn handle_api_key_input(
        &mut self,
        provider_id: ProviderId,
        request: &ApiKeyRequest,
    ) -> anyhow::Result<()> {
        use anyhow::Context;
        self.spinner.stop(None)?;
        // Collect URL parameters if required
        let url_params = request
            .required_params
            .iter()
            .map(|param| {
                let param_value = ForgeSelect::input(format!("Enter {}:", param))
                    .prompt()?
                    .context("Parameter input cancelled")?;

                anyhow::ensure!(!param_value.trim().is_empty(), "{} cannot be empty", param);

                Ok((param.to_string(), param_value))
            })
            .collect::<anyhow::Result<HashMap<_, _>>>()?;

        let api_key = ForgeSelect::input(format!("Enter your {} API key:", provider_id))
            .prompt()?
            .context("API key input cancelled")?;

        let api_key_str = api_key.trim();
        anyhow::ensure!(!api_key_str.is_empty(), "API key cannot be empty");

        // Update the context with collected data
        let response = AuthContextResponse::api_key(request.clone(), api_key_str, url_params);

        self.api
            .complete_provider_auth(
                provider_id,
                response,
                Duration::from_secs(0), // No timeout needed since we have the data
            )
            .await?;

        self.display_credential_success(provider_id).await?;

        Ok(())
    }

    fn display_oauth_device_info_new(
        &mut self,
        user_code: &str,
        verification_uri: &str,
        verification_uri_complete: Option<&str>,
    ) -> anyhow::Result<()> {
        use colored::Colorize;

        let display_uri = verification_uri_complete.unwrap_or(verification_uri);

        self.writeln("")?;
        self.writeln(format!(
            "{} Please visit: {}",
            "→".blue(),
            display_uri.blue().underline()
        ))?;
        self.writeln(format!(
            "{} Enter code: {}",
            "→".blue(),
            user_code.bold().yellow()
        ))?;
        self.writeln("")?;

        // Try to open browser automatically
        if let Err(e) = open::that(display_uri) {
            self.writeln_title(TitleFormat::error(format!(
                "Failed to open browser automatically: {}",
                e
            )))?;
        }

        Ok(())
    }

    async fn handle_device_flow(
        &mut self,
        provider_id: ProviderId,
        request: &DeviceCodeRequest,
    ) -> Result<()> {
        use std::time::Duration;

        let user_code = request.user_code.clone();
        let verification_uri = request.verification_uri.clone();
        let verification_uri_complete = request.verification_uri_complete.clone();

        self.spinner.stop(None)?;
        // Display OAuth device information
        self.display_oauth_device_info_new(
            user_code.as_ref(),
            verification_uri.as_ref(),
            verification_uri_complete.as_ref().map(|v| v.as_ref()),
        )?;

        // Step 2: Complete authentication (polls if needed for OAuth flows)
        self.spinner.start(Some("Completing authentication..."))?;

        let response = AuthContextResponse::device_code(request.clone());

        self.api
            .complete_provider_auth(provider_id, response, Duration::from_secs(600))
            .await?;

        self.spinner.stop(None)?;

        self.display_credential_success(provider_id).await?;
        Ok(())
    }

    async fn display_credential_success(&mut self, provider_id: ProviderId) -> anyhow::Result<()> {
        self.writeln_title(TitleFormat::info(format!(
            "{} configured successfully!",
            provider_id
        )))?;

        // Prompt user to set as active provider
        let should_set_active = ForgeSelect::confirm(format!(
            "Would you like to set {} as the active provider?",
            provider_id
        ))
        .with_default(true)
        .prompt()?;

        if should_set_active.unwrap_or(false) {
            self.spinner.start(None)?;
            self.api.set_default_provider(provider_id).await?;
        }
        Ok(())
    }

    async fn handle_code_flow(
        &mut self,
        provider_id: ProviderId,
        request: &CodeRequest,
    ) -> anyhow::Result<()> {
        use colored::Colorize;

        self.spinner.stop(None)?;

        self.writeln(format!(
            "{}",
            format!("Authenticate using your {} account", provider_id).dimmed()
        ))?;

        // Display authorization URL
        self.writeln(format!(
            "{} Please visit: {}",
            "→".blue(),
            request.authorization_url.as_str().blue().underline()
        ))?;

        // Try to open browser automatically
        if let Err(e) = open::that(request.authorization_url.as_str()) {
<<<<<<< HEAD
            eprintln!("Failed to open browser automatically: {}", e);
=======
            self.writeln_title(TitleFormat::error(format!(
                "Failed to open browser automatically: {}",
                e
            )))?;
>>>>>>> d793ae76
        }

        // Prompt user to paste authorization code
        let code = ForgeSelect::input("Paste the authorization code:")
            .prompt()?
            .ok_or_else(|| anyhow::anyhow!("Authorization code input cancelled"))?;

        if code.trim().is_empty() {
            anyhow::bail!("Authorization code cannot be empty");
        }

        self.spinner
            .start(Some("Exchanging authorization code..."))?;

        let response = AuthContextResponse::code(request.clone(), &code);

        self.api
            .complete_provider_auth(
                provider_id,
                response,
                Duration::from_secs(0), // No timeout needed since we have the data
            )
            .await?;

        self.spinner.stop(None)?;

        self.display_credential_success(provider_id).await?;
        Ok(())
    }

    /// Helper method to select an authentication method when multiple are
    /// available
    async fn select_auth_method(
        &mut self,
        provider_id: ProviderId,
        auth_methods: &[AuthMethod],
    ) -> Result<Option<AuthMethod>> {
        use colored::Colorize;

        if auth_methods.is_empty() {
            anyhow::bail!(
                "No authentication methods available for provider {}",
                provider_id
            );
        }

        // If only one auth method, use it directly
        if auth_methods.len() == 1 {
            return Ok(Some(auth_methods[0].clone()));
        }

        // Multiple auth methods - ask user to choose
        self.spinner.stop(None)?;

        self.writeln_title(TitleFormat::action(format!("Configure {}", provider_id)))?;
        self.writeln("Multiple authentication methods available".dimmed())?;

        let method_names: Vec<String> = auth_methods
            .iter()
            .map(|method| match method {
                AuthMethod::ApiKey => "API Key".to_string(),
                AuthMethod::OAuthDevice(_) => "OAuth Device Flow".to_string(),
                AuthMethod::OAuthCode(_) => "OAuth Authorization Code".to_string(),
            })
            .collect();

        match ForgeSelect::select("Select authentication method:", method_names.clone())
            .with_help_message("Use arrow keys to navigate and Enter to select")
            .prompt()?
        {
            Some(selected_name) => {
                // Find the corresponding auth method
                let index = method_names
                    .iter()
                    .position(|name| name == &selected_name)
                    .expect("Selected method should exist");
                Ok(Some(auth_methods[index].clone()))
            }
            None => Ok(None),
        }
    }

    /// Handle authentication flow for an unavailable provider
    async fn configure_provider(
        &mut self,
        provider_id: ProviderId,
        auth_methods: Vec<AuthMethod>,
    ) -> Result<()> {
        // Select auth method (or use the only one available)
        let auth_method = match self.select_auth_method(provider_id, &auth_methods).await? {
            Some(method) => method,
            None => return Ok(()), // User cancelled
        };

        self.spinner.start(Some("Initiating authentication..."))?;

        // Initiate the authentication flow
        let auth_request = self
            .api
            .init_provider_auth(provider_id, auth_method)
            .await?;

        // Handle the specific authentication flow based on the request type
        match auth_request {
            AuthContextRequest::ApiKey(request) => {
                self.handle_api_key_input(provider_id, &request).await?;
            }
            AuthContextRequest::DeviceCode(request) => {
                self.handle_device_flow(provider_id, &request).await?;
            }
            AuthContextRequest::Code(request) => {
                self.handle_code_flow(provider_id, &request).await?;
            }
        }

        Ok(())
    }

    async fn select_provider(&mut self) -> Result<Option<Provider<Url>>> {
        // Fetch available providers
        let mut providers = self
            .api
            .get_providers()
            .await?
            .into_iter()
            .map(CliProvider)
            .collect::<Vec<_>>();

        if providers.is_empty() {
            return Err(anyhow::anyhow!("No AI provider API keys configured"));
        }

        // Sort the providers by their display names in ascending order
        providers.sort_by_key(|a| a.to_string());

        // Find the index of the current provider
        let current_provider = self
            .get_provider(self.api.get_active_agent().await)
            .await
            .ok();
        let starting_cursor = current_provider
            .as_ref()
            .and_then(|current| providers.iter().position(|p| p.0.id() == current.id))
            .unwrap_or(0);

        // Use the centralized select module
        match ForgeSelect::select("Select a provider:", providers)
            .with_starting_cursor(starting_cursor)
            .with_help_message("Type a name or use arrow keys to navigate and Enter to select")
            .prompt()?
        {
            Some(provider) => {
                // Handle both configured and unconfigured providers
                match provider.0 {
                    AnyProvider::Url(p) => Ok(Some(p)),
                    AnyProvider::Template(p) => {
                        // Provider is not configured - initiate authentication flow
                        let provider_id = p.id;
                        let auth_methods = p.auth_methods;

                        // Configure the provider
                        self.configure_provider(provider_id, auth_methods).await?;

                        // After configuration, fetch the provider again
                        let providers = self.api.get_providers().await?;
                        let configured_provider = providers
                            .into_iter()
                            .find(|entry| entry.id() == provider_id)
                            .and_then(|entry| match entry {
                                AnyProvider::Url(p) => Some(p),
                                AnyProvider::Template(_) => None,
                            });

                        Ok(configured_provider)
                    }
                }
            }
            None => Ok(None),
        }
    }

    // Helper method to handle model selection and update the conversation
    async fn on_model_selection(&mut self) -> Result<()> {
        // Select a model
        let model_option = self.select_model().await?;

        // If no model was selected (user canceled), return early
        let model = match model_option {
            Some(model) => model,
            None => return Ok(()),
        };

        let active_agent = self.api.get_active_agent().await;

        // Update the operating model via API
        self.api
            .set_default_model(active_agent, model.clone())
            .await?;

        // Update the UI state with the new model
        self.update_model(Some(model.clone()));

        self.writeln_title(TitleFormat::action(format!("Switched to model: {model}")))?;

        Ok(())
    }

    async fn on_provider_selection(&mut self) -> Result<()> {
        // Select a provider
        let provider_option = self.select_provider().await?;

        // If no provider was selected (user canceled), return early
        let provider = match provider_option {
            Some(provider) => provider,
            None => return Ok(()),
        };

        // Set the provider via API
        self.api.set_default_provider(provider.id).await?;

        self.writeln_title(TitleFormat::action(format!(
            "Switched to provider: {}",
            CliProvider(AnyProvider::Url(provider.clone()))
        )))?;

        // Check if the current model is available for the new provider
        let current_model = self
            .get_agent_model(self.api.get_active_agent().await)
            .await;
        if let Some(current_model) = current_model {
            let models = self.get_models().await?;
            let model_available = models.iter().any(|m| m.id == current_model);

            if !model_available {
                // Prompt user to select a new model
                self.writeln_title(TitleFormat::info("Please select a new model"))?;
                self.on_model_selection().await?;
            }
        }

        Ok(())
    }

    // Handle dispatching events from the CLI
    async fn handle_dispatch(&mut self, json: String) -> Result<()> {
        // Initialize the conversation
        let conversation_id = self.init_conversation().await?;

        // Parse the JSON to determine the event name and value
        let event: UserCommand = serde_json::from_str(&json)?;

        // Create the chat request with the event
        let chat = ChatRequest::new(event.into(), conversation_id);

        self.on_chat(chat).await
    }

    /// Initializes and returns a conversation ID for the current session.
    ///
    /// Handles conversation setup for both interactive and headless modes:
    /// - **Interactive**: Reuses existing conversation, loads from file, or
    ///   creates new
    /// - **Headless**: Uses environment variables or generates new conversation
    ///
    /// Displays initialization status and updates UI state with the
    /// conversation ID.
    async fn init_conversation(&mut self) -> Result<ConversationId> {
        // Set agent if provided via CLI
        if let Some(agent_id) = self.cli.agent.clone() {
            self.api.set_active_agent(agent_id).await?;
        }

        let mut is_new = false;
        let id = if let Some(id) = self.state.conversation_id {
            id
        } else if let Some(ref id_str) = self.cli.conversation_id {
            // Parse and use the provided conversation ID
            let id = ConversationId::parse(id_str).context("Failed to parse conversation ID")?;

            // Check if conversation exists, if not create it
            if self.api.conversation(&id).await?.is_none() {
                let conversation = Conversation::new(id);
                self.api.upsert_conversation(conversation).await?;
                is_new = true;
            }
            id
        } else if let Some(ref path) = self.cli.conversation {
            let conversation: Conversation =
                serde_json::from_str(ForgeFS::read_utf8(path.as_os_str()).await?.as_str())
                    .context("Failed to parse Conversation")?;
            let id = conversation.id;
            self.api.upsert_conversation(conversation).await?;
            id
        } else {
            let conversation = Conversation::generate();
            let id = conversation.id;
            is_new = true;
            self.api.upsert_conversation(conversation).await?;
            id
        };

        // Print if the state is being reinitialized
        if self.state.conversation_id.is_none() {
            self.print_conversation_status(is_new, id).await?;
        }

        // Always set the conversation id in state
        self.state.conversation_id = Some(id);

        Ok(id)
    }

    async fn print_conversation_status(
        &mut self,
        new_conversation: bool,
        id: ConversationId,
    ) -> Result<(), anyhow::Error> {
        let mut title = if new_conversation {
            "Initialize".to_string()
        } else {
            "Continue".to_string()
        };

        title.push_str(format!(" {}", id.into_string()).as_str());

        let mut sub_title = String::new();
        sub_title.push('[');

        if let Some(ref agent) = self.api.get_active_agent().await {
            sub_title.push_str(format!("via {}", agent).as_str());
        }

        if let Some(ref model) = self
            .get_agent_model(self.api.get_active_agent().await)
            .await
        {
            sub_title.push_str(format!("/{}", model.as_str()).as_str());
        }

        sub_title.push(']');

        self.writeln_title(TitleFormat::debug(title).sub_title(sub_title.bold().to_string()))?;
        Ok(())
    }

    /// Initialize the state of the UI
    async fn init_state(&mut self, first: bool) -> Result<Workflow> {
        // Run the independent initialization tasks in parallel for better performance
        let workflow = self.api.read_workflow(self.cli.workflow.as_deref()).await?;

        // Ensure we have a model selected before proceeding with initialization
        if self
            .get_agent_model(self.api.get_active_agent().await)
            .await
            .is_none()
        {
            let active_agent = self.api.get_active_agent().await;
            let model = self
                .select_model()
                .await?
                .ok_or(anyhow::anyhow!("Model selection is required to continue"))?;
            self.api.set_default_model(active_agent, model).await?;
        }

        // Create base workflow and trigger updates if this is the first initialization
        let mut base_workflow = Workflow::default();
        base_workflow.merge(workflow.clone());
        if first {
            // only call on_update if this is the first initialization
            on_update(self.api.clone(), base_workflow.updates.as_ref()).await;
            if !workflow.commands.is_empty() {
                self.writeln_title(TitleFormat::error("forge.yaml commands are deprecated. Use .md files in forge/ (home) or .forge/ (project) instead"))?;
            }
        }

        // Execute independent operations in parallel to improve performance
        let write_workflow_fut = self
            .api
            .write_workflow(self.cli.workflow.as_deref(), &workflow);
        let get_agents_fut = self.api.get_agents();
        let get_operating_agent_fut = self.api.get_active_agent();

        let (write_workflow_result, agents_result, _operating_agent_result) =
            tokio::join!(write_workflow_fut, get_agents_fut, get_operating_agent_fut);

        // Handle workflow write result first as it's critical for the system state
        write_workflow_result?;

        // Register agent commands with proper error handling and user feedback
        match agents_result {
            Ok(agents) => {
                let registration_result = self.command.register_agent_commands(agents);

                // Show warning for any skipped agents due to conflicts
                for skipped_command in registration_result.skipped_conflicts {
                    self.writeln_title(TitleFormat::error(format!(
                        "Skipped agent command '{skipped_command}' due to name conflict with built-in command"
                    )))?;
                }
            }
            Err(e) => {
                self.writeln_title(TitleFormat::error(format!(
                    "Failed to load agents for command registration: {e}"
                )))?;
            }
        }

        // Register all the commands
        self.command.register_all(self.api.get_commands().await?);

        let operating_model = self
            .get_agent_model(self.api.get_active_agent().await)
            .await;
        self.state = UIState::new(self.api.environment());
        self.update_model(operating_model);

        Ok(workflow)
    }

    async fn login(&mut self) -> Result<()> {
        let auth = self.api.init_login().await?;
        open::that(auth.auth_url.as_str()).ok();
        self.writeln_title(TitleFormat::info(
            format!("Login here: {}", auth.auth_url).as_str(),
        ))?;
        self.spinner.start(Some("Waiting for login to complete"))?;

        self.api.login(&auth).await?;

        self.spinner.stop(None)?;

        self.writeln_title(TitleFormat::info("Login completed".to_string().as_str()))?;

        Ok(())
    }

    async fn on_message(&mut self, content: Option<String>) -> Result<()> {
        let conversation_id = self.init_conversation().await?;

        // Create a ChatRequest with the appropriate event type
        let operating_agent = self.api.get_active_agent().await.unwrap_or_default();
        let event = Event::new(format!("{operating_agent}"), content);

        // Create the chat request with the event
        let chat = ChatRequest::new(event, conversation_id);

        self.on_chat(chat).await
    }

    async fn on_chat(&mut self, chat: ChatRequest) -> Result<()> {
        let mut stream = self.api.chat(chat).await?;

        while let Some(message) = stream.next().await {
            match message {
                Ok(message) => self.handle_chat_response(message).await?,
                Err(err) => {
                    self.spinner.stop(None)?;
                    return Err(err);
                }
            }
        }

        self.spinner.stop(None)?;

        Ok(())
    }

    /// Modified version of handle_dump that supports HTML format
    async fn on_dump(&mut self, format: Option<String>) -> Result<()> {
        if let Some(conversation_id) = self.state.conversation_id {
            let conversation = self.api.conversation(&conversation_id).await?;
            if let Some(conversation) = conversation {
                let timestamp = chrono::Local::now().format("%Y-%m-%d_%H-%M-%S");
                if let Some(format) = format {
                    if format == "html" {
                        // Export as HTML
                        let html_content = conversation.to_html();
                        let path = format!("{timestamp}-dump.html");
                        tokio::fs::write(path.as_str(), html_content).await?;

                        self.writeln_title(
                            TitleFormat::action("Conversation HTML dump created".to_string())
                                .sub_title(path.to_string()),
                        )?;

                        if self.api.environment().auto_open_dump {
                            open::that(path.as_str()).ok();
                        }

                        return Ok(());
                    }
                } else {
                    // Default: Export as JSON
                    let path = format!("{timestamp}-dump.json");
                    let content = serde_json::to_string_pretty(&conversation)?;
                    tokio::fs::write(path.as_str(), content).await?;

                    self.writeln_title(
                        TitleFormat::action("Conversation JSON dump created".to_string())
                            .sub_title(path.to_string()),
                    )?;

                    if self.api.environment().auto_open_dump {
                        open::that(path.as_str()).ok();
                    }
                };
            } else {
                return Err(anyhow::anyhow!("Could not create dump"))
                    .context(format!("Conversation: {conversation_id} was not found"));
            }
        } else {
            return Err(anyhow::anyhow!("No conversation initiated yet"))
                .context("Could not create dump");
        }
        Ok(())
    }

    async fn handle_chat_response(&mut self, message: ChatResponse) -> Result<()> {
        debug!(chat_response = ?message, "Chat Response");
        if message.is_empty() {
            return Ok(());
        }

        match message {
            ChatResponse::TaskMessage { content } => match content {
                ChatResponseContent::Title(title) => self.writeln(title.display())?,
                ChatResponseContent::PlainText(text) => self.writeln(text)?,
                ChatResponseContent::Markdown(text) => {
                    tracing::info!(message = %text, "Agent Response");
                    self.writeln(self.markdown.render(&text))?;
                }
            },
            ChatResponse::ToolCallStart(_) => {
                self.spinner.stop(None)?;
            }
            ChatResponse::ToolCallEnd(toolcall_result) => {
                // Only track toolcall name in case of success else track the error.
                let payload = if toolcall_result.is_error() {
                    let mut r = ToolCallPayload::new(toolcall_result.name.to_string());
                    if let Some(cause) = toolcall_result.output.as_str() {
                        r = r.with_cause(cause.to_string());
                    }
                    r
                } else {
                    ToolCallPayload::new(toolcall_result.name.to_string())
                };
                tracker::tool_call(payload);

                self.spinner.start(None)?;
                if !self.cli.verbose {
                    return Ok(());
                }
            }
            ChatResponse::Usage(_) => {}
            ChatResponse::RetryAttempt { cause, duration: _ } => {
                if !self.api.environment().retry_config.suppress_retry_errors {
                    self.spinner.start(Some("Retrying"))?;
                    self.writeln_title(TitleFormat::error(cause.as_str()))?;
                }
            }
            ChatResponse::Interrupt { reason } => {
                self.spinner.stop(None)?;

                let title = match reason {
                    InterruptionReason::MaxRequestPerTurnLimitReached { limit } => {
                        format!("Maximum request ({limit}) per turn achieved")
                    }
                    InterruptionReason::MaxToolFailurePerTurnLimitReached { limit, .. } => {
                        format!("Maximum tool failure limit ({limit}) reached for this turn")
                    }
                };

                self.writeln_title(TitleFormat::action(title))?;
                self.should_continue().await?;
            }
            ChatResponse::TaskReasoning { content } => {
                if !content.trim().is_empty() {
                    let rendered_content = self.markdown.render(&content);
                    self.writeln(rendered_content.dimmed())?;
                }
            }
            ChatResponse::TaskComplete => {
                if let Some(conversation_id) = self.state.conversation_id {
                    self.on_show_conv_info(conversation_id).await?;
                }
            }
        }
        Ok(())
    }

    async fn should_continue(&mut self) -> anyhow::Result<()> {
        let should_continue = ForgeSelect::confirm("Do you want to continue anyway?")
            .with_default(true)
            .prompt()?;

        if should_continue.unwrap_or(false) {
            self.spinner.start(None)?;
            Box::pin(self.on_message(None)).await?;
        }

        Ok(())
    }

    async fn on_show_conv_info(&mut self, conversation_id: ConversationId) -> anyhow::Result<()> {
        if !should_show_completion_prompt() {
            return Ok(());
        }

        self.spinner.start(Some("Loading Summary"))?;
        let conversation = self
            .api
            .conversation(&conversation_id)
            .await?
            .ok_or(anyhow::anyhow!("Conversation not found: {conversation_id}"))?;

        let info = Info::default().extend(&conversation);

        self.writeln(info)?;

        self.spinner.stop(None)?;

        // Only prompt for new conversation if in interactive mode and prompt is enabled
        if self.cli.is_interactive() {
            let prompt_text = "Start a new conversation?";
            let should_start_new_chat = ForgeSelect::confirm(prompt_text)
                // Pressing ENTER should start new
                .with_default(true)
                .with_help_message("ESC = No, continue current conversation")
                .prompt()
                // Cancel or failure should continue with the session
                .unwrap_or(Some(false))
                .unwrap_or(false);

            // if conversation is over
            if should_start_new_chat {
                self.on_new().await?;
            }
        }

        Ok(())
    }

    fn update_model(&mut self, model: Option<ModelId>) {
        if let Some(ref model) = model {
            tracker::set_model(model.to_string());
        }
    }

    async fn on_custom_event(&mut self, event: Event) -> Result<()> {
        let conversation_id = self.init_conversation().await?;
        let chat = ChatRequest::new(event, conversation_id);
        self.on_chat(chat).await
    }

    async fn on_usage(&mut self) -> anyhow::Result<()> {
        self.spinner.start(Some("Loading Usage"))?;

        // Get usage from current conversation if available
        let conversation_usage = if let Some(conversation_id) = &self.state.conversation_id {
            self.api
                .conversation(conversation_id)
                .await
                .ok()
                .flatten()
                .and_then(|conv| conv.context)
                .and_then(|ctx| ctx.usage)
        } else {
            None
        };

        let mut info = if let Some(usage) = conversation_usage {
            Info::from(&usage)
        } else {
            Info::new()
        };

        if let Ok(Some(user_usage)) = self.api.user_usage().await {
            info = info.extend(Info::from(&user_usage));
        }

        self.writeln(info)?;
        self.spinner.stop(None)?;
        Ok(())
    }

    fn trace_user(&self) {
        let api = self.api.clone();
        // NOTE: Spawning required so that we don't block the user while querying user
        // info
        tokio::spawn(async move {
            if let Ok(Some(user_info)) = api.user_info().await {
                tracker::login(user_info.auth_provider_id.into_string());
            }
        });
    }

    /// Handle config command
    async fn handle_config_command(
        &mut self,
        command: crate::cli::ConfigCommand,
        porcelain: bool,
    ) -> Result<()> {
        match command {
            crate::cli::ConfigCommand::Set(args) => self.handle_config_set(args).await?,
            crate::cli::ConfigCommand::Get(args) => self.handle_config_get(args).await?,
            crate::cli::ConfigCommand::List => {
                self.on_show_config(porcelain).await?;
            }
        }
        Ok(())
    }

    /// Handle config set command
    async fn handle_config_set(&mut self, args: crate::cli::ConfigSetArgs) -> Result<()> {
        use crate::cli::ConfigField;

        // Set the specified field
        match args.field {
            ConfigField::Provider => {
                let provider_id = self.validate_provider(&args.value).await?;
                self.api.set_default_provider(provider_id).await?;
                self.writeln_title(TitleFormat::action("Provider set").sub_title(&args.value))?;
            }
            ConfigField::Model => {
                let model_id = self.validate_model(&args.value).await?;
                let active_agent = self.api.get_active_agent().await;
                self.api
                    .set_default_model(active_agent, model_id.clone())
                    .await?;
                self.writeln_title(
                    TitleFormat::action(model_id.as_str()).sub_title("is now the default model"),
                )?;
            }
        }

        Ok(())
    }

    /// Handle config get command
    async fn handle_config_get(&mut self, args: crate::cli::ConfigGetArgs) -> Result<()> {
        use crate::cli::ConfigField;

        // Get specific field
        match args.field {
            ConfigField::Model => {
                let model = self
                    .api
                    .get_default_model()
                    .await
                    .map(|m| m.as_str().to_string());
                match model {
                    Some(v) => self.writeln(v.to_string())?,
                    None => self.writeln("Model: Not set")?,
                }
            }
            ConfigField::Provider => {
                let provider = self
                    .api
                    .get_default_provider()
                    .await
                    .ok()
                    .map(|p| p.id.to_string());
                match provider {
                    Some(v) => self.writeln(v.to_string())?,
                    None => self.writeln("Provider: Not set")?,
                }
            }
        }

        Ok(())
    }

    /// Validate model exists
    async fn validate_model(&self, model_str: &str) -> Result<ModelId> {
        let models = self.api.get_models().await?;
        let model_id = ModelId::new(model_str);

        if models.iter().any(|m| m.id == model_id) {
            Ok(model_id)
        } else {
            // Show first 10 models as suggestions
            let available: Vec<_> = models.iter().take(10).map(|m| m.id.as_str()).collect();
            let suggestion = if models.len() > 10 {
                format!("{} (and {} more)", available.join(", "), models.len() - 10)
            } else {
                available.join(", ")
            };

            Err(anyhow::anyhow!(
                "Model '{}' not found. Available models: {}",
                model_str,
                suggestion
            ))
        }
    }

    /// Validate provider exists and has API key
    async fn validate_provider(&mut self, provider_str: &str) -> Result<ProviderId> {
        // Parse provider ID from string
        let provider_id = ProviderId::from_str(provider_str).with_context(|| {
            format!(
                "Invalid provider: '{}'. Valid providers are: {}",
                provider_str,
                get_valid_provider_names().join(", ")
            )
        })?;

        // Check if provider is configured
        let providers = self.api.get_providers().await?;
        let provider_entry = providers
            .iter()
            .find(|p| p.id() == provider_id)
            .ok_or_else(|| forge_domain::Error::provider_not_available(provider_id))?;

        if provider_entry.is_configured() {
            return Ok(provider_id);
        }

        match provider_entry {
            AnyProvider::Template(p) => {
                let auth_methods = p.auth_methods.clone();

                // Configure the provider
                self.configure_provider(provider_id, auth_methods).await?;

                // Verify configuration succeeded
                let providers = self.api.get_providers().await?;
                if providers
                    .iter()
                    .any(|p| p.id() == provider_id && p.is_configured())
                {
                    Ok(provider_id)
                } else {
                    Err(anyhow::anyhow!(
                        "Failed to configure provider {}",
                        provider_id
                    ))
                }
            }
            AnyProvider::Url(_) => Ok(provider_id),
        }
    }

    /// Shows the last message from a conversation
    ///
    /// # Errors
    /// - If the conversation doesn't exist
    /// - If the conversation has no messages
    async fn on_show_last_message(&mut self, conversation_id: &ConversationId) -> Result<()> {
        let conversation = self
            .api
            .conversation(conversation_id)
            .await?
            .ok_or_else(|| anyhow::anyhow!("Conversation not found"))?;

        let context = conversation
            .context
            .as_ref()
            .ok_or_else(|| anyhow::anyhow!("Conversation has no context"))?;

        // Find the last assistant message
        let message = context.messages.iter().rev().find_map(|msg| match msg {
            ContextMessage::Text(TextMessage { content, role: Role::Assistant, .. }) => {
                Some(content)
            }
            _ => None,
        });

        // Format and display the message using the message_display module
        if let Some(message) = message {
            self.writeln(self.markdown.render(message))?;
        }

        Ok(())
    }
}

/// Get list of valid provider names
fn get_valid_provider_names() -> Vec<String> {
    ProviderId::iter().map(|p| p.to_string()).collect()
}<|MERGE_RESOLUTION|>--- conflicted
+++ resolved
@@ -1447,14 +1447,10 @@
 
         // Try to open browser automatically
         if let Err(e) = open::that(request.authorization_url.as_str()) {
-<<<<<<< HEAD
-            eprintln!("Failed to open browser automatically: {}", e);
-=======
             self.writeln_title(TitleFormat::error(format!(
                 "Failed to open browser automatically: {}",
                 e
             )))?;
->>>>>>> d793ae76
         }
 
         // Prompt user to paste authorization code
