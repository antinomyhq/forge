use std::collections::HashMap;
use std::fmt::Display;
use std::str::FromStr;
use std::sync::Arc;

use anyhow::{Context, Result};
use colored::Colorize;
use convert_case::{Case, Casing};
use forge_api::{
<<<<<<< HEAD
    API, AgentId, AuthContext, AuthMethod, AuthResult, ChatRequest, ChatResponse, Conversation,
    ConversationId, Event, InterruptionReason, Model, ModelId, Provider, ProviderId, URLParam,
    Workflow,
=======
    API, AgentId, ChatRequest, ChatResponse, Conversation, ConversationId, Event,
    InterruptionReason, Model, ModelId, Provider, ProviderId, Workflow,
>>>>>>> e523f6f9
};
use forge_app::ToolResolver;
use forge_app::utils::truncate_key;
use forge_display::MarkdownFormat;
use forge_domain::{ChatResponseContent, TitleFormat};
use forge_fs::ForgeFS;
use forge_select::ForgeSelect;
use forge_spinner::SpinnerManager;
use forge_tracker::ToolCallPayload;
use merge::Merge;
use strum::IntoEnumIterator;
use tokio_stream::StreamExt;
use tracing::debug;

use crate::cli::{Cli, ExtensionCommand, ListCommand, McpCommand, SessionCommand, TopLevelCommand};
use crate::conversation_selector::ConversationSelector;
use crate::env::{get_agent_from_env, get_conversation_id_from_env, should_show_completion_prompt};
use crate::info::Info;
use crate::input::Console;
use crate::model::{CliModel, CliProvider, Command, ForgeCommandManager, PartialEvent};
use crate::porcelain::Porcelain;
use crate::prompt::ForgePrompt;
use crate::state::UIState;
use crate::title_display::TitleDisplayExt;
use crate::tools_display::format_tools;
use crate::update::on_update;
use crate::{TRACKER, banner, tracker};

pub struct UI<A, F: Fn() -> A> {
    markdown: MarkdownFormat,
    state: UIState,
    api: Arc<F::Output>,
    new_api: Arc<F>,
    console: Console,
    command: Arc<ForgeCommandManager>,
    cli: Cli,
    spinner: SpinnerManager,
    #[allow(dead_code)] // The guard is kept alive by being held in the struct
    _guard: forge_tracker::Guard,
}

impl<A: API + 'static, F: Fn() -> A> UI<A, F> {
    /// Writes a line to the console output
    /// Takes anything that implements ToString trait
    fn writeln<T: ToString>(&mut self, content: T) -> anyhow::Result<()> {
        self.spinner.write_ln(content)
    }

    /// Writes a TitleFormat to the console output with proper formatting
    fn writeln_title(&mut self, title: TitleFormat) -> anyhow::Result<()> {
        self.spinner.write_ln(title.display())
    }

    /// Retrieve available models
    async fn get_models(&mut self) -> Result<Vec<Model>> {
        self.spinner.start(Some("Loading"))?;
        let models = self.api.models().await?;
        self.spinner.stop(None)?;
        Ok(models)
    }

    /// Displays banner only if user is in interactive mode.
    fn display_banner(&self) -> Result<()> {
        if self.cli.is_interactive() {
            banner::display(false)?;
        }
        Ok(())
    }

    // Handle creating a new conversation
    async fn on_new(&mut self) -> Result<()> {
        self.api = Arc::new((self.new_api)());
        self.init_state(false).await?;

        // Reset previously set CLI parameters by the user
        self.cli.conversation = None;

        self.display_banner()?;
        self.trace_user();
        self.hydrate_caches();
        Ok(())
    }

    // Set the current mode and update conversation variable
    async fn on_agent_change(&mut self, agent_id: AgentId) -> Result<()> {
        // Convert string to AgentId for validation
        let agent = self
            .api
            .get_agents()
            .await?
            .iter()
            .find(|agent| agent.id == agent_id)
            .cloned()
            .ok_or(anyhow::anyhow!("Undefined agent: {agent_id}"))?;

        // Update the app config with the new operating agent.
        self.api.set_operating_agent(agent.id.clone()).await?;
        let name = agent.id.as_str().to_case(Case::UpperSnake).bold();

        let title = format!(
            "∙ {}",
            agent.title.as_deref().unwrap_or("<Missing agent.title>")
        )
        .dimmed();
        self.writeln_title(TitleFormat::action(format!("{name} {title}")))?;

        Ok(())
    }

    pub fn init(cli: Cli, f: F) -> Result<Self> {
        // Parse CLI arguments first to get flags
        let api = Arc::new(f());
        let env = api.environment();
        let command = Arc::new(ForgeCommandManager::default());
        Ok(Self {
            state: Default::default(),
            api,
            new_api: Arc::new(f),
            console: Console::new(env.clone(), command.clone()),
            cli,
            command,
            spinner: SpinnerManager::new(),
            markdown: MarkdownFormat::new(),
            _guard: forge_tracker::init_tracing(env.log_path(), TRACKER.clone())?,
        })
    }

    async fn prompt(&self) -> Result<Command> {
        // Get usage from current conversation if available
        let usage = if let Some(conversation_id) = &self.state.conversation_id {
            self.api
                .conversation(conversation_id)
                .await
                .ok()
                .flatten()
                .and_then(|conv| conv.context)
                .and_then(|ctx| ctx.usage)
        } else {
            None
        };

        // Prompt the user for input
        let agent_id = self.api.get_operating_agent().await.unwrap_or_default();
        let model = self.api.get_operating_model().await;
        let forge_prompt = ForgePrompt { cwd: self.state.cwd.clone(), usage, model, agent_id };
        self.console.prompt(forge_prompt).await
    }

    pub async fn run(&mut self) {
        match self.run_inner().await {
            Ok(_) => {}
            Err(error) => {
                tracing::error!(error = ?error);
                let _ = self.writeln_title(TitleFormat::error(format!("{error:?}")));
            }
        }
    }

    async fn run_inner(&mut self) -> Result<()> {
        if let Some(mcp) = self.cli.subcommands.clone() {
            return self.handle_subcommands(mcp).await;
        }

        // Display the banner in dimmed colors since we're in interactive mode
        self.display_banner()?;
        self.init_state(true).await?;
        self.trace_user();
        self.hydrate_caches();
        self.init_conversation().await?;

        // Check for dispatch flag first
        if let Some(dispatch_json) = self.cli.event.clone() {
            return self.handle_dispatch(dispatch_json).await;
        }

        // Handle direct prompt if provided
        let prompt = self.cli.prompt.clone();
        if let Some(prompt) = prompt {
            self.spinner.start(None)?;
            self.on_message(Some(prompt)).await?;
            return Ok(());
        }

        // Get initial input from file or prompt
        let mut command = match &self.cli.command {
            Some(path) => self.console.upload(path).await,
            None => self.prompt().await,
        };

        loop {
            match command {
                Ok(command) => {
                    tokio::select! {
                        _ = tokio::signal::ctrl_c() => {
                            tracing::info!("User interrupted operation with Ctrl+C");
                        }
                        result = self.on_command(command) => {
                            match result {
                                Ok(exit) => if exit {return Ok(())},
                                Err(error) => {
                                    if let Some(conversation_id) = self.state.conversation_id.as_ref()
                                        && let Some(conversation) = self.api.conversation(conversation_id).await.ok().flatten() {
                                            TRACKER.set_conversation(conversation).await;
                                        }
                                    tracker::error(&error);
                                    tracing::error!(error = ?error);
                                    self.spinner.stop(None)?;
                                    self.writeln_title(TitleFormat::error(format!("{error:?}")))?;
                                },
                            }
                        }
                    }

                    self.spinner.stop(None)?;
                }
                Err(error) => {
                    tracker::error(&error);
                    tracing::error!(error = ?error);
                    self.spinner.stop(None)?;
                    self.writeln_title(TitleFormat::error(format!("{error:?}")))?;
                }
            }
            // Centralized prompt call at the end of the loop
            command = self.prompt().await;
        }
    }

    // Improve startup time by hydrating caches
    fn hydrate_caches(&self) {
        let api = self.api.clone();
        tokio::spawn(async move { api.models().await });
        let api = self.api.clone();
        tokio::spawn(async move { api.tools().await });
        let api = self.api.clone();
        tokio::spawn(async move { api.get_agents().await });
    }

    async fn handle_generate_conversation_id(&mut self) -> Result<()> {
        let conversation_id = forge_domain::ConversationId::generate();
        println!("{}", conversation_id.into_string());
        Ok(())
    }

    async fn handle_subcommands(&mut self, subcommand: TopLevelCommand) -> anyhow::Result<()> {
        match subcommand {
            TopLevelCommand::List(list_group) => {
                let porcelain = list_group.porcelain;
                match list_group.command {
                    ListCommand::Agents => {
                        self.on_show_agents(porcelain).await?;
                    }
                    ListCommand::Providers => {
                        self.on_show_providers(porcelain).await?;
                    }
                    ListCommand::Models => {
                        self.on_show_models(porcelain).await?;
                    }
                    ListCommand::Commands => {
                        self.on_show_commands(porcelain).await?;
                    }
                    ListCommand::Config => {
                        self.on_show_config(porcelain).await?;
                    }
                    ListCommand::Tools { agent } => {
                        self.on_show_tools(agent, porcelain).await?;
                    }
                    ListCommand::Mcp => {
                        self.on_show_mcp_servers(porcelain).await?;
                    }
                    ListCommand::Session => {
                        self.on_show_conversations(porcelain).await?;
                    }
                }
                return Ok(());
            }
            TopLevelCommand::Extension(extension_group) => {
                match extension_group.command {
                    ExtensionCommand::Zsh => {
                        self.on_zsh_prompt().await?;
                    }
                }
                return Ok(());
            }

            TopLevelCommand::Mcp(mcp_command) => match mcp_command.command {
                McpCommand::Import(import_args) => {
                    let scope: forge_domain::Scope = import_args.scope.into();

                    // Parse the incoming MCP configuration
                    let incoming_config: forge_domain::McpConfig = serde_json::from_str(&import_args.json)
                        .context("Failed to parse MCP configuration JSON. Expected format: {\"mcpServers\": {...}}")?;

                    // Read only the scope-specific config (not merged)
                    let mut scope_config = self.api.read_mcp_config(Some(&scope)).await?;

                    // Merge the incoming servers with scope-specific config only
                    let mut added_servers = Vec::new();
                    for (server_name, server_config) in incoming_config.mcp_servers {
                        scope_config
                            .mcp_servers
                            .insert(server_name.clone(), server_config);
                        added_servers.push(server_name);
                    }

                    // Write back to the specific scope only
                    self.api.write_mcp_config(&scope, &scope_config).await?;

                    // Log each added server after successful write
                    for server_name in added_servers {
                        self.writeln_title(TitleFormat::info(format!(
                            "Added MCP server '{server_name}'"
                        )))?;
                    }
                }
                McpCommand::List => {
                    self.on_show_mcp_servers(mcp_command.porcelain).await?;
                }
                McpCommand::Remove(rm) => {
                    let name = forge_api::ServerName::from(rm.name);
                    let scope: forge_domain::Scope = rm.scope.into();

                    // Read only the scope-specific config (not merged)
                    let mut scope_config = self.api.read_mcp_config(Some(&scope)).await?;

                    // Remove the server from scope-specific config only
                    scope_config.mcp_servers.remove(&name);

                    // Write back to the specific scope only
                    self.api.write_mcp_config(&scope, &scope_config).await?;

                    self.writeln_title(TitleFormat::info(format!("Removed server: {name}")))?;
                }
                McpCommand::Show(val) => {
                    let name = forge_api::ServerName::from(val.name);
                    let config = self.api.read_mcp_config(None).await?;
                    let server = config
                        .mcp_servers
                        .get(&name)
                        .ok_or(anyhow::anyhow!("Server not found"))?;

                    let mut output = String::new();
                    output.push_str(&format!("{name}: {server}"));
                    self.writeln_title(TitleFormat::info(output))?;
                }
                McpCommand::Reload => {
                    self.spinner.start(Some("Reloading MCPs"))?;
                    self.api.reload_mcp().await?;
                    self.writeln_title(TitleFormat::info("MCP reloaded"))?;
                }
            },
            TopLevelCommand::Info { porcelain } => {
                // Make sure to init model
                self.on_new().await?;

                self.on_info(porcelain).await?;
                return Ok(());
            }
            TopLevelCommand::Banner => {
                banner::display(true)?;
                return Ok(());
            }
            TopLevelCommand::Config(config_group) => {
                self.handle_config_command(config_group.command.clone(), config_group.porcelain)
                    .await?;
                return Ok(());
            }

            TopLevelCommand::Session(session_group) => {
                self.handle_session_command(session_group).await?;
                return Ok(());
            }

            TopLevelCommand::Provider(provider_group) => {
                self.handle_provider_command(provider_group).await?;
                return Ok(());
            }
        }
        Ok(())
    }

    async fn handle_session_command(
        &mut self,
        session_group: crate::cli::SessionCommandGroup,
    ) -> anyhow::Result<()> {
        use forge_domain::ConversationId;

        match session_group.command {
            SessionCommand::List => {
                self.on_show_conversations(session_group.porcelain).await?;
            }
            SessionCommand::New => {
                self.handle_generate_conversation_id().await?;
            }
            SessionCommand::Dump { id, format } => {
                let conversation_id = ConversationId::parse(&id)
                    .context(format!("Invalid conversation ID: {}", id))?;

                self.validate_session_exists(&conversation_id).await?;

                let original_id = self.state.conversation_id;
                self.state.conversation_id = Some(conversation_id);

                self.spinner.start(Some("Dumping"))?;
                self.on_dump(format).await?;

                self.state.conversation_id = original_id;
            }
            SessionCommand::Compact { id } => {
                let conversation_id = ConversationId::parse(&id)
                    .context(format!("Invalid conversation ID: {}", id))?;

                self.validate_session_exists(&conversation_id).await?;

                let original_id = self.state.conversation_id;
                self.state.conversation_id = Some(conversation_id);

                self.spinner.start(Some("Compacting"))?;
                self.on_compaction().await?;

                self.state.conversation_id = original_id;
            }
            SessionCommand::Retry { id } => {
                let conversation_id = ConversationId::parse(&id)
                    .context(format!("Invalid conversation ID: {}", id))?;

                self.validate_session_exists(&conversation_id).await?;

                let original_id = self.state.conversation_id;
                self.state.conversation_id = Some(conversation_id);

                self.spinner.start(None)?;
                self.on_message(None).await?;

                self.state.conversation_id = original_id;
            }
            SessionCommand::Resume { id } => {
                let conversation_id = ConversationId::parse(&id)
                    .context(format!("Invalid conversation ID: {}", id))?;

                self.validate_session_exists(&conversation_id).await?;

                self.state.conversation_id = Some(conversation_id);
                self.writeln_title(TitleFormat::info(format!("Resumed conversation: {}", id)))?;
                // Interactive mode will be handled by the main loop
            }
        }

        Ok(())
    }

    async fn handle_provider_command(
        &mut self,
        provider_group: crate::cli::ProviderCommandGroup,
    ) -> anyhow::Result<()> {
        use crate::cli::ProviderCommand;

        match provider_group.command {
            ProviderCommand::Add { provider } => {
                self.handle_provider_add(provider).await?;
            }
        }

        Ok(())
    }

    async fn handle_api_key_prompt(
        &mut self,
        provider_id: forge_app::dto::ProviderId,
        method: forge_app::dto::AuthMethod,
        required_params: Vec<URLParam>,
    ) -> anyhow::Result<()> {
        use anyhow::Context;
        self.spinner.stop(None)?;
        // Collect URL parameters if required
        let url_params = required_params
            .into_iter()
            .map(|param| {
                let param_value = ForgeSelect::input(format!("Enter {}:", param.as_ref()))
                    .prompt()?
                    .context("Parameter input cancelled")?;

                anyhow::ensure!(
                    !param_value.trim().is_empty(),
                    "{} cannot be empty",
                    param.as_ref()
                );

                Ok((param.to_string(), param_value))
            })
            .collect::<anyhow::Result<HashMap<_, _>>>()?;

        let api_key = ForgeSelect::password(format!("Enter your {} API key:", provider_id))
            .with_display_toggle_enabled()
            .prompt()?
            .context("API key input cancelled")?;

        anyhow::ensure!(!api_key.trim().is_empty(), "API key cannot be empty");

        let auth_res = AuthResult::ApiKey { api_key, url_params };

        self.api
            .save_provider_credentials(provider_id, auth_res, method)
            .await?;

        self.display_credential_success(provider_id).await?;

        Ok(())
    }

    async fn handle_provider_add(&mut self, provider: Option<String>) -> anyhow::Result<()> {
        // Step 1: Get or select provider
        let provider_id = if let Some(id) = provider {
            // Validate provider exists and convert to enum
            serde_json::from_str(&format!("\"{}\"", id))
                .map_err(|_| anyhow::anyhow!("Invalid provider ID: {}", id))?
        } else {
            // Interactive selection
            let available_ids = self.api.available_provider_ids().await?;
            if available_ids.is_empty() {
                anyhow::bail!("No providers available");
            }

            // Get existing credentials to show status
            let credentials = self.api.list_provider_credentials().await?;
            let configured: std::collections::HashSet<_> = credentials
                .iter()
                .map(|c| c.provider_id.to_string())
                .collect();

            // Create display options with status indicators
            let max_width = available_ids
                .iter()
                .map(|id| id.to_string().len())
                .max()
                .unwrap_or(0);

            let options: Vec<String> = available_ids
                .iter()
                .map(|id| {
                    let id_str = id.to_string();
                    if configured.contains(&id_str) {
                        format!("{:<max_width$} {}", id_str, "[✓ configured]".green())
                    } else {
                        format!("{:<max_width$} {}", id_str, "[+ new]".dimmed())
                    }
                })
                .collect();

            let selection = ForgeSelect::select("Select a provider:", options.clone())
                .prompt()?
                .ok_or_else(|| anyhow::anyhow!("No provider selected"))?;

            // Find which provider was selected
            let selected_idx = options
                .iter()
                .position(|opt| opt.starts_with(selection.split_whitespace().next().unwrap()))
                .ok_or_else(|| anyhow::anyhow!("Invalid selection"))?;

            available_ids[selected_idx]
        };

        println!(
            "\n{} Configuring provider: {}",
            "→".blue(),
            provider_id.to_string().bold()
        );

        // Step 2: Get available authentication methods
        use forge_services::registry::get_provider_auth_methods;

        let auth_methods = get_provider_auth_methods(&provider_id);

        // If multiple auth methods available, let user choose
        let selected_method = if auth_methods.len() > 1 {
            println!("\nSelect authentication method:");
            let options: Vec<String> = auth_methods
                .iter()
                .map(|method| match method {
                    forge_app::dto::AuthMethod::ApiKey => "ApiKey".to_string(),
                    forge_app::dto::AuthMethod::OAuthDevice(_) => "OAuthDevice".to_string(),
                    forge_app::dto::AuthMethod::OAuthCode(_) => "OAuthCode".to_string(),
                })
                .collect();

            let selection = ForgeSelect::select("Authentication method:", options.clone())
                .prompt()?
                .ok_or_else(|| anyhow::anyhow!("No authentication method selected"))?;

            let selected_idx = options
                .iter()
                .position(|opt| *opt == *selection)
                .ok_or_else(|| anyhow::anyhow!("Invalid selection"))?;

            &auth_methods[selected_idx]
        } else {
            &auth_methods[0]
        };

        self.spinner.start(Some("Initiating authentication..."))?;
        let init = self
            .api
            .init_provider_auth(provider_id, selected_method.clone())
            .await?;

        match init {
            forge_api::AuthInitiation::ApiKeyPrompt { required_params } => {
                self.handle_api_key_prompt(provider_id, selected_method.clone(), required_params)
                    .await?
            }
            forge_api::AuthInitiation::DeviceFlow {
                context,
                user_code,
                verification_uri,
                verification_uri_complete,
                ..
            } => {
                self.handle_device_flow(
                    provider_id,
                    selected_method.clone(),
                    context,
                    user_code,
                    verification_uri,
                    verification_uri_complete,
                )
                .await?
            }
            forge_api::AuthInitiation::CodeFlow { authorization_url, context, .. } => {
                self.handle_code_flow(
                    provider_id,
                    selected_method.clone(),
                    authorization_url,
                    context,
                )
                .await?
            }
        }
        Ok(())
    }

    async fn handle_device_flow(
        &mut self,
        provider_id: ProviderId,
        method: AuthMethod,
        context: AuthContext,
        user_code: String,
        verification_uri: String,
        verification_uri_complete: Option<String>,
    ) -> Result<()> {
        use std::time::Duration;

        self.spinner.stop(None)?;
        // Display OAuth device information
        Self::display_oauth_device_info_new(
            &user_code,
            &verification_uri,
            verification_uri_complete.as_deref(),
        );

        // Step 2: Poll until authentication completes (10 minute timeout)
        self.spinner.start(Some("Waiting for authorization..."))?;

        let auth_result = self
            .api
            .poll_provider_auth(&context, Duration::from_secs(600), method.clone())
            .await?;

        self.spinner.stop(None)?;

        // Step 3: Complete authentication and save credentials
        self.spinner.start(Some("Saving credentials..."))?;

        self.api
            .save_provider_credentials(provider_id, auth_result, method.clone())
            .await?;

        self.spinner.stop(None)?;

        self.display_credential_success(provider_id).await?;
        Ok(())
    }

    /// Generic OAuth handler for any provider with OAuth configuration in
    /// metadata
    async fn handle_code_flow(
        &mut self,
        provider_id: forge_app::dto::ProviderId,
        method: forge_app::dto::AuthMethod,
        authorization_url: String,
        context: AuthContext,
    ) -> anyhow::Result<()> {
        use colored::Colorize;

        self.spinner.stop(None)?;

        println!();
        println!("{} OAuth Authentication", provider_id);
        println!(
            "{}",
            format!("Authenticate using your {} account", provider_id).dimmed()
        );
        println!();

        // Display authorization URL
        println!(
            "{} Please visit: {}",
            "→".blue(),
            authorization_url.blue().underline()
        );
        println!();

        // Prompt user to paste authorization code
        let code = ForgeSelect::input("Paste the authorization code:")
            .prompt()?
            .ok_or_else(|| anyhow::anyhow!("Authorization code input cancelled"))?;

        if code.trim().is_empty() {
            anyhow::bail!("Authorization code cannot be empty");
        }

        self.spinner
            .start(Some("Exchanging authorization code..."))?;

        // Complete authentication with the code
        let (state, code_verifier) = match context {
            AuthContext::Code { state, pkce_verifier } => (state.clone(), pkce_verifier.clone()),
            _ => return Err(anyhow::anyhow!("Invalid context type: expected Code")),
        };
        let auth_result = forge_app::dto::AuthResult::AuthorizationCode {
            code: code.trim().to_string(),
            state,
            code_verifier,
        };

        self.api
            .save_provider_credentials(provider_id, auth_result, method)
            .await?;

        self.spinner.stop(None)?;

        self.display_credential_success(provider_id).await?;
        Ok(())
    }

    /// Displays OAuth device authorization instructions to user (new
    /// trait-based system)
    fn display_oauth_device_info_new(
        user_code: &str,
        verification_uri: &str,
        verification_uri_complete: Option<&str>,
    ) {
        use colored::Colorize;

        let display_uri = verification_uri_complete.unwrap_or(verification_uri);

        println!(
            "{} Please visit: {}",
            "→".blue(),
            display_uri.blue().underline()
        );
        println!("{} Enter code: {}", "→".blue(), user_code.bold().yellow());
        println!();

        // Try to open browser automatically
        if let Err(e) = open::that(display_uri) {
            eprintln!("Failed to open browser automatically: {}", e);
        }
    }

    /// Displays credential configuration success message with next steps
    ///
    /// Shows success confirmation and prompts to set as active provider.
    ///
    /// # Arguments
    /// * `provider_id` - The configured provider ID
    async fn display_credential_success(&mut self, provider_id: ProviderId) -> anyhow::Result<()> {
        use colored::Colorize;
        println!();
        println!("{} {} configured successfully!", "✓".green(), provider_id);
        println!();

        // Prompt user to set as active provider
        let should_set_active = ForgeSelect::confirm(format!(
            "Would you like to set {} as the active provider?",
            provider_id
        ))
        .with_default(true)
        .prompt()?
        .unwrap_or(false);

        if should_set_active {
            self.api.set_provider(provider_id).await?;
            self.writeln_title(TitleFormat::action(format!(
                "Provider set: {}",
                provider_id
            )))?;
        }
        Ok(())
    }

    async fn validate_session_exists(
        &self,
        conversation_id: &ConversationId,
    ) -> anyhow::Result<()> {
        let conversation = self.api.conversation(conversation_id).await?;

        if conversation.is_none() {
            anyhow::bail!(
                "Conversation '{}' not found. Use 'forge session list' to see available conversations.",
                conversation_id
            );
        }

        Ok(())
    }

    async fn on_show_agents(&mut self, porcelain: bool) -> anyhow::Result<()> {
        let agents = self.api.get_agents().await?;

        if agents.is_empty() {
            return Ok(());
        }

        let mut info = Info::new().add_title("AGENTS");

        for agent in agents.iter() {
            let id = agent.id.as_str().to_string();
            let title = agent
                .title
                .as_deref()
                .unwrap_or("<Missing agent.title>")
                .lines()
                .collect::<Vec<_>>()
                .join(" ");
            info = info.add_key_value(id, title);
        }

        if porcelain {
            let porcelain = Porcelain::from(&info).into_long().skip(1).drop_col(0);
            self.writeln(porcelain)?;
        } else {
            self.writeln(info)?;
        }

        Ok(())
    }

    /// Lists all the providers
    async fn on_show_providers(&mut self, porcelain: bool) -> anyhow::Result<()> {
        let providers = self.api.providers().await?;

        if providers.is_empty() {
            return Ok(());
        }

        let mut info = Info::new();

        for provider in providers.iter() {
            let id = provider.id.to_string();
            let domain = provider
                .url
                .domain()
                .map(|d| format!("[{}]", d))
                .unwrap_or_default();
            info = info
                .add_title(id.to_case(Case::UpperSnake))
                .add_key_value("id", id)
                .add_key_value("host", domain);
        }

        if porcelain {
            let porcelain = Porcelain::from(&info).skip(1).drop_col(0);
            //.drop_column(0);
            self.writeln(porcelain)?;
        } else {
            self.writeln(info)?;
        }

        Ok(())
    }

    /// Lists all the models
    async fn on_show_models(&mut self, porcelain: bool) -> anyhow::Result<()> {
        let models = self.get_models().await?;

        if models.is_empty() {
            return Ok(());
        }

        let mut info = Info::new();

        for model in models.iter() {
            let id = model.id.to_string();

            info = info.add_title(id);

            // Add context length if available, otherwise use "unknown"
            if let Some(limit) = model.context_length {
                let context = if limit >= 1_000_000 {
                    format!("{}M", limit / 1_000_000)
                } else if limit >= 1000 {
                    format!("{}k", limit / 1000)
                } else {
                    format!("{limit}")
                };
                info = info.add_key_value("Context Window", context);
            } else {
                info = info.add_key_value("Context Window", "<unavailable>")
            }

            // Add tools support indicator if explicitly supported
            if let Some(supported) = model.tools_supported {
                info = info.add_key_value(
                    "Tools",
                    if supported {
                        "Supported"
                    } else {
                        "Unsupported"
                    },
                )
            } else {
                info = info.add_key_value("Tools", "<unknown>")
            }
        }

        if porcelain {
            self.writeln(Porcelain::from(&info).skip(1).map_col(2, |col| {
                if col == Some("Supported".to_owned()) {
                    Some("🛠️".into())
                } else {
                    None
                }
            }))?;
        } else {
            self.writeln(info)?;
        }

        Ok(())
    }

    /// Lists all the commands
    async fn on_show_commands(&mut self, porcelain: bool) -> anyhow::Result<()> {
        let mut info = Info::new().add_title("COMMANDS");

        // Define base commands with their descriptions
        info = info
            .add_key_value("info", "Print session information")
            .add_key_value("provider", "Switch the providers")
            .add_key_value("model", "Switch the models")
            .add_key_value("new", "Start new conversation")
            .add_key_value(
                "dump",
                "Save conversation as JSON or HTML (use /dump html for HTML format)",
            )
            .add_key_value(
                "conversation",
                "List all conversations for the active workspace",
            )
            .add_key_value("retry", "Retry the last command")
            .add_key_value("compact", "Compact the conversation context")
            .add_key_value(
                "tools",
                "List all available tools with their descriptions and schema",
            );

        // Add alias commands
        info = info
            .add_key_value("ask", "Alias for agent SAGE")
            .add_key_value("plan", "Alias for agent MUSE");

        // Fetch agents and add them to the commands list
        let agents = self.api.get_agents().await?;
        for agent in agents {
            let title = agent
                .title
                .as_deref()
                .unwrap_or("<Missing agent.title>")
                .lines()
                .collect::<Vec<_>>()
                .join(" ");
            info = info.add_key_value(agent.id.to_string(), title);
        }

        if porcelain {
            let porcelain = Porcelain::from(&info).into_long().drop_col(0).skip(1);
            self.writeln(porcelain)?;
        } else {
            self.writeln(info)?;
        }

        Ok(())
    }

    /// Lists current configuration values
    async fn on_show_config(&mut self, porcelain: bool) -> anyhow::Result<()> {
        let agent = self
            .api
            .get_operating_agent()
            .await
            .map(|a| a.as_str().to_string());
        let model = self
            .api
            .get_operating_model()
            .await
            .map(|m| m.as_str().to_string());
        let provider = self.api.get_provider().await.ok().map(|p| p.id.to_string());

        let agent_val = agent.unwrap_or_else(|| "Not set".to_string());
        let model_val = model.unwrap_or_else(|| "Not set".to_string());
        let provider_val = provider.unwrap_or_else(|| "Not set".to_string());

        let info = Info::new()
            .add_title("CONFIGURATION")
            .add_key_value("Agent", agent_val)
            .add_key_value("Model", model_val)
            .add_key_value("Provider", provider_val);

        if porcelain {
            self.writeln(Porcelain::from(&info).into_long().skip(1).drop_col(0))?;
        } else {
            self.writeln(info)?;
        }

        Ok(())
    }

    /// Displays available tools for the current agent
    async fn on_show_tools(&mut self, agent_id: AgentId, porcelain: bool) -> anyhow::Result<()> {
        self.spinner.start(Some("Loading"))?;
        let all_tools = self.api.tools().await?;
        let agents = self.api.get_agents().await?;
        let agent = agents.into_iter().find(|agent| agent.id == agent_id);
        let agent_tools = if let Some(agent) = agent {
            let resolver = ToolResolver::new(all_tools.clone().into());
            resolver
                .resolve(&agent)
                .into_iter()
                .map(|def| def.name.clone())
                .collect()
        } else {
            Vec::new()
        };

        let info = format_tools(&agent_tools, &all_tools);
        if porcelain {
            self.writeln(Porcelain::from(&info).into_long().drop_col(1).skip(1))?;
        } else {
            self.writeln(info)?;
        }

        Ok(())
    }

    /// Displays all MCP servers
    async fn on_show_mcp_servers(&mut self, porcelain: bool) -> anyhow::Result<()> {
        let mcp_servers = self.api.read_mcp_config(None).await?;

        let mut info = Info::new();

        for (name, server) in mcp_servers.mcp_servers {
            info = info
                .add_title(name.to_uppercase())
                .add_key_value("Command", server.to_string());

            if server.is_disabled() {
                info = info.add_key_value("Status", "disabled")
            }
        }

        if porcelain {
            self.writeln(Porcelain::from(&info).skip(1))?;
        } else {
            self.writeln(info)?;
        }

        Ok(())
    }

    async fn on_info(&mut self, porcelain: bool) -> anyhow::Result<()> {
        let mut info = Info::from(&self.api.environment());

        // Fetch conversation if ID is available
        let conversation_id = get_conversation_id_from_env().or(self.state.conversation_id);
        let conversation = match conversation_id {
            Some(id) => self.api.conversation(&id).await.ok().flatten(),
            None => None,
        };

        let key_info = self.api.get_login_info().await;
        let operating_agent = self.api.get_operating_agent().await;
        let operating_model = self.api.get_operating_model().await;
        let provider_result = self.api.get_provider().await;

        // Add conversation information if available
        if let Some(conversation) = conversation {
            info = info.extend(Info::from(&conversation));
        } else {
            info = info.extend(
                Info::new()
                    .add_title("CONVERSATION")
                    .add_key_value("ID", "<Uninitialized>".to_string()),
            );
        }

        info = info.add_title("AGENT");
        if let Some(agent) = operating_agent {
            info = info.add_key_value("ID", agent.as_str().to_uppercase());
        }

        // Add model information if available
        if let Some(model) = operating_model {
            info = info.add_key_value("Model", model);
        }

        // Add provider information if available
        if let Ok(provider) = provider_result {
            info = info.add_key_value("Provider (URL)", provider.url);
            if let Some(ref api_key) = provider.key {
                info = info.add_key_value("API Key", truncate_key(api_key));
            }
        }

        // Add user information if available
        if let Some(login_info) = key_info? {
            info = info.extend(Info::from(&login_info));
        }

        if porcelain {
            self.writeln(Porcelain::from(&info).into_long().skip(1))?;
        } else {
            self.writeln(info)?;
        }

        Ok(())
    }

    async fn on_zsh_prompt(&self) -> anyhow::Result<()> {
        println!("{}", include_str!("../../../shell-plugin/forge.plugin.zsh"));
        Ok(())
    }

    async fn list_conversations(&mut self) -> anyhow::Result<()> {
        self.spinner.start(Some("Loading Conversations"))?;
        let max_conversations = self.api.environment().max_conversations;
        let conversations = self.api.list_conversations(Some(max_conversations)).await?;
        self.spinner.stop(None)?;

        if conversations.is_empty() {
            self.writeln_title(TitleFormat::error(
                "No conversations found in this workspace.",
            ))?;
            return Ok(());
        }

        if let Some(conversation) =
            ConversationSelector::select_conversation(&conversations).await?
        {
            self.state.conversation_id = Some(conversation.id);
        }
        Ok(())
    }

    async fn on_show_conversations(&mut self, porcelain: bool) -> anyhow::Result<()> {
        let max_conversations = self.api.environment().max_conversations;
        let conversations = self.api.list_conversations(Some(max_conversations)).await?;

        if conversations.is_empty() {
            return Ok(());
        }

        let mut info = Info::new().add_title("SESSIONS");

        for conv in conversations.into_iter() {
            if conv.title.is_none() || conv.context.is_none() {
                continue;
            }

            let title = conv.title.as_deref().unwrap();

            // Format time using humantime library (same as conversation_selector.rs)
            let duration = chrono::Utc::now().signed_duration_since(
                conv.metadata.updated_at.unwrap_or(conv.metadata.created_at),
            );
            let duration =
                std::time::Duration::from_secs((duration.num_minutes() * 60).max(0) as u64);
            let time_ago = if duration.is_zero() {
                "now".to_string()
            } else {
                format!("{} ago", humantime::format_duration(duration))
            };

            // Add conversation: Title=<title>, Updated=<time_ago>, with ID as section title
            info = info
                .add_title(title.to_string())
                .add_key_value("Updated", time_ago)
                .add_key_value("Id", conv.id);
        }

        // In porcelain mode, skip the top-level "SESSIONS" title
        if porcelain {
            let porcelain = Porcelain::from(&info).skip(2).truncate(0, 60);
            self.writeln(porcelain)?;
        } else {
            self.writeln(info)?;
        }

        Ok(())
    }

    async fn on_command(&mut self, command: Command) -> anyhow::Result<bool> {
        match command {
            Command::Conversations => {
                self.list_conversations().await?;
            }
            Command::Compact => {
                self.spinner.start(Some("Compacting"))?;
                self.on_compaction().await?;
            }
            Command::Dump(format) => {
                self.spinner.start(Some("Dumping"))?;
                self.on_dump(format).await?;
            }
            Command::New => {
                self.on_new().await?;
            }
            Command::Info => {
                self.on_info(false).await?;
            }
            Command::Usage => {
                self.on_usage().await?;
            }
            Command::Message(ref content) => {
                self.spinner.start(None)?;
                self.on_message(Some(content.clone())).await?;
            }
            Command::Forge => {
                self.on_agent_change(AgentId::FORGE).await?;
            }
            Command::Muse => {
                self.on_agent_change(AgentId::MUSE).await?;
            }
            Command::Sage => {
                self.on_agent_change(AgentId::SAGE).await?;
            }
            Command::Help => {
                let info = Info::from(self.command.as_ref());
                self.writeln(info)?;
            }
            Command::Tools => {
                let agent_id = self.api.get_operating_agent().await.unwrap_or_default();
                self.on_show_tools(agent_id, false).await?;
            }
            Command::Update => {
                on_update(self.api.clone(), None).await;
            }
            Command::Exit => {
                return Ok(true);
            }

            Command::Custom(event) => {
                self.spinner.start(None)?;
                self.on_custom_event(event.into()).await?;
            }
            Command::Model => {
                self.on_model_selection().await?;
            }
            Command::Provider => {
                self.on_provider_selection().await?;
            }
            Command::Shell(ref command) => {
                self.api.execute_shell_command_raw(command).await?;
            }
            Command::Agent => {
                #[derive(Clone)]
                struct Agent {
                    id: AgentId,
                    label: String,
                }

                impl Display for Agent {
                    fn fmt(&self, f: &mut std::fmt::Formatter<'_>) -> std::fmt::Result {
                        write!(f, "{}", self.label)
                    }
                }

                let agents = self.api.get_agents().await?;
                let n = agents
                    .iter()
                    .map(|a| a.id.as_str().len())
                    .max()
                    .unwrap_or_default();
                let display_agents = agents
                    .into_iter()
                    .map(|agent| {
                        let title = &agent.title.unwrap_or("<Missing agent.title>".to_string());
                        {
                            let label = format!(
                                "{:<n$} {}",
                                agent.id.as_str().bold(),
                                title.lines().collect::<Vec<_>>().join(" ").dimmed()
                            );
                            Agent { label, id: agent.id.clone() }
                        }
                    })
                    .collect::<Vec<_>>();

                if let Some(selected_agent) = ForgeSelect::select(
                    "select the agent from following list",
                    display_agents.clone(),
                )
                .prompt()?
                {
                    self.on_agent_change(selected_agent.id).await?;
                }
            }
            Command::Login => {
                self.spinner.start(Some("Logging in"))?;
                self.api.logout().await?;
                self.login().await?;
                self.spinner.stop(None)?;
                let key_info = self.api.get_login_info().await?;
                tracker::login(
                    key_info
                        .and_then(|v| v.auth_provider_id)
                        .unwrap_or_default(),
                );
            }
            Command::Logout => {
                self.spinner.start(Some("Logging out"))?;
                self.api.logout().await?;
                self.spinner.stop(None)?;
                self.writeln_title(TitleFormat::info("Logged out"))?;
                // Exit the UI after logout
                return Ok(true);
            }
            Command::Retry => {
                self.spinner.start(None)?;
                self.on_message(None).await?;
            }
            Command::AgentSwitch(agent_id) => {
                // Validate that the agent exists by checking against loaded agents
                let agents = self.api.get_agents().await?;
                let agent_exists = agents.iter().any(|agent| agent.id.as_str() == agent_id);

                if agent_exists {
                    self.on_agent_change(AgentId::new(agent_id)).await?;
                } else {
                    return Err(anyhow::anyhow!(
                        "Agent '{}' not found or unavailable",
                        agent_id
                    ));
                }
            }
        }

        Ok(false)
    }
    async fn on_compaction(&mut self) -> Result<(), anyhow::Error> {
        let conversation_id = self.init_conversation().await?;
        let compaction_result = self.api.compact_conversation(&conversation_id).await?;
        let token_reduction = compaction_result.token_reduction_percentage();
        let message_reduction = compaction_result.message_reduction_percentage();
        let content = TitleFormat::action(format!(
            "Context size reduced by {token_reduction:.1}% (tokens), {message_reduction:.1}% (messages)"
        ));
        self.writeln_title(content)?;
        Ok(())
    }

    /// Select a model from the available models
    /// Returns Some(ModelId) if a model was selected, or None if selection was
    /// canceled
    async fn select_model(&mut self) -> Result<Option<ModelId>> {
        // Fetch available models
        let mut models = self
            .get_models()
            .await?
            .into_iter()
            .map(CliModel)
            .collect::<Vec<_>>();

        // Sort the models by their names in ascending order
        models.sort_by(|a, b| a.0.name.cmp(&b.0.name));

        // Find the index of the current model
        let current_model = self.api.get_operating_model().await;
        let starting_cursor = current_model
            .as_ref()
            .and_then(|current| models.iter().position(|m| &m.0.id == current))
            .unwrap_or(0);

        // Use the centralized select module
        match ForgeSelect::select("Select a model:", models)
            .with_starting_cursor(starting_cursor)
            .with_help_message("Type a name or use arrow keys to navigate and Enter to select")
            .prompt()?
        {
            Some(model) => Ok(Some(model.0.id)),
            None => Ok(None),
        }
    }

    async fn select_provider(&mut self) -> Result<Option<Provider>> {
        // Fetch available providers
        let mut providers = self
            .api
            .providers()
            .await?
            .into_iter()
            .map(CliProvider)
            .collect::<Vec<_>>();

        if providers.is_empty() {
            return Err(anyhow::anyhow!("No AI provider API keys configured"));
        }

        // Sort the providers by their display names in ascending order
        providers.sort_by_key(|a| a.to_string());

        // Find the index of the current provider
        let current_provider = self.api.get_provider().await.ok();
        let starting_cursor = current_provider
            .as_ref()
            .and_then(|current| providers.iter().position(|p| p.0.id == current.id))
            .unwrap_or(0);

        // Use the centralized select module
        match ForgeSelect::select("Select a provider:", providers)
            .with_starting_cursor(starting_cursor)
            .with_help_message("Type a name or use arrow keys to navigate and Enter to select")
            .prompt()?
        {
            Some(provider) => Ok(Some(provider.0)),
            None => Ok(None),
        }
    }

    // Helper method to handle model selection and update the conversation
    async fn on_model_selection(&mut self) -> Result<()> {
        // Select a model
        let model_option = self.select_model().await?;

        // If no model was selected (user canceled), return early
        let model = match model_option {
            Some(model) => model,
            None => return Ok(()),
        };

        // Update the operating model via API
        self.api.set_operating_model(model.clone()).await?;

        // Update the UI state with the new model
        self.update_model(Some(model.clone()));

        self.writeln_title(TitleFormat::action(format!("Switched to model: {model}")))?;

        Ok(())
    }

    async fn on_provider_selection(&mut self) -> Result<()> {
        // Select a provider
        let provider_option = self.select_provider().await?;

        // If no provider was selected (user canceled), return early
        let provider = match provider_option {
            Some(provider) => provider,
            None => return Ok(()),
        };

        // Set the provider via API
        self.api.set_provider(provider.id).await?;

        self.writeln_title(TitleFormat::action(format!(
            "Switched to provider: {}",
            CliProvider(provider.clone())
        )))?;

        // Check if the current model is available for the new provider
        let current_model = self.api.get_operating_model().await;
        if let Some(current_model) = current_model {
            let models = self.get_models().await?;
            let model_available = models.iter().any(|m| m.id == current_model);

            if !model_available {
                // Prompt user to select a new model
                self.writeln_title(TitleFormat::info("Please select a new model"))?;
                self.on_model_selection().await?;
            }
        }

        Ok(())
    }

    // Handle dispatching events from the CLI
    async fn handle_dispatch(&mut self, json: String) -> Result<()> {
        // Initialize the conversation
        let conversation_id = self.init_conversation().await?;

        // Parse the JSON to determine the event name and value
        let event: PartialEvent = serde_json::from_str(&json)?;

        // Create the chat request with the event
        let chat = ChatRequest::new(event.into(), conversation_id);

        self.on_chat(chat).await
    }

    /// Initializes and returns a conversation ID for the current session.
    ///
    /// Handles conversation setup for both interactive and headless modes:
    /// - **Interactive**: Reuses existing conversation, loads from file, or
    ///   creates new
    /// - **Headless**: Uses environment variables or generates new conversation
    ///
    /// Displays initialization status and updates UI state with the
    /// conversation ID.
    async fn init_conversation(&mut self) -> Result<ConversationId> {
        let mut is_new = false;
        let id = if self.cli.is_interactive() {
            self.init_conversation_interactive(&mut is_new).await?
        } else {
            self.init_conversation_headless(&mut is_new).await?
        };

        // Print if the state is being reinitialized
        if self.state.conversation_id.is_none() {
            self.print_conversation_status(is_new, id).await?;
        }

        // Always set the conversation id in state
        self.state.conversation_id = Some(id);

        Ok(id)
    }

    async fn init_conversation_interactive(
        &mut self,
        is_new: &mut bool,
    ) -> Result<ConversationId, anyhow::Error> {
        Ok(if let Some(id) = self.state.conversation_id {
            id
        } else if let Some(ref path) = self.cli.conversation {
            let conversation: Conversation =
                serde_json::from_str(ForgeFS::read_utf8(path.as_os_str()).await?.as_str())
                    .context("Failed to parse Conversation")?;
            let id = conversation.id;
            self.api.upsert_conversation(conversation).await?;
            id
        } else {
            let conversation = Conversation::generate();
            let id = conversation.id;
            *is_new = true;
            self.api.upsert_conversation(conversation).await?;
            id
        })
    }

    async fn init_conversation_headless(
        &mut self,
        is_new: &mut bool,
    ) -> Result<ConversationId, anyhow::Error> {
        Ok(if let Some(id) = self.state.conversation_id {
            id
        } else {
            if let Some(agent_id) = get_agent_from_env() {
                self.api.set_operating_agent(agent_id).await?;
            }
            if let Some(id) = get_conversation_id_from_env() {
                match self.api.conversation(&id).await? {
                    Some(conversation) => conversation.id,
                    None => {
                        let conversation = Conversation::new(id);
                        let id = conversation.id;
                        self.api.upsert_conversation(conversation).await?;
                        *is_new = true;
                        id
                    }
                }
            } else {
                let conversation = Conversation::generate();
                let id = conversation.id;
                self.api.upsert_conversation(conversation).await?;
                *is_new = true;
                id
            }
        })
    }

    async fn print_conversation_status(
        &mut self,
        new_conversation: bool,
        id: ConversationId,
    ) -> Result<(), anyhow::Error> {
        let mut title = if new_conversation {
            "Initialize".to_string()
        } else {
            "Continue".to_string()
        };

        title.push_str(format!(" {}", id.into_string()).as_str());

        let mut sub_title = String::new();
        sub_title.push('[');

        if let Some(ref agent) = self.api.get_operating_agent().await {
            sub_title.push_str(format!("via {}", agent).as_str());
        }

        if let Some(ref model) = self.api.get_operating_model().await {
            sub_title.push_str(format!("/{}", model.as_str()).as_str());
        }

        sub_title.push(']');

        self.writeln_title(TitleFormat::debug(title).sub_title(sub_title.bold().to_string()))?;
        Ok(())
    }

    /// Initialize the state of the UI
    async fn init_state(&mut self, first: bool) -> Result<Workflow> {
        // Run the independent initialization tasks in parallel for better performance
        let workflow = self.api.read_workflow(self.cli.workflow.as_deref()).await?;

        // Ensure we have a model selected before proceeding with initialization
        if self.api.get_operating_model().await.is_none() {
            let model = self
                .select_model()
                .await?
                .ok_or(anyhow::anyhow!("Model selection is required to continue"))?;
            self.api.set_operating_model(model).await?;
        }

        // Create base workflow and trigger updates if this is the first initialization
        let mut base_workflow = Workflow::default();
        base_workflow.merge(workflow.clone());
        if first {
            // only call on_update if this is the first initialization
            on_update(self.api.clone(), base_workflow.updates.as_ref()).await;
            if !workflow.commands.is_empty() {
                self.writeln_title(TitleFormat::error("forge.yaml commands are deprecated. Use .md files in forge/ (home) or .forge/ (project) instead"))?;
            }
        }

        // Execute independent operations in parallel to improve performance
        let write_workflow_fut = self
            .api
            .write_workflow(self.cli.workflow.as_deref(), &workflow);
        let get_agents_fut = self.api.get_agents();
        let get_operating_agent_fut = self.api.get_operating_agent();

        let (write_workflow_result, agents_result, _operating_agent_result) =
            tokio::join!(write_workflow_fut, get_agents_fut, get_operating_agent_fut);

        // Handle workflow write result first as it's critical for the system state
        write_workflow_result?;

        // Register agent commands with proper error handling and user feedback
        match agents_result {
            Ok(agents) => {
                let registration_result = self.command.register_agent_commands(agents);

                // Show warning for any skipped agents due to conflicts
                for skipped_command in registration_result.skipped_conflicts {
                    self.writeln_title(TitleFormat::error(format!(
                        "Skipped agent command '{skipped_command}' due to name conflict with built-in command"
                    )))?;
                }
            }
            Err(e) => {
                self.writeln_title(TitleFormat::error(format!(
                    "Failed to load agents for command registration: {e}"
                )))?;
            }
        }

        // Register all the commands
        self.command.register_all(self.api.get_commands().await?);

        let operating_model = self.api.get_operating_model().await;
        self.state = UIState::new(self.api.environment());
        self.update_model(operating_model);

        Ok(workflow)
    }

    async fn login(&mut self) -> Result<()> {
        let auth = self.api.init_login().await?;
        open::that(auth.auth_url.as_str()).ok();
        self.writeln_title(TitleFormat::info(
            format!("Login here: {}", auth.auth_url).as_str(),
        ))?;
        self.spinner.start(Some("Waiting for login to complete"))?;

        self.api.login(&auth).await?;

        self.spinner.stop(None)?;

        self.writeln_title(TitleFormat::info("Login completed".to_string().as_str()))?;

        Ok(())
    }

    async fn on_message(&mut self, content: Option<String>) -> Result<()> {
        let conversation_id = self.init_conversation().await?;

        // Create a ChatRequest with the appropriate event type
        let operating_agent = self.api.get_operating_agent().await.unwrap_or_default();
        let event = Event::new(format!("{operating_agent}"), content);

        // Create the chat request with the event
        let chat = ChatRequest::new(event, conversation_id);

        self.on_chat(chat).await
    }

    async fn on_chat(&mut self, chat: ChatRequest) -> Result<()> {
        let mut stream = self.api.chat(chat).await?;

        while let Some(message) = stream.next().await {
            match message {
                Ok(message) => self.handle_chat_response(message).await?,
                Err(err) => {
                    self.spinner.stop(None)?;
                    return Err(err);
                }
            }
        }

        self.spinner.stop(None)?;

        Ok(())
    }

    /// Modified version of handle_dump that supports HTML format
    async fn on_dump(&mut self, format: Option<String>) -> Result<()> {
        if let Some(conversation_id) = self.state.conversation_id {
            let conversation = self.api.conversation(&conversation_id).await?;
            if let Some(conversation) = conversation {
                let timestamp = chrono::Local::now().format("%Y-%m-%d_%H-%M-%S");
                if let Some(format) = format {
                    if format == "html" {
                        // Export as HTML
                        let html_content = conversation.to_html();
                        let path = format!("{timestamp}-dump.html");
                        tokio::fs::write(path.as_str(), html_content).await?;

                        self.writeln_title(
                            TitleFormat::action("Conversation HTML dump created".to_string())
                                .sub_title(path.to_string()),
                        )?;

                        if self.api.environment().auto_open_dump {
                            open::that(path.as_str()).ok();
                        }

                        return Ok(());
                    }
                } else {
                    // Default: Export as JSON
                    let path = format!("{timestamp}-dump.json");
                    let content = serde_json::to_string_pretty(&conversation)?;
                    tokio::fs::write(path.as_str(), content).await?;

                    self.writeln_title(
                        TitleFormat::action("Conversation JSON dump created".to_string())
                            .sub_title(path.to_string()),
                    )?;

                    if self.api.environment().auto_open_dump {
                        open::that(path.as_str()).ok();
                    }
                };
            } else {
                return Err(anyhow::anyhow!("Could not create dump"))
                    .context(format!("Conversation: {conversation_id} was not found"));
            }
        } else {
            return Err(anyhow::anyhow!("No conversation initiated yet"))
                .context("Could not create dump");
        }
        Ok(())
    }

    async fn handle_chat_response(&mut self, message: ChatResponse) -> Result<()> {
        debug!(chat_response = ?message, "Chat Response");
        if message.is_empty() {
            return Ok(());
        }

        match message {
            ChatResponse::TaskMessage { content } => match content {
                ChatResponseContent::Title(title) => self.writeln(title.display())?,
                ChatResponseContent::PlainText(text) => self.writeln(text)?,
                ChatResponseContent::Markdown(text) => {
                    tracing::info!(message = %text, "Agent Response");
                    self.writeln(self.markdown.render(&text))?;
                }
            },
            ChatResponse::ToolCallStart(_) => {
                self.spinner.stop(None)?;
            }
            ChatResponse::ToolCallEnd(toolcall_result) => {
                // Only track toolcall name in case of success else track the error.
                let payload = if toolcall_result.is_error() {
                    let mut r = ToolCallPayload::new(toolcall_result.name.to_string());
                    if let Some(cause) = toolcall_result.output.as_str() {
                        r = r.with_cause(cause.to_string());
                    }
                    r
                } else {
                    ToolCallPayload::new(toolcall_result.name.to_string())
                };
                tracker::tool_call(payload);

                self.spinner.start(None)?;
                if !self.cli.verbose {
                    return Ok(());
                }
            }
            ChatResponse::Usage(_) => {}
            ChatResponse::RetryAttempt { cause, duration: _ } => {
                if !self.api.environment().retry_config.suppress_retry_errors {
                    self.spinner.start(Some("Retrying"))?;
                    self.writeln_title(TitleFormat::error(cause.as_str()))?;
                }
            }
            ChatResponse::Interrupt { reason } => {
                self.spinner.stop(None)?;

                let title = match reason {
                    InterruptionReason::MaxRequestPerTurnLimitReached { limit } => {
                        format!("Maximum request ({limit}) per turn achieved")
                    }
                    InterruptionReason::MaxToolFailurePerTurnLimitReached { limit, .. } => {
                        format!("Maximum tool failure limit ({limit}) reached for this turn")
                    }
                };

                self.writeln_title(TitleFormat::action(title))?;
                self.should_continue().await?;
            }
            ChatResponse::TaskReasoning { content } => {
                if !content.trim().is_empty() {
                    let rendered_content = self.markdown.render(&content);
                    self.writeln(rendered_content.dimmed())?;
                }
            }
            ChatResponse::TaskComplete => {
                if let Some(conversation_id) = self.state.conversation_id {
                    self.on_completion(conversation_id).await?;
                }
            }
        }
        Ok(())
    }

    async fn should_continue(&mut self) -> anyhow::Result<()> {
        let should_continue = ForgeSelect::confirm("Do you want to continue anyway?")
            .with_default(true)
            .prompt()?;

        if should_continue.unwrap_or(false) {
            self.spinner.start(None)?;
            Box::pin(self.on_message(None)).await?;
        }

        Ok(())
    }

    async fn on_completion(&mut self, conversation_id: ConversationId) -> anyhow::Result<()> {
        if !should_show_completion_prompt() {
            return Ok(());
        }

        self.spinner.start(Some("Loading Summary"))?;
        let conversation = self
            .api
            .conversation(&conversation_id)
            .await?
            .ok_or(anyhow::anyhow!("Conversation not found: {conversation_id}"))?;

        let info = Info::default().extend(&conversation);

        self.writeln(info)?;

        self.spinner.stop(None)?;

        // Only prompt for new conversation if in interactive mode and prompt is enabled
        if self.cli.is_interactive() {
            let prompt_text = "Start a new conversation?";
            let should_start_new_chat = ForgeSelect::confirm(prompt_text)
                // Pressing ENTER should start new
                .with_default(true)
                .with_help_message("ESC = No, continue current conversation")
                .prompt()
                // Cancel or failure should continue with the session
                .unwrap_or(Some(false))
                .unwrap_or(false);

            // if conversation is over
            if should_start_new_chat {
                self.on_new().await?;
            }
        }

        Ok(())
    }

    fn update_model(&mut self, model: Option<ModelId>) {
        if let Some(ref model) = model {
            tracker::set_model(model.to_string());
        }
    }

    async fn on_custom_event(&mut self, event: Event) -> Result<()> {
        let conversation_id = self.init_conversation().await?;
        let chat = ChatRequest::new(event, conversation_id);
        self.on_chat(chat).await
    }

    async fn on_usage(&mut self) -> anyhow::Result<()> {
        self.spinner.start(Some("Loading Usage"))?;

        // Get usage from current conversation if available
        let conversation_usage = if let Some(conversation_id) = &self.state.conversation_id {
            self.api
                .conversation(conversation_id)
                .await
                .ok()
                .flatten()
                .and_then(|conv| conv.context)
                .and_then(|ctx| ctx.usage)
        } else {
            None
        };

        let mut info = if let Some(usage) = conversation_usage {
            Info::from(&usage)
        } else {
            Info::new()
        };

        if let Ok(Some(user_usage)) = self.api.user_usage().await {
            info = info.extend(Info::from(&user_usage));
        }

        self.writeln(info)?;
        self.spinner.stop(None)?;
        Ok(())
    }

    fn trace_user(&self) {
        let api = self.api.clone();
        // NOTE: Spawning required so that we don't block the user while querying user
        // info
        tokio::spawn(async move {
            if let Ok(Some(user_info)) = api.user_info().await {
                tracker::login(user_info.auth_provider_id.into_string());
            }
        });
    }

    /// Handle config command
    async fn handle_config_command(
        &mut self,
        command: crate::cli::ConfigCommand,
        porcelain: bool,
    ) -> Result<()> {
        match command {
            crate::cli::ConfigCommand::Set(args) => self.handle_config_set(args).await?,
            crate::cli::ConfigCommand::Get(args) => self.handle_config_get(args).await?,
            crate::cli::ConfigCommand::List => {
                self.on_show_config(porcelain).await?;
            }
        }
        Ok(())
    }

    /// Handle config set command
    async fn handle_config_set(&mut self, args: crate::cli::ConfigSetArgs) -> Result<()> {
        if args.has_any_field() {
            // Non-interactive mode: set specified values
            self.handle_non_interactive_config_set(args).await
        } else {
            Ok(())
        }
    }

    /// Handle non-interactive config set
    async fn handle_non_interactive_config_set(
        &mut self,
        args: crate::cli::ConfigSetArgs,
    ) -> Result<()> {
        // Set provider if specified
        if let Some(provider_str) = args.provider {
            let provider_id = self.validate_provider(&provider_str).await?;
            self.api.set_provider(provider_id).await?;
            self.writeln_title(TitleFormat::action("Provider set").sub_title(&provider_str))?;
        }

        // Set agent if specified
        if let Some(agent_str) = args.agent {
            let agent_id = self.validate_agent(&agent_str).await?;
            self.api.set_operating_agent(agent_id.clone()).await?;
            self.writeln_title(TitleFormat::action("Agent set").sub_title(agent_id.as_str()))?;
        }

        // Set model if specified
        if let Some(model_str) = args.model {
            let model_id = self.validate_model(&model_str).await?;
            self.api.set_operating_model(model_id.clone()).await?;
            self.writeln_title(TitleFormat::action("Model set").sub_title(model_id.as_str()))?;
        }

        Ok(())
    }

    /// Handle config get command
    async fn handle_config_get(&mut self, args: crate::cli::ConfigGetArgs) -> Result<()> {
        use crate::cli::ConfigField;

        // Get specific field
        match args.field {
            ConfigField::Agent => {
                let agent = self
                    .api
                    .get_operating_agent()
                    .await
                    .map(|a| a.as_str().to_string());
                match agent {
                    Some(v) => self.writeln(v.to_string())?,
                    None => self.writeln("Agent: Not set")?,
                }
            }
            ConfigField::Model => {
                let model = self
                    .api
                    .get_operating_model()
                    .await
                    .map(|m| m.as_str().to_string());
                match model {
                    Some(v) => self.writeln(v.to_string())?,
                    None => self.writeln("Model: Not set")?,
                }
            }
            ConfigField::Provider => {
                let provider = self.api.get_provider().await.ok().map(|p| p.id.to_string());
                match provider {
                    Some(v) => self.writeln(v.to_string())?,
                    None => self.writeln("Provider: Not set")?,
                }
            }
        }

        Ok(())
    }

    /// Validate agent exists
    async fn validate_agent(&self, agent_str: &str) -> Result<AgentId> {
        let agents = self.api.get_agents().await?;
        let agent_id = AgentId::new(agent_str);

        if agents.iter().any(|a| a.id == agent_id) {
            Ok(agent_id)
        } else {
            let available: Vec<_> = agents.iter().map(|a| a.id.as_str()).collect();
            Err(anyhow::anyhow!(
                "Agent '{}' not found. Available agents: {}",
                agent_str,
                available.join(", ")
            ))
        }
    }

    /// Validate model exists
    async fn validate_model(&self, model_str: &str) -> Result<ModelId> {
        let models = self.api.models().await?;
        let model_id = ModelId::new(model_str);

        if models.iter().any(|m| m.id == model_id) {
            Ok(model_id)
        } else {
            // Show first 10 models as suggestions
            let available: Vec<_> = models.iter().take(10).map(|m| m.id.as_str()).collect();
            let suggestion = if models.len() > 10 {
                format!("{} (and {} more)", available.join(", "), models.len() - 10)
            } else {
                available.join(", ")
            };

            Err(anyhow::anyhow!(
                "Model '{}' not found. Available models: {}",
                model_str,
                suggestion
            ))
        }
    }

    /// Validate provider exists and has API key
    async fn validate_provider(&self, provider_str: &str) -> Result<ProviderId> {
        // Parse provider ID from string
        let provider_id = ProviderId::from_str(provider_str).with_context(|| {
            format!(
                "Invalid provider: '{}'. Valid providers are: {}",
                provider_str,
                get_valid_provider_names().join(", ")
            )
        })?;

        // Check if provider has valid API key
        let providers = self.api.providers().await?;
        if providers.iter().any(|p| p.id == provider_id) {
            Ok(provider_id)
        } else {
            Err(anyhow::anyhow!(
                "Provider '{}' is not available. Make sure the API key is set. Available providers: {}",
                provider_str,
                providers
                    .iter()
                    .map(|p| p.id.to_string())
                    .collect::<Vec<_>>()
                    .join(", ")
            ))
        }
    }
}

/// Get list of valid provider names
fn get_valid_provider_names() -> Vec<String> {
    ProviderId::iter().map(|p| p.to_string()).collect()
}<|MERGE_RESOLUTION|>--- conflicted
+++ resolved
@@ -7,14 +7,9 @@
 use colored::Colorize;
 use convert_case::{Case, Casing};
 use forge_api::{
-<<<<<<< HEAD
     API, AgentId, AuthContext, AuthMethod, AuthResult, ChatRequest, ChatResponse, Conversation,
     ConversationId, Event, InterruptionReason, Model, ModelId, Provider, ProviderId, URLParam,
     Workflow,
-=======
-    API, AgentId, ChatRequest, ChatResponse, Conversation, ConversationId, Event,
-    InterruptionReason, Model, ModelId, Provider, ProviderId, Workflow,
->>>>>>> e523f6f9
 };
 use forge_app::ToolResolver;
 use forge_app::utils::truncate_key;
