--- conflicted
+++ resolved
@@ -235,12 +235,7 @@
                 .await
                 .ok()
                 .flatten()
-<<<<<<< HEAD
-                .and_then(|conv| conv.context)
-                .and_then(|ctx| ctx.context.usage)
-=======
                 .and_then(|conv| conv.accumulated_usage())
->>>>>>> 4ce4cf7a
         } else {
             None
         };
@@ -2701,12 +2696,7 @@
                 .await
                 .ok()
                 .flatten()
-<<<<<<< HEAD
-                .and_then(|conv| conv.context)
-                .and_then(|ctx| ctx.context.usage)
-=======
                 .and_then(|conv| conv.accumulated_usage())
->>>>>>> 4ce4cf7a
         } else {
             None
         };
