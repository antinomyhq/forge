--- conflicted
+++ resolved
@@ -1018,42 +1018,6 @@
     async fn on_show_commands(&mut self, porcelain: bool) -> anyhow::Result<()> {
         let mut info = Info::new();
 
-<<<<<<< HEAD
-        // Define base commands with their descriptions and type
-        let built_in_commands = [
-            ("info", "Print session information [alias: i]"),
-            ("env", "Display environment information [alias: e]"),
-            ("provider", "Switch the providers [alias: p]"),
-            ("model", "Switch the models [alias: m]"),
-            ("new", "Start new conversation [alias: n]"),
-            (
-                "dump",
-                "Save conversation as JSON or HTML (use /dump html for HTML format) [alias: d]",
-            ),
-            (
-                "conversation",
-                "List all conversations for the active workspace [alias: c]",
-            ),
-            ("delete", "Permanently delete a conversation"),
-            ("retry", "Retry the last command [alias: r]"),
-            ("compact", "Compact the conversation context"),
-            ("edit", "Use an external editor to write a prompt"),
-            (
-                "tools",
-                "List all available tools with their descriptions and schema [alias: t]",
-            ),
-            ("skill", "List all available skills"),
-            ("commit", "Generate AI commit message and commit changes."),
-            (
-                "suggest",
-                "Generate shell commands without executing them [alias: s]",
-            ),
-            ("login", "Login to a provider"),
-            ("logout", "Logout from a provider"),
-        ];
-
-        for (name, description) in built_in_commands {
-=======
         // Load built-in commands from JSON
         // NOTE: When adding a new command, update built_in_commands.json AND
         //       shell-plugin/forge.plugin.zsh (case statement around line 745)
@@ -1069,7 +1033,6 @@
             serde_json::from_str(COMMANDS_JSON).expect("Failed to parse built_in_commands.json");
 
         for cmd in &built_in_commands {
->>>>>>> cc947145
             info = info
                 .add_title(cmd.command)
                 .add_key_value("type", "command")
@@ -2813,10 +2776,17 @@
         Ok(())
     }
 
-<<<<<<< HEAD
-/// Get list of valid provider names
-fn get_valid_provider_names() -> Vec<String> {
-    ProviderId::iter().map(|p| p.to_string()).collect()
+    /// Silently install VS Code extension if in VS Code and extension not
+    /// installed
+    async fn install_vscode_extension(&mut self) -> Result<()> {
+        if crate::vscode::should_install_extension() {
+            // Spawn installation in background to avoid blocking startup
+            tokio::task::spawn_blocking(|| {
+                let _ = crate::vscode::install_extension();
+            });
+        }
+        Ok(())
+    }
 }
 
 #[cfg(test)]
@@ -3209,17 +3179,6 @@
         // Test confirmation logic - cancelled case
         let confirmed = false;
         assert_eq!(confirmed, false);
-=======
-    /// Silently install VS Code extension if in VS Code and extension not
-    /// installed
-    async fn install_vscode_extension(&mut self) -> Result<()> {
-        if crate::vscode::should_install_extension() {
-            // Spawn installation in background to avoid blocking startup
-            tokio::task::spawn_blocking(|| {
-                let _ = crate::vscode::install_extension();
-            });
-        }
->>>>>>> cc947145
         Ok(())
     }
 }