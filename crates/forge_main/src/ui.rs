--- conflicted
+++ resolved
@@ -1077,41 +1077,6 @@
     async fn on_show_commands(&mut self, porcelain: bool) -> anyhow::Result<()> {
         let mut info = Info::new();
 
-<<<<<<< HEAD
-        // Define base commands with their descriptions and type
-        let built_in_commands = [
-            ("info", "Print session information [alias: i]"),
-            ("env", "Display environment information [alias: e]"),
-            ("provider", "Switch the providers [alias: p]"),
-            ("model", "Switch the models [alias: m]"),
-            ("new", "Start new conversation [alias: n]"),
-            (
-                "dump",
-                "Save conversation as JSON or HTML (use /dump html for HTML format) [alias: d]",
-            ),
-            (
-                "conversation",
-                "List all conversations for the active workspace [alias: c]",
-            ),
-            ("retry", "Retry the last command [alias: r]"),
-            ("compact", "Compact the conversation context"),
-            (
-                "tools",
-                "List all available tools with their descriptions and schema [alias: t]",
-            ),
-            ("skill", "List all available skills"),
-            ("commit", "Generate AI commit message and commit changes."),
-            (
-                "suggest",
-                "Generate shell commands without executing them [alias: s]",
-            ),
-            ("sync", "Sync the current workspace for codebase search"),
-            ("login", "Login to a provider"),
-            ("logout", "Logout from a provider"),
-        ];
-
-        for (name, description) in built_in_commands {
-=======
         // Load built-in commands from JSON
         // NOTE: When adding a new command, update built_in_commands.json AND
         //       shell-plugin/forge.plugin.zsh (case statement around line 745)
@@ -1127,7 +1092,6 @@
             serde_json::from_str(COMMANDS_JSON).expect("Failed to parse built_in_commands.json");
 
         for cmd in &built_in_commands {
->>>>>>> 00e650f2
             info = info
                 .add_title(cmd.command)
                 .add_key_value("type", "command")
@@ -2042,11 +2006,7 @@
         provider_id: ProviderId,
         auth_methods: Vec<AuthMethod>,
     ) -> Result<Option<Provider<Url>>> {
-<<<<<<< HEAD
-        if provider_id == ProviderId::ForgeServices {
-=======
         if provider_id == ProviderId::FORGE_SERVICES {
->>>>>>> 00e650f2
             let auth = self.api.create_auth_credentials().await?;
             self.writeln_title(
                 TitleFormat::info("Forge API key created").sub_title(auth.token.as_str()),
@@ -2975,11 +2935,7 @@
     }
 
     /// Helper function to format workspace information consistently
-<<<<<<< HEAD
-    fn format_workspace_info(workspace: &forge_domain::WorkspaceInfo) -> Info {
-=======
     fn format_workspace_info(workspace: &forge_domain::WorkspaceInfo, is_active: bool) -> Info {
->>>>>>> 00e650f2
         let updated_time = workspace
             .last_updated
             .map_or("NEVER".to_string(), humanize_time);
@@ -2991,9 +2947,6 @@
             .with_timezone(&chrono::Local)
             .format("%Y-%m-%d %H:%M:%S %Z")
             .to_string();
-<<<<<<< HEAD
-        info = info.add_title(format!("Workspace [{}]", timestamp));
-=======
 
         let title = if is_active {
             "Workspace [ACTIVE]".to_string()
@@ -3001,7 +2954,6 @@
             format!("Workspace [{}]", timestamp)
         };
         info = info.add_title(title);
->>>>>>> 00e650f2
 
         info.add_key_value("ID", workspace.workspace_id.to_string())
             .add_key_value("Path", workspace.working_dir.to_string())
@@ -3016,9 +2968,6 @@
             self.spinner.start(Some("Fetching workspaces..."))?;
         }
 
-<<<<<<< HEAD
-        match self.api.list_codebases().await {
-=======
         // Fetch workspaces and current workspace info in parallel
         let env = self.api.environment();
         let (workspaces_result, current_workspace_result) = tokio::join!(
@@ -3027,29 +2976,21 @@
         );
 
         match workspaces_result {
->>>>>>> 00e650f2
             Ok(workspaces) => {
                 if !porcelain {
                     self.spinner.stop(None)?;
                 }
 
-<<<<<<< HEAD
-=======
                 // Get active workspace ID if current workspace info is available
                 let current_workspace = current_workspace_result.ok().flatten();
                 let active_workspace_id = current_workspace.as_ref().map(|ws| &ws.workspace_id);
 
->>>>>>> 00e650f2
                 // Build Info object once
                 let mut info = Info::new();
 
                 for workspace in &workspaces {
-<<<<<<< HEAD
-                    info = info.extend(Self::format_workspace_info(workspace));
-=======
                     let is_active = active_workspace_id == Some(&workspace.workspace_id);
                     info = info.extend(Self::format_workspace_info(workspace, is_active));
->>>>>>> 00e650f2
                 }
 
                 // Output based on mode
@@ -3077,12 +3018,8 @@
             Ok(Some(workspace)) => {
                 self.spinner.stop(None)?;
 
-<<<<<<< HEAD
-                let info = Self::format_workspace_info(&workspace);
-=======
                 // When viewing a specific workspace's info, it's implicitly the active one
                 let info = Self::format_workspace_info(&workspace, true);
->>>>>>> 00e650f2
 
                 self.writeln(info)
             }
