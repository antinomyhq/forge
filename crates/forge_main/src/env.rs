use forge_api::{AgentId, ConversationId};

// Environment variable names
pub const FORGE_CONVERSATION_ID: &str = "FORGE_CONVERSATION_ID";
pub const FORGE_ACTIVE_AGENT: &str = "FORGE_ACTIVE_AGENT";
pub const FORGE_SHOW_COMPLETION_PROMPT: &str = "FORGE_SHOW_COMPLETION_PROMPT";

/// Get conversation ID from FORGE_CONVERSATION_ID environment variable
pub fn get_conversation_id_from_env() -> Option<ConversationId> {
    std::env::var(FORGE_CONVERSATION_ID)
        .ok()
        .and_then(|env_id| forge_domain::ConversationId::parse(&env_id).ok())
}

/// Get agent ID from FORGE_ACTIVE_AGENT environment variable
pub fn get_agent_from_env() -> Option<AgentId> {
    std::env::var(FORGE_ACTIVE_AGENT).ok().map(AgentId::new)
}

<<<<<<< HEAD
/// Check if the completion prompt should be shown
///
/// Returns true if the environment variable is not set, cannot be parsed, or is
/// set to "true" (case-insensitive). Returns false only if explicitly set to
/// "false".
pub fn should_show_completion_prompt() -> bool {
    std::env::var(FORGE_SHOW_COMPLETION_PROMPT)
        .ok()
        .and_then(|val| val.trim().parse::<bool>().ok())
        .unwrap_or(true)
}

/// Parses environment variable strings in KEY=VALUE format into a BTreeMap
///
/// Takes a vector of strings where each string should be in the format
/// "KEY=VALUE" and returns a BTreeMap with the parsed key-value pairs. Invalid
/// entries (without an '=' separator) are silently skipped.
pub fn parse_env(env: Vec<String>) -> std::collections::BTreeMap<String, String> {
    env.into_iter()
        .filter_map(|s| {
            let mut parts = s.splitn(2, '=');
            if let (Some(key), Some(value)) = (parts.next(), parts.next()) {
                Some((key.to_string(), value.to_string()))
            } else {
                None
            }
        })
        .collect()
}

=======
>>>>>>> 9b3b6189
#[cfg(test)]
mod tests {
    use pretty_assertions::assert_eq;
    use serial_test::serial;

    use super::*;

    #[test]
    fn test_get_conversation_id_from_env_with_valid_id() {
        let fixture_env_value = "01234567-89ab-cdef-0123-456789abcdef";
        unsafe {
            std::env::set_var(FORGE_CONVERSATION_ID, fixture_env_value);
        }

        let actual = get_conversation_id_from_env();
        let expected = forge_domain::ConversationId::parse(fixture_env_value).ok();

        assert_eq!(actual, expected);
        unsafe {
            std::env::remove_var(FORGE_CONVERSATION_ID);
        }
    }

    #[test]
    fn test_get_conversation_id_from_env_with_invalid_id() {
        let fixture_env_value = "invalid-uuid";
        unsafe {
            std::env::set_var(FORGE_CONVERSATION_ID, fixture_env_value);
        }

        let actual = get_conversation_id_from_env();
        let expected = None;

        assert_eq!(actual, expected);
        unsafe {
            std::env::remove_var(FORGE_CONVERSATION_ID);
        }
    }

    #[test]
    fn test_get_conversation_id_from_env_not_set() {
        unsafe {
            std::env::remove_var(FORGE_CONVERSATION_ID);
        }

        let actual = get_conversation_id_from_env();
        let expected = None;

        assert_eq!(actual, expected);
    }

    #[test]
    #[serial]
    fn test_get_agent_from_env_with_value() {
        let fixture_env_value = "sage";
        unsafe {
            std::env::set_var(FORGE_ACTIVE_AGENT, fixture_env_value);
        }

        let actual = get_agent_from_env();
        let expected = Some(AgentId::new("sage"));

        assert_eq!(actual, expected);
        unsafe {
            std::env::remove_var(FORGE_ACTIVE_AGENT);
        }
    }

    #[test]
    #[serial]
    fn test_get_agent_from_env_not_set() {
        unsafe {
            std::env::remove_var(FORGE_ACTIVE_AGENT);
        }

        let actual = get_agent_from_env();
        let expected = None;

        assert_eq!(actual, expected);
    }
}<|MERGE_RESOLUTION|>--- conflicted
+++ resolved
@@ -17,7 +17,6 @@
     std::env::var(FORGE_ACTIVE_AGENT).ok().map(AgentId::new)
 }
 
-<<<<<<< HEAD
 /// Check if the completion prompt should be shown
 ///
 /// Returns true if the environment variable is not set, cannot be parsed, or is
@@ -30,26 +29,6 @@
         .unwrap_or(true)
 }
 
-/// Parses environment variable strings in KEY=VALUE format into a BTreeMap
-///
-/// Takes a vector of strings where each string should be in the format
-/// "KEY=VALUE" and returns a BTreeMap with the parsed key-value pairs. Invalid
-/// entries (without an '=' separator) are silently skipped.
-pub fn parse_env(env: Vec<String>) -> std::collections::BTreeMap<String, String> {
-    env.into_iter()
-        .filter_map(|s| {
-            let mut parts = s.splitn(2, '=');
-            if let (Some(key), Some(value)) = (parts.next(), parts.next()) {
-                Some((key.to_string(), value.to_string()))
-            } else {
-                None
-            }
-        })
-        .collect()
-}
-
-=======
->>>>>>> 9b3b6189
 #[cfg(test)]
 mod tests {
     use pretty_assertions::assert_eq;
