use std::fmt;

use colored::Colorize;
use forge_api::{Environment, Usage};
use forge_tracker::VERSION;

pub enum Section {
    Title(String),
    Items(String, Option<String>),
}

pub struct Info {
    sections: Vec<Section>,
}

impl Info {
    pub fn new() -> Self {
        Info { sections: Vec::new() }
    }

    pub fn add_title(mut self, title: impl ToString) -> Self {
        self.sections.push(Section::Title(title.to_string()));
        self
    }

    pub fn add_key(self, key: impl ToString) -> Self {
        self.add_item(key, None::<String>)
    }

    pub fn add_key_value(self, key: impl ToString, value: impl ToString) -> Self {
        self.add_item(key, Some(value))
    }

    fn add_item(mut self, key: impl ToString, value: Option<impl ToString>) -> Self {
        self.sections.push(Section::Items(
            key.to_string(),
            value.map(|a| a.to_string()),
        ));
        self
    }

    pub fn extend(mut self, other: Info) -> Self {
        self.sections.extend(other.sections);
        self
    }
}

pub struct UsageInfo<'a> {
    usage: &'a Usage,
    total_snapshots: usize,
}

impl<'a> UsageInfo<'a> {
    pub fn new(usage: &'a Usage, total_snapshots: usize) -> Self {
        Self { usage, total_snapshots }
    }
}

impl From<UsageInfo<'_>> for Info {
    fn from(usage_info: UsageInfo) -> Self {
        Info::new()
            .add_title("Usage".to_string())
<<<<<<< HEAD
            .add_item("Prompt", usage_info.usage.prompt_tokens)
            .add_item("Completion", usage_info.usage.completion_tokens)
            .add_item("Total", usage_info.usage.total_tokens)
            .add_item("Total Snapshots", usage_info.total_snapshots)
=======
            .add_key_value("Prompt", usage.prompt_tokens)
            .add_key_value("Completion", usage.completion_tokens)
            .add_key_value("Total", usage.total_tokens)
>>>>>>> 9e82c22c
    }
}

impl From<&Environment> for Info {
    fn from(env: &Environment) -> Self {
        Info::new()
            .add_title("Environment")
            .add_key_value("Version", VERSION)
            .add_key_value("OS", &env.os)
            .add_key_value("PID", env.pid)
            .add_key_value("Working Directory", env.cwd.display())
            .add_key_value("Shell", &env.shell)
            .add_title("Paths")
<<<<<<< HEAD
            .add_item("Config", env.base_path.display())
            .add_item("Logs", env.log_path().display())
            .add_item("Database", env.db_path().display())
            .add_item("History", env.history_path().display())
            .add_item("Snapshot", env.snapshot_path().display())
=======
            .add_key_value("Config", env.base_path.display())
            .add_key_value("Logs", env.log_path().display())
            .add_key_value("Database", env.db_path().display())
            .add_key_value("History", env.history_path().display())
>>>>>>> 9e82c22c
    }
}

impl fmt::Display for Info {
    fn fmt(&self, f: &mut fmt::Formatter<'_>) -> fmt::Result {
        for section in &self.sections {
            match section {
                Section::Title(title) => {
                    writeln!(f)?;
                    writeln!(f, "{}", title.bold().bright_yellow())?
                }
                Section::Items(key, value) => {
                    if let Some(value) = value {
                        writeln!(f, "{}: {}", key, value.dimmed())?;
                    } else {
                        writeln!(f, "{}", key)?;
                    }
                }
            }
        }
        Ok(())
    }
}

// The display_info function has been removed and its implementation will be
// inlined in the caller<|MERGE_RESOLUTION|>--- conflicted
+++ resolved
@@ -60,16 +60,10 @@
     fn from(usage_info: UsageInfo) -> Self {
         Info::new()
             .add_title("Usage".to_string())
-<<<<<<< HEAD
-            .add_item("Prompt", usage_info.usage.prompt_tokens)
-            .add_item("Completion", usage_info.usage.completion_tokens)
-            .add_item("Total", usage_info.usage.total_tokens)
+            .add_key_value("Prompt", usage_info.usage.prompt_tokens)
+            .add_key_value("Completion", usage_info.usage.completion_tokens)
+            .add_key_value("Total", usage_info.usage.total_tokens)
             .add_item("Total Snapshots", usage_info.total_snapshots)
-=======
-            .add_key_value("Prompt", usage.prompt_tokens)
-            .add_key_value("Completion", usage.completion_tokens)
-            .add_key_value("Total", usage.total_tokens)
->>>>>>> 9e82c22c
     }
 }
 
@@ -83,18 +77,11 @@
             .add_key_value("Working Directory", env.cwd.display())
             .add_key_value("Shell", &env.shell)
             .add_title("Paths")
-<<<<<<< HEAD
-            .add_item("Config", env.base_path.display())
-            .add_item("Logs", env.log_path().display())
-            .add_item("Database", env.db_path().display())
-            .add_item("History", env.history_path().display())
-            .add_item("Snapshot", env.snapshot_path().display())
-=======
             .add_key_value("Config", env.base_path.display())
             .add_key_value("Logs", env.log_path().display())
             .add_key_value("Database", env.db_path().display())
             .add_key_value("History", env.history_path().display())
->>>>>>> 9e82c22c
+            .add_item("Snapshot", env.snapshot_path().display())
     }
 }
 
