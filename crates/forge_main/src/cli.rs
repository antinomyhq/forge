--- conflicted
+++ resolved
@@ -548,19 +548,18 @@
         porcelain: bool,
     },
 
-<<<<<<< HEAD
     /// Rename a conversation.
     Rename {
         /// Conversation ID to rename.
         id: String,
         /// New title for the conversation.
         new_title: Option<String>,
-=======
+    },
+
     /// Delete a conversation permanently.
     Delete {
         /// Conversation ID to delete.
         id: String,
->>>>>>> 4ce4cf7a
     },
 }
 
