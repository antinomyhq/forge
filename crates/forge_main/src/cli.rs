--- conflicted
+++ resolved
@@ -4,14 +4,10 @@
 //! NOTE: With every change to this CLI structure, verify that the ZSH plugin
 //! remains compatible. The plugin at `shell-plugin/forge.plugin.zsh` implements
 //! shell completion and command shortcuts that depend on the CLI structure.
-<<<<<<< HEAD
-=======
-
->>>>>>> ede5a82a
-use std::path::PathBuf;
 
 use clap::{Parser, Subcommand, ValueEnum};
 use forge_domain::{AgentId, ProviderId};
+use std::path::PathBuf;
 
 #[derive(Parser)]
 #[command(version = env!("CARGO_PKG_VERSION"))]
