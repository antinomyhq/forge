//! NOTE: Always use singular names for commands and subcommands.
//! For example: `forge provider login` instead of `forge providers login`.
//!
//! NOTE: With every change to this CLI structure, verify that the ZSH plugin
//! remains compatible. The plugin at `shell-plugin/forge.plugin.zsh` implements
//! shell completion and command shortcuts that depend on the CLI structure.

use std::path::PathBuf;

use clap::{Parser, Subcommand, ValueEnum};
use forge_domain::{AgentId, ProviderId};

#[derive(Parser)]
#[command(version = env!("CARGO_PKG_VERSION"))]
pub struct Cli {
    /// Direct prompt to process without entering interactive mode.
    ///
    /// When provided, executes a single command and exits instead of starting
    /// an interactive session. Content can also be piped: `cat prompt.txt |
    /// forge`.
    #[arg(long, short = 'p')]
    pub prompt: Option<String>,

    /// Piped input from stdin (populated internally)
    ///
    /// This field is automatically populated when content is piped to forge
    /// via stdin. It's kept separate from the prompt to allow proper handling
    /// as a droppable message.
    #[arg(skip)]
    pub piped_input: Option<String>,

    /// Path to a JSON file containing the conversation to execute.
    #[arg(long)]
    pub conversation: Option<PathBuf>,

    /// Conversation ID to use for this session.
    ///
    /// When provided, resumes or continues an existing conversation instead of
    /// generating a new conversation ID.
    #[arg(long, alias = "cid")]
    pub conversation_id: Option<String>,

    /// Working directory to use before starting the session.
    ///
    /// When provided, changes to this directory before starting forge.
    #[arg(long, short = 'C')]
    pub directory: Option<PathBuf>,

    /// Name for an isolated git worktree to create for experimentation.
    #[arg(long)]
    pub sandbox: Option<String>,

    /// Enable verbose logging output.
    #[arg(long, default_value_t = false)]
    pub verbose: bool,

    /// Use restricted shell (rbash) for enhanced security.
    #[arg(long, default_value_t = false, short = 'r')]
    pub restricted: bool,

    /// Agent ID to use for this session.
    #[arg(long, alias = "aid")]
    pub agent: Option<AgentId>,

    /// Top-level subcommands.
    #[command(subcommand)]
    pub subcommands: Option<TopLevelCommand>,

    /// Path to a file containing the workflow to execute.
    #[arg(long, short = 'w')]
    pub workflow: Option<PathBuf>,

    /// Event to dispatch to the workflow in JSON format.
    #[arg(long, short = 'e')]
    pub event: Option<String>,
}

impl Cli {
    /// Determines whether the CLI should start in interactive mode.
    ///
    /// Returns true when no prompt, piped input, or subcommand is provided,
    /// indicating the user wants to enter interactive mode.
    pub fn is_interactive(&self) -> bool {
        self.prompt.is_none() && self.piped_input.is_none() && self.subcommands.is_none()
    }
}

#[derive(Subcommand, Debug, Clone)]
pub enum TopLevelCommand {
    /// Manage agents.
    Agent(AgentCommandGroup),

    /// Generate shell extension scripts.
    #[command(hide = true)]
    Extension(ExtensionCommandGroup),

    /// List agents, models, providers, tools, or MCP servers.
    List(ListCommandGroup),

    /// Display the banner with version information.
    Banner,

    /// Show configuration, active model, and environment status.
    Info {
        /// Conversation ID for session-specific information.
        #[arg(long, alias = "cid")]
        conversation_id: Option<String>,

        /// Output in machine-readable format.
        #[arg(long)]
        porcelain: bool,
    },

    /// Display environment information.
    Env,

    /// Get, set, or list configuration values.
    Config(ConfigCommandGroup),

    /// Manage conversation history and state.
    #[command(alias = "session")]
    Conversation(ConversationCommandGroup),

    /// Generate and optionally commit changes with AI-generated message
    Commit(CommitCommandGroup),

    /// Manage Model Context Protocol servers.
    Mcp(McpCommandGroup),

    /// Suggest shell commands from natural language.
    Suggest {
        /// Natural language description of the desired command.
        prompt: String,
    },

    /// Manage API provider authentication.
    Provider(ProviderCommandGroup),

    /// Run or list custom commands.
    Cmd(CmdCommandGroup),

    /// Manage workspaces for semantic search.
    Workspace(WorkspaceCommandGroup),
}

/// Command group for custom command management.
#[derive(Parser, Debug, Clone)]
pub struct CmdCommandGroup {
    #[command(subcommand)]
    pub command: CmdCommand,

    /// Conversation ID to execute the command within.
    #[arg(long, alias = "cid", global = true)]
    pub conversation_id: Option<String>,

    /// Output in machine-readable format.
    #[arg(long, global = true)]
    pub porcelain: bool,
}

#[derive(Subcommand, Debug, Clone)]
pub enum CmdCommand {
    /// List all available custom commands.
    List,

    /// Execute a custom command.
    #[command(external_subcommand)]
    Execute(Vec<String>),
}

<<<<<<< HEAD
=======
/// Command group for agent management.
#[derive(Parser, Debug, Clone)]
pub struct AgentCommandGroup {
    #[command(subcommand)]
    pub command: AgentCommand,

    /// Output in machine-readable format.
    #[arg(long, global = true)]
    pub porcelain: bool,
}

/// Agent management commands.
#[derive(Subcommand, Debug, Clone)]
pub enum AgentCommand {
    /// List available agents.
    #[command(alias = "ls")]
    List,
}

>>>>>>> 00e650f2
/// Command group for codebase management.
#[derive(Parser, Debug, Clone)]
pub struct WorkspaceCommandGroup {
    #[command(subcommand)]
    pub command: WorkspaceCommand,
}

#[derive(Subcommand, Debug, Clone)]
pub enum WorkspaceCommand {
    /// Synchronize a directory for semantic search.
    Sync {
        /// Path to the directory to sync
        #[arg(default_value = ".")]
        path: PathBuf,

        /// Number of files to upload per batch. Reduce this if you encounter
        /// token limit errors.
        #[arg(long, default_value = "10")]
        batch_size: usize,
    },
    /// List all workspaces.
    List {
        /// Output in machine-readable format
        #[arg(short, long)]
        porcelain: bool,
    },

    /// Query the codebase.
    Query {
        /// Search query.
        query: String,

        /// Path to the directory to index (used when no subcommand is
        /// provided).
        #[arg(default_value = ".")]
        path: PathBuf,

        /// Maximum number of results to return.
        #[arg(short, long, default_value = "10")]
        limit: usize,

        /// Number of highest probability tokens to consider (1-1000).
        #[arg(long)]
        top_k: Option<u32>,

        /// Describe your intent or goal to filter results for relevance.
        #[arg(long, short = 'r')]
        use_case: String,

        /// Filter results to files starting with this prefix.
        #[arg(long)]
        starts_with: Option<String>,

        /// Filter results to files ending with this suffix.
        #[arg(long)]
        ends_with: Option<String>,
    },

    /// Show workspace information for an indexed directory.
    Info {
        /// Path to the directory to get information for
        #[arg(default_value = ".")]
        path: PathBuf,
    },

    /// Delete a workspace.
    Delete {
        /// Workspace ID to delete
        workspace_id: String,
    },
}

/// Command group for listing resources.
#[derive(Parser, Debug, Clone)]
pub struct ListCommandGroup {
    #[command(subcommand)]
    pub command: ListCommand,

    /// Output in machine-readable format.
    #[arg(long, global = true)]
    pub porcelain: bool,
}

#[derive(Subcommand, Debug, Clone)]
pub enum ListCommand {
    /// List available agents.
    #[command(alias = "agents")]
    Agent,

    /// List available API providers.
    #[command(alias = "providers")]
    Provider,

    /// List available models.
    #[command(alias = "models")]
    Model,

    /// List available commands.
    #[command(hide = true, alias = "commands")]
    Command,

    /// List configuration values.
    #[command(alias = "configs")]
    Config,

    /// List tools for a specific agent.
    #[command(alias = "tools")]
    Tool {
        /// Agent ID to list tools for.
        agent: AgentId,
    },

    /// List MCP servers.
    #[command(alias = "mcps")]
    Mcp,

    /// List conversation history.
    #[command(alias = "session")]
    Conversation,

    /// List custom commands.
    #[command(alias = "cmds")]
    Cmd,

    /// List available skills.
    #[command(alias = "skills")]
    Skill,
}

/// Command group for generating shell extensions.
#[derive(Parser, Debug, Clone)]
pub struct ExtensionCommandGroup {
    #[command(subcommand)]
    pub command: ExtensionCommand,
}

#[derive(Subcommand, Debug, Clone)]
pub enum ExtensionCommand {
    /// Generate ZSH extension script.
    Zsh,
}

/// Command group for MCP server management.
#[derive(Parser, Debug, Clone)]
pub struct McpCommandGroup {
    #[command(subcommand)]
    pub command: McpCommand,

    /// Output in machine-readable format.
    #[arg(long, global = true)]
    pub porcelain: bool,
}

#[derive(Subcommand, Debug, Clone)]
pub enum McpCommand {
    /// Import server configuration from JSON.
    Import(McpImportArgs),

    /// List configured servers.
    List,

    /// Remove a configured server.
    Remove(McpRemoveArgs),

    /// Show server configuration details.
    Show(McpShowArgs),

    /// Reload servers and rebuild caches.
    Reload,
}

#[derive(Parser, Debug, Clone)]
pub struct McpImportArgs {
    /// JSON configuration to import.
    #[arg()]
    pub json: String,

    /// Configuration scope.
    #[arg(short = 's', long = "scope", default_value = "local")]
    pub scope: Scope,
}

#[derive(Parser, Debug, Clone)]
pub struct McpRemoveArgs {
    /// Configuration scope.
    #[arg(short = 's', long = "scope", default_value = "local")]
    pub scope: Scope,

    /// Name of the server to remove.
    pub name: String,
}

#[derive(Parser, Debug, Clone)]
pub struct McpShowArgs {
    /// Name of the server to show details for.
    pub name: String,
}

/// Configuration scope for settings.
#[derive(Copy, Clone, Debug, ValueEnum, Default)]
pub enum Scope {
    /// Local configuration (project-specific).
    #[default]
    Local,
    /// User configuration (global to the user).
    User,
}

impl From<Scope> for forge_domain::Scope {
    fn from(value: Scope) -> Self {
        match value {
            Scope::Local => forge_domain::Scope::Local,
            Scope::User => forge_domain::Scope::User,
        }
    }
}

/// Transport protocol for communication.
#[derive(Copy, Clone, Debug, ValueEnum)]
#[clap(rename_all = "lower")]
pub enum Transport {
    /// Standard input/output communication.
    Stdio,
    /// Server-sent events communication.
    Sse,
}

/// Command group for configuration management.
#[derive(Parser, Debug, Clone)]
pub struct ConfigCommandGroup {
    #[command(subcommand)]
    pub command: ConfigCommand,

    /// Output in machine-readable format.
    #[arg(long, global = true)]
    pub porcelain: bool,
}

#[derive(Subcommand, Debug, Clone)]
pub enum ConfigCommand {
    /// Set a configuration value.
    Set(ConfigSetArgs),

    /// Get a configuration value.
    Get(ConfigGetArgs),

    /// List configuration values.
    List,
}

#[derive(Parser, Debug, Clone)]
pub struct ConfigSetArgs {
    /// Configuration field to set.
    pub field: ConfigField,

    /// Value to set.
    pub value: String,
}

/// Configuration fields that can be managed.
#[derive(clap::ValueEnum, Debug, Clone, Copy, PartialEq, Eq)]
pub enum ConfigField {
    /// The active model.
    Model,
    /// The active provider.
    Provider,
}

#[derive(Parser, Debug, Clone)]
pub struct ConfigGetArgs {
    /// Configuration field to get.
    pub field: ConfigField,
}

/// Command group for conversation management.
#[derive(Parser, Debug, Clone)]
pub struct ConversationCommandGroup {
    #[command(subcommand)]
    pub command: ConversationCommand,
}

#[derive(Subcommand, Debug, Clone)]
pub enum ConversationCommand {
    /// List conversation history.
    List {
        /// Output in machine-readable format.
        #[arg(long)]
        porcelain: bool,
    },

    /// Create a new conversation.
    New,

    /// Export conversation as JSON or HTML.
    Dump {
        /// Conversation ID to export.
        id: String,

        /// Export as HTML instead of JSON.
        #[arg(long)]
        html: bool,
    },

    /// Compact conversation to reduce token usage.
    Compact {
        /// Conversation ID to compact.
        id: String,
    },

    /// Retry last command without modifying context.
    Retry {
        /// Conversation ID to retry.
        id: String,
    },

    /// Resume conversation in interactive mode.
    Resume {
        /// Conversation ID to resume.
        id: String,
    },

    /// Show last assistant message.
    Show {
        /// Conversation ID.
        id: String,
    },

    /// Show conversation details.
    Info {
        /// Conversation ID.
        id: String,
    },

    /// Show conversation statistics.
    Stats {
        /// Conversation ID.
        id: String,

        /// Output in machine-readable format.
        #[arg(long)]
        porcelain: bool,
    },

    /// Clone conversation with a new ID.
    Clone {
        /// Conversation ID to clone.
        id: String,

        /// Output in machine-readable format.
        #[arg(long)]
        porcelain: bool,
    },
}

/// Command group for provider authentication management.
#[derive(Parser, Debug, Clone)]
pub struct ProviderCommandGroup {
    #[command(subcommand)]
    pub command: ProviderCommand,

    /// Output in machine-readable format.
    #[arg(long, global = true)]
    pub porcelain: bool,
}

#[derive(Subcommand, Debug, Clone)]
pub enum ProviderCommand {
    /// Authenticate with an API provider.
    ///
    /// Shows an interactive menu when no provider name is specified.
    Login {
        /// Provider name to authenticate with.
        provider: Option<ProviderId>,
    },

    /// Remove provider credentials.
    ///
    /// Shows an interactive menu when no provider name is specified.
    Logout {
        /// Provider name to log out from.
        provider: Option<ProviderId>,
    },

    /// List available providers.
    List,
}

/// Group of Commit-related commands
#[derive(Parser, Debug, Clone)]
pub struct CommitCommandGroup {
    /// Preview the commit message without committing
    #[arg(long)]
    pub preview: bool,

    /// Maximum git diff size in bytes (default: 100k)
    ///
    /// Limits the size of the git diff sent to the AI model. Large diffs are
    /// truncated to save tokens and reduce API costs. Minimum value is 5000
    /// bytes.
    #[arg(long = "max-diff", default_value = "100000", value_parser = clap::builder::RangedI64ValueParser::<usize>::new().range(5000..))]
    pub max_diff_size: Option<usize>,

    /// Git diff content (used internally for piped input)
    ///
    /// This field is populated when diff content is piped to the commit
    /// command. Users typically don't set this directly; instead, they pipe
    /// diff content: `git diff | forge commit --preview`
    #[arg(skip)]
    pub diff: Option<String>,

    /// Additional text to customize the commit message
    ///
    /// Provide additional context or instructions for the AI to use when
    /// generating the commit message. Multiple words can be provided without
    /// quotes: `forge commit fix typo in readme`
    pub text: Vec<String>,
}

#[cfg(test)]
mod tests {
    use clap::Parser;
    use pretty_assertions::assert_eq;

    use super::*;

    #[test]
    fn test_commit_default_max_diff_size() {
        let fixture = Cli::parse_from(["forge", "commit", "--preview"]);
        let actual = match fixture.subcommands {
            Some(TopLevelCommand::Commit(commit)) => commit.max_diff_size,
            _ => panic!("Expected Commit command"),
        };
        let expected = Some(100000);
        assert_eq!(actual, expected);
    }

    #[test]
    fn test_commit_custom_max_diff_size() {
        let fixture = Cli::parse_from(["forge", "commit", "--preview", "--max-diff", "50000"]);
        let actual = match fixture.subcommands {
            Some(TopLevelCommand::Commit(commit)) => commit.max_diff_size,
            _ => panic!("Expected Commit command"),
        };
        let expected = Some(50000);
        assert_eq!(actual, expected);
    }

    #[test]
    fn test_config_set_with_model() {
        let fixture = Cli::parse_from([
            "forge",
            "config",
            "set",
            "model",
            "anthropic/claude-sonnet-4",
        ]);
        let actual = match fixture.subcommands {
            Some(TopLevelCommand::Config(config)) => match config.command {
                ConfigCommand::Set(args) if args.field == ConfigField::Model => {
                    Some(args.value.clone())
                }
                _ => None,
            },
            _ => None,
        };
        let expected = Some("anthropic/claude-sonnet-4".to_string());
        assert_eq!(actual, expected);
    }

    #[test]
    fn test_config_set_with_provider() {
        let fixture = Cli::parse_from(["forge", "config", "set", "provider", "OpenAI"]);
        let actual = match fixture.subcommands {
            Some(TopLevelCommand::Config(config)) => match config.command {
                ConfigCommand::Set(args) if args.field == ConfigField::Provider => {
                    Some(args.value.clone())
                }
                _ => None,
            },
            _ => None,
        };
        let expected = Some("OpenAI".to_string());
        assert_eq!(actual, expected);
    }

    #[test]
    fn test_config_list() {
        let fixture = Cli::parse_from(["forge", "config", "list"]);
        let actual = match fixture.subcommands {
            Some(TopLevelCommand::Config(config)) => matches!(config.command, ConfigCommand::List),
            _ => false,
        };
        let expected = true;
        assert_eq!(actual, expected);
    }

    #[test]
    fn test_config_get_specific_field() {
        let fixture = Cli::parse_from(["forge", "config", "get", "model"]);
        let actual = match fixture.subcommands {
            Some(TopLevelCommand::Config(config)) => match config.command {
                ConfigCommand::Get(args) => args.field,
                _ => panic!("Expected ConfigCommand::Get"),
            },
            _ => panic!("Expected TopLevelCommand::Config"),
        };
        let expected = ConfigField::Model;
        assert_eq!(actual, expected);
    }

    #[test]
    fn test_conversation_list() {
        let fixture = Cli::parse_from(["forge", "conversation", "list"]);
        let is_list = match fixture.subcommands {
            Some(TopLevelCommand::Conversation(conversation)) => {
                matches!(conversation.command, ConversationCommand::List { .. })
            }
            _ => false,
        };
        assert_eq!(is_list, true);
    }

    #[test]
    fn test_session_alias_list() {
        let fixture = Cli::parse_from(["forge", "session", "list"]);
        let is_list = match fixture.subcommands {
            Some(TopLevelCommand::Conversation(conversation)) => {
                matches!(conversation.command, ConversationCommand::List { .. })
            }
            _ => false,
        };
        assert_eq!(is_list, true);
    }

    #[test]
    fn test_agent_id_long_flag() {
        let fixture = Cli::parse_from(["forge", "--agent", "sage"]);
        assert_eq!(fixture.agent, Some(AgentId::new("sage")));
    }

    #[test]
    fn test_agent_id_short_alias() {
        let fixture = Cli::parse_from(["forge", "--aid", "muse"]);
        assert_eq!(fixture.agent, Some(AgentId::new("muse")));
    }

    #[test]
    fn test_agent_id_with_prompt() {
        let fixture = Cli::parse_from(["forge", "--agent", "forge", "-p", "test prompt"]);
        assert_eq!(fixture.agent, Some(AgentId::new("forge")));
        assert_eq!(fixture.prompt, Some("test prompt".to_string()));
    }

    #[test]
    fn test_agent_id_not_provided() {
        let fixture = Cli::parse_from(["forge"]);
        assert_eq!(fixture.agent, None);
    }

    #[test]
    fn test_conversation_dump_json_with_id() {
        let fixture = Cli::parse_from(["forge", "conversation", "dump", "abc123"]);
        let (id, html) = match fixture.subcommands {
            Some(TopLevelCommand::Conversation(conversation)) => match conversation.command {
                ConversationCommand::Dump { id, html } => (id, html),
                _ => (String::new(), true),
            },
            _ => (String::new(), true),
        };
        assert_eq!(id, "abc123");
        assert_eq!(html, false); // JSON is default
    }

    #[test]
    fn test_conversation_dump_html_with_id() {
        let fixture = Cli::parse_from(["forge", "conversation", "dump", "abc123", "--html"]);
        let (id, html) = match fixture.subcommands {
            Some(TopLevelCommand::Conversation(conversation)) => match conversation.command {
                ConversationCommand::Dump { id, html } => (id, html),
                _ => (String::new(), false),
            },
            _ => (String::new(), false),
        };
        assert_eq!(id, "abc123");
        assert_eq!(html, true);
    }

    #[test]
    fn test_conversation_retry_with_id() {
        let fixture = Cli::parse_from(["forge", "conversation", "retry", "xyz789"]);
        let id = match fixture.subcommands {
            Some(TopLevelCommand::Conversation(conversation)) => match conversation.command {
                ConversationCommand::Retry { id } => id,
                _ => String::new(),
            },
            _ => String::new(),
        };
        assert_eq!(id, "xyz789");
    }

    #[test]
    fn test_conversation_compact_with_id() {
        let fixture = Cli::parse_from(["forge", "conversation", "compact", "abc123"]);
        let id = match fixture.subcommands {
            Some(TopLevelCommand::Conversation(conversation)) => match conversation.command {
                ConversationCommand::Compact { id } => id,
                _ => String::new(),
            },
            _ => String::new(),
        };
        assert_eq!(id, "abc123");
    }

    #[test]
    fn test_conversation_last_with_id() {
        let fixture = Cli::parse_from(["forge", "conversation", "show", "test123"]);
        let id = match fixture.subcommands {
            Some(TopLevelCommand::Conversation(conversation)) => match conversation.command {
                ConversationCommand::Show { id } => id,
                _ => String::new(),
            },
            _ => String::new(),
        };
        assert_eq!(id, "test123");
    }

    #[test]
    fn test_conversation_resume() {
        let fixture = Cli::parse_from(["forge", "conversation", "resume", "def456"]);
        let id = match fixture.subcommands {
            Some(TopLevelCommand::Conversation(conversation)) => match conversation.command {
                ConversationCommand::Resume { id } => id,
                _ => String::new(),
            },
            _ => String::new(),
        };
        assert_eq!(id, "def456");
    }

    #[test]
    fn test_list_tools_command_with_agent() {
        let fixture = Cli::parse_from(["forge", "list", "tool", "sage"]);
        let actual = match fixture.subcommands {
            Some(TopLevelCommand::List(list)) => match list.command {
                ListCommand::Tool { agent } => agent,
                _ => AgentId::default(),
            },
            _ => AgentId::default(),
        };
        let expected = AgentId::new("sage");
        assert_eq!(actual, expected);
    }

    #[test]
    fn test_list_conversation_command() {
        let fixture = Cli::parse_from(["forge", "list", "conversation"]);
        let is_conversation_list = match fixture.subcommands {
            Some(TopLevelCommand::List(list)) => matches!(list.command, ListCommand::Conversation),
            _ => false,
        };
        assert_eq!(is_conversation_list, true);
    }

    #[test]
    fn test_list_session_alias_command() {
        let fixture = Cli::parse_from(["forge", "list", "session"]);
        let is_conversation_list = match fixture.subcommands {
            Some(TopLevelCommand::List(list)) => matches!(list.command, ListCommand::Conversation),
            _ => false,
        };
        assert_eq!(is_conversation_list, true);
    }

    #[test]
    fn test_info_command_without_porcelain() {
        let fixture = Cli::parse_from(["forge", "info"]);
        let actual = match fixture.subcommands {
            Some(TopLevelCommand::Info { porcelain, .. }) => porcelain,
            _ => true,
        };
        let expected = false;
        assert_eq!(actual, expected);
    }

    #[test]
    fn test_info_command_with_porcelain() {
        let fixture = Cli::parse_from(["forge", "info", "--porcelain"]);
        let actual = match fixture.subcommands {
            Some(TopLevelCommand::Info { porcelain, .. }) => porcelain,
            _ => false,
        };
        let expected = true;
        assert_eq!(actual, expected);
    }

    #[test]
    fn test_info_command_with_conversation_id() {
        let fixture = Cli::parse_from(["forge", "info", "--conversation-id", "abc123"]);
        let actual = match fixture.subcommands {
            Some(TopLevelCommand::Info { conversation_id, .. }) => conversation_id,
            _ => None,
        };
        let expected = Some("abc123".to_string());
        assert_eq!(actual, expected);
    }

    #[test]
    fn test_info_command_with_cid_alias() {
        let fixture = Cli::parse_from(["forge", "info", "--cid", "xyz789"]);
        let actual = match fixture.subcommands {
            Some(TopLevelCommand::Info { conversation_id, .. }) => conversation_id,
            _ => None,
        };
        let expected = Some("xyz789".to_string());
        assert_eq!(actual, expected);
    }

    #[test]
    fn test_info_command_with_conversation_id_and_porcelain() {
        let fixture = Cli::parse_from(["forge", "info", "--cid", "test123", "--porcelain"]);
        let (conversation_id, porcelain) = match fixture.subcommands {
            Some(TopLevelCommand::Info { conversation_id, porcelain }) => {
                (conversation_id, porcelain)
            }
            _ => (None, false),
        };
        assert_eq!(conversation_id, Some("test123".to_string()));
        assert_eq!(porcelain, true);
    }

    #[test]
    fn test_list_agents_without_porcelain() {
        let fixture = Cli::parse_from(["forge", "list", "agents"]);
        let actual = match fixture.subcommands {
            Some(TopLevelCommand::List(list)) => list.porcelain,
            _ => true,
        };
        let expected = false;
        assert_eq!(actual, expected);
    }

    #[test]
    fn test_list_agents_with_porcelain() {
        let fixture = Cli::parse_from(["forge", "list", "agents", "--porcelain"]);
        let actual = match fixture.subcommands {
            Some(TopLevelCommand::List(list)) => list.porcelain,
            _ => false,
        };
        let expected = true;
        assert_eq!(actual, expected);
    }

    #[test]
    fn test_mcp_list_with_porcelain() {
        let fixture = Cli::parse_from(["forge", "mcp", "list", "--porcelain"]);
        let actual = match fixture.subcommands {
            Some(TopLevelCommand::Mcp(mcp)) => mcp.porcelain,
            _ => false,
        };
        let expected = true;
        assert_eq!(actual, expected);
    }

    #[test]
    fn test_conversation_list_with_porcelain() {
        let fixture = Cli::parse_from(["forge", "conversation", "list", "--porcelain"]);
        let actual = match fixture.subcommands {
            Some(TopLevelCommand::Conversation(conversation)) => match conversation.command {
                ConversationCommand::List { porcelain } => porcelain,
                _ => false,
            },
            _ => false,
        };
        let expected = true;
        assert_eq!(actual, expected);
    }

    #[test]
    fn test_list_models_with_porcelain() {
        let fixture = Cli::parse_from(["forge", "list", "models", "--porcelain"]);
        let actual = match fixture.subcommands {
            Some(TopLevelCommand::List(list)) => list.porcelain,
            _ => false,
        };
        let expected = true;
        assert_eq!(actual, expected);
    }

    #[test]
    fn test_config_list_with_porcelain() {
        let fixture = Cli::parse_from(["forge", "config", "list", "--porcelain"]);
        let actual = match fixture.subcommands {
            Some(TopLevelCommand::Config(config)) => config.porcelain,
            _ => false,
        };
        let expected = true;
        assert_eq!(actual, expected);
    }

    #[test]
    fn test_conversation_info_with_id() {
        let fixture = Cli::parse_from(["forge", "conversation", "info", "abc123"]);
        let id = match fixture.subcommands {
            Some(TopLevelCommand::Conversation(conversation)) => match conversation.command {
                ConversationCommand::Info { id } => id,
                _ => String::new(),
            },
            _ => String::new(),
        };
        assert_eq!(id, "abc123");
    }

    #[test]
    fn test_conversation_stats_with_porcelain() {
        let fixture = Cli::parse_from(["forge", "conversation", "stats", "test123", "--porcelain"]);
        let (id, porcelain) = match fixture.subcommands {
            Some(TopLevelCommand::Conversation(conversation)) => match conversation.command {
                ConversationCommand::Stats { id, porcelain } => (id, porcelain),
                _ => (String::new(), false),
            },
            _ => (String::new(), false),
        };
        assert_eq!(id, "test123");
        assert_eq!(porcelain, true);
    }

    #[test]
    fn test_session_alias_dump() {
        let fixture = Cli::parse_from(["forge", "session", "dump", "abc123"]);
        let (id, html) = match fixture.subcommands {
            Some(TopLevelCommand::Conversation(conversation)) => match conversation.command {
                ConversationCommand::Dump { id, html } => (id, html),
                _ => (String::new(), true),
            },
            _ => (String::new(), true),
        };
        assert_eq!(id, "abc123");
        assert_eq!(html, false);
    }

    #[test]
    fn test_session_alias_retry() {
        let fixture = Cli::parse_from(["forge", "session", "retry", "xyz789"]);
        let id = match fixture.subcommands {
            Some(TopLevelCommand::Conversation(conversation)) => match conversation.command {
                ConversationCommand::Retry { id } => id,
                _ => String::new(),
            },
            _ => String::new(),
        };
        assert_eq!(id, "xyz789");
    }

    #[test]
    fn test_prompt_with_conversation_id() {
        let fixture = Cli::parse_from([
            "forge",
            "-p",
            "hello",
            "--conversation-id",
            "550e8400-e29b-41d4-a716-446655440000",
        ]);
        let actual = fixture.conversation_id;
        let expected = Some("550e8400-e29b-41d4-a716-446655440000".to_string());
        assert_eq!(actual, expected);
    }

    #[test]
    fn test_conversation_id_without_prompt() {
        let fixture = Cli::parse_from([
            "forge",
            "--conversation-id",
            "550e8400-e29b-41d4-a716-446655440000",
        ]);
        let actual = fixture.conversation_id;
        let expected = Some("550e8400-e29b-41d4-a716-446655440000".to_string());
        assert_eq!(actual, expected);
    }

    #[test]
    fn test_conversation_clone_with_id() {
        let fixture = Cli::parse_from(["forge", "conversation", "clone", "abc123"]);
        let id = match fixture.subcommands {
            Some(TopLevelCommand::Conversation(conversation)) => match conversation.command {
                ConversationCommand::Clone { id, .. } => id,
                _ => String::new(),
            },
            _ => String::new(),
        };
        assert_eq!(id, "abc123");
    }

    #[test]
    fn test_conversation_clone_with_porcelain() {
        let fixture = Cli::parse_from(["forge", "conversation", "clone", "test123", "--porcelain"]);
        let (id, porcelain) = match fixture.subcommands {
            Some(TopLevelCommand::Conversation(conversation)) => match conversation.command {
                ConversationCommand::Clone { id, porcelain } => (id, porcelain),
                _ => (String::new(), false),
            },
            _ => (String::new(), false),
        };
        assert_eq!(id, "test123");
        assert_eq!(porcelain, true);
    }

    #[test]
    fn test_cmd_command_with_args() {
        let fixture = Cli::parse_from(["forge", "cmd", "custom-command", "arg1", "arg2"]);
        let actual = match fixture.subcommands {
            Some(TopLevelCommand::Cmd(run_group)) => match run_group.command {
                CmdCommand::Execute(args) => args.join(" "),
                _ => panic!("Expected Execute command"),
            },
            _ => panic!("Expected Cmd command"),
        };
        let expected = "custom-command arg1 arg2".to_string();
        assert_eq!(actual, expected);
    }

    #[test]
    fn test_is_interactive_without_flags() {
        let fixture = Cli::parse_from(["forge"]);
        let actual = fixture.is_interactive();
        let expected = true;
        assert_eq!(actual, expected);
    }

    #[test]
    fn test_commit_with_custom_text() {
        let fixture = Cli::parse_from(["forge", "commit", "fix", "typo", "in", "readme"]);
        let actual = match fixture.subcommands {
            Some(TopLevelCommand::Commit(commit)) => commit.text,
            _ => panic!("Expected Commit command"),
        };
        let expected = ["fix", "typo", "in", "readme"]
            .iter()
            .map(|s| s.to_string())
            .collect::<Vec<String>>();
        assert_eq!(actual, expected);
    }

    #[test]
    fn test_commit_without_custom_text() {
        let fixture = Cli::parse_from(["forge", "commit", "--preview"]);
        let actual = match fixture.subcommands {
            Some(TopLevelCommand::Commit(commit)) => commit.text,
            _ => panic!("Expected Commit command"),
        };
        let expected: Vec<String> = vec![];
        assert_eq!(actual, expected);
    }

    #[test]
    fn test_commit_with_text_and_flags() {
        let fixture = Cli::parse_from([
            "forge",
            "commit",
            "--preview",
            "--max-diff",
            "50000",
            "update",
            "docs",
        ]);
        let actual = match fixture.subcommands {
            Some(TopLevelCommand::Commit(commit)) => {
                (commit.preview, commit.max_diff_size, commit.text)
            }
            _ => panic!("Expected Commit command"),
        };
        let expected = (
            true,
            Some(50000),
            ["update", "docs"]
                .iter()
                .map(|s| s.to_string())
                .collect::<Vec<String>>(),
        );
        assert_eq!(actual, expected);
    }

    #[test]
    fn test_list_skill_command() {
        let fixture = Cli::parse_from(["forge", "list", "skill"]);
        let is_skill_list = match fixture.subcommands {
            Some(TopLevelCommand::List(list)) => matches!(list.command, ListCommand::Skill),
            _ => false,
        };
        assert_eq!(is_skill_list, true);
    }

    #[test]
    fn test_list_skills_alias_command() {
        let fixture = Cli::parse_from(["forge", "list", "skills"]);
        let is_skill_list = match fixture.subcommands {
            Some(TopLevelCommand::List(list)) => matches!(list.command, ListCommand::Skill),
            _ => false,
        };
        assert_eq!(is_skill_list, true);
    }

    #[test]
    fn test_list_skill_with_porcelain() {
        let fixture = Cli::parse_from(["forge", "list", "skill", "--porcelain"]);
        let actual = match fixture.subcommands {
            Some(TopLevelCommand::List(list)) => list.porcelain,
            _ => false,
        };
        let expected = true;
        assert_eq!(actual, expected);
    }
}<|MERGE_RESOLUTION|>--- conflicted
+++ resolved
@@ -168,8 +168,6 @@
     Execute(Vec<String>),
 }
 
-<<<<<<< HEAD
-=======
 /// Command group for agent management.
 #[derive(Parser, Debug, Clone)]
 pub struct AgentCommandGroup {
@@ -189,7 +187,6 @@
     List,
 }
 
->>>>>>> 00e650f2
 /// Command group for codebase management.
 #[derive(Parser, Debug, Clone)]
 pub struct WorkspaceCommandGroup {
