--- conflicted
+++ resolved
@@ -289,28 +289,11 @@
 
 #[derive(Parser, Debug, Clone)]
 pub struct ConfigSetArgs {
-<<<<<<< HEAD
-    /// Model to set as active
-    #[arg(long)]
-    pub model: Option<String>,
-
-    /// Provider to set as active
-    #[arg(long)]
-    pub provider: Option<String>,
-}
-
-impl ConfigSetArgs {
-    /// Check if any field is set (non-interactive mode)
-    pub fn has_any_field(&self) -> bool {
-        self.model.is_some() || self.provider.is_some()
-    }
-=======
     /// Config field to set
     pub field: ConfigField,
 
     /// Value to set
     pub value: String,
->>>>>>> a90be206
 }
 
 #[derive(clap::ValueEnum, Debug, Clone, Copy, PartialEq, Eq)]
@@ -408,25 +391,6 @@
     use super::*;
 
     #[test]
-<<<<<<< HEAD
-=======
-    fn test_config_set_with_agent() {
-        let fixture = Cli::parse_from(["forge", "config", "set", "agent", "muse"]);
-        let actual = match fixture.subcommands {
-            Some(TopLevelCommand::Config(config)) => match config.command {
-                ConfigCommand::Set(args) if args.field == ConfigField::Agent => {
-                    Some(args.value.clone())
-                }
-                _ => None,
-            },
-            _ => None,
-        };
-        let expected = Some("muse".to_string());
-        assert_eq!(actual, expected);
-    }
-
-    #[test]
->>>>>>> a90be206
     fn test_config_set_with_model() {
         let fixture = Cli::parse_from([
             "forge",
@@ -465,45 +429,6 @@
     }
 
     #[test]
-<<<<<<< HEAD
-    fn test_config_set_with_multiple_fields() {
-        let fixture = Cli::parse_from([
-            "forge",
-            "config",
-            "set",
-            "--model",
-            "gpt-4",
-            "--provider",
-            "OpenAI",
-        ]);
-        let (model, provider) = match fixture.subcommands {
-            Some(TopLevelCommand::Config(config)) => match config.command {
-                ConfigCommand::Set(args) => (args.model, args.provider),
-                _ => (None, None),
-            },
-            _ => (None, None),
-        };
-        assert_eq!(model, Some("gpt-4".to_string()));
-        assert_eq!(provider, Some("OpenAI".to_string()));
-    }
-
-    #[test]
-    fn test_config_set_no_fields() {
-        let fixture = Cli::parse_from(["forge", "config", "set"]);
-        let actual = match fixture.subcommands {
-            Some(TopLevelCommand::Config(config)) => match config.command {
-                ConfigCommand::Set(args) => args.has_any_field(),
-                _ => true,
-            },
-            _ => true,
-        };
-        let expected = false;
-        assert_eq!(actual, expected);
-    }
-
-    #[test]
-=======
->>>>>>> a90be206
     fn test_config_list() {
         let fixture = Cli::parse_from(["forge", "config", "list"]);
         let actual = match fixture.subcommands {
@@ -529,33 +454,6 @@
     }
 
     #[test]
-<<<<<<< HEAD
-    fn test_config_set_args_has_any_field_with_model() {
-        let fixture = ConfigSetArgs { model: Some("gpt-4".to_string()), provider: None };
-        let actual = fixture.has_any_field();
-        let expected = true;
-        assert_eq!(actual, expected);
-    }
-
-    #[test]
-    fn test_config_set_args_has_any_field_with_provider() {
-        let fixture = ConfigSetArgs { model: None, provider: Some("OpenAI".to_string()) };
-        let actual = fixture.has_any_field();
-        let expected = true;
-        assert_eq!(actual, expected);
-    }
-
-    #[test]
-    fn test_config_set_args_has_no_field() {
-        let fixture = ConfigSetArgs { model: None, provider: None };
-        let actual = fixture.has_any_field();
-        let expected = false;
-        assert_eq!(actual, expected);
-    }
-
-    #[test]
-=======
->>>>>>> a90be206
     fn test_session_list() {
         let fixture = Cli::parse_from(["forge", "session", "list"]);
         let is_list = match fixture.subcommands {
