--- conflicted
+++ resolved
@@ -117,7 +117,6 @@
     /// MCP server management commands
     Mcp(McpCommandGroup),
 
-<<<<<<< HEAD
     /// Convert natural language to a shell command
     ///
     /// Example: forge cmd "run tests in the current project"
@@ -125,10 +124,9 @@
         /// Natural language description of what you want to do
         prompt: String,
     },
-=======
+
     /// Provider management commands
     Provider(ProviderCommandGroup),
->>>>>>> da76a09b
 }
 
 /// Group of list-related commands
