use std::path::PathBuf;

use clap::{Parser, Subcommand, ValueEnum};
use forge_domain::{AgentId, ProviderId};

/// NOTE: Always use singular names for commands and subcommands.
/// For example: `forge provider login` instead of `forge providers login`.
///
/// NOTE: With every change to this CLI structure, verify that the ZSH plugin
/// remains compatible. The plugin at `shell-plugin/forge.plugin.zsh` implements
/// shell completion and command shortcuts that depend on the CLI structure.

#[derive(Parser)]
#[command(version = env!("CARGO_PKG_VERSION"))]
pub struct Cli {
    /// Direct prompt to process without entering interactive mode.
    ///
    /// When provided, executes a single command and exits instead of starting
    /// an interactive session. Content can also be piped: `cat prompt.txt |
    /// forge`.
    #[arg(long, short = 'p')]
    pub prompt: Option<String>,

    /// Path to a JSON file containing the conversation to execute.
    #[arg(long)]
    pub conversation: Option<PathBuf>,

    /// Conversation ID to use for this session.
    ///
    /// When provided, resumes or continues an existing conversation instead of
    /// generating a new conversation ID.
    #[arg(long, alias = "cid")]
    pub conversation_id: Option<String>,

    /// Working directory to use before starting the session.
    ///
    /// When provided, changes to this directory before starting forge.
    #[arg(long, short = 'C')]
    pub directory: Option<PathBuf>,

    /// Name for an isolated git worktree to create for experimentation.
    #[arg(long)]
    pub sandbox: Option<String>,

    /// Enable verbose logging output.
    #[arg(long, default_value_t = false)]
    pub verbose: bool,

    /// Use restricted shell (rbash) for enhanced security.
    #[arg(long, default_value_t = false, short = 'r')]
    pub restricted: bool,

    /// Agent ID to use for this session.
    #[arg(long, alias = "aid")]
    pub agent: Option<AgentId>,

    /// Top-level subcommands.
    #[command(subcommand)]
    pub subcommands: Option<TopLevelCommand>,

    /// Path to a file containing the workflow to execute.
    #[arg(long, short = 'w')]
    pub workflow: Option<PathBuf>,

    /// Event to dispatch to the workflow in JSON format.
    #[arg(long, short = 'e')]
    pub event: Option<String>,
}

impl Cli {
    /// Determines whether the CLI should start in interactive mode.
    ///
    /// Returns true when no prompt or subcommand is provided, indicating
    /// the user wants to enter interactive mode.
    pub fn is_interactive(&self) -> bool {
        self.prompt.is_none() && self.subcommands.is_none()
    }
}

#[derive(Subcommand, Debug, Clone)]
pub enum TopLevelCommand {
    /// Generate shell extension scripts.
    #[command(hide = true)]
    Extension(ExtensionCommandGroup),

    /// List agents, models, providers, tools, or MCP servers.
    List(ListCommandGroup),

    /// Display the banner with version information.
    Banner,

    /// Show configuration, active model, and environment status.
    Info {
        /// Conversation ID for session-specific information.
        #[arg(long, alias = "cid")]
        conversation_id: Option<String>,

        /// Output in machine-readable format.
        #[arg(long)]
        porcelain: bool,
    },

    /// Display environment information.
    Env,

    /// Get, set, or list configuration values.
    Config(ConfigCommandGroup),

    /// Manage conversation history and state.
    #[command(alias = "session")]
    Conversation(ConversationCommandGroup),

<<<<<<< HEAD
    /// Generate and optionally commit changes with AI-generated message
    Commit(CommitCommandGroup),

    /// MCP server management commands
=======
    /// Manage Model Context Protocol servers.
>>>>>>> 2c731840
    Mcp(McpCommandGroup),

    /// Suggest shell commands from natural language.
    Suggest {
        /// Natural language description of the desired command.
        prompt: String,
    },

    /// Manage API provider authentication.
    Provider(ProviderCommandGroup),

    /// Run or list custom commands.
    Cmd(CmdCommandGroup),
}

/// Command group for custom command management.
#[derive(Parser, Debug, Clone)]
pub struct CmdCommandGroup {
    #[command(subcommand)]
    pub command: CmdCommand,

    /// Conversation ID to execute the command within.
    #[arg(long, alias = "cid", global = true)]
    pub conversation_id: Option<String>,

    /// Output in machine-readable format.
    #[arg(long, global = true)]
    pub porcelain: bool,
}

#[derive(Subcommand, Debug, Clone)]
pub enum CmdCommand {
    /// List all available custom commands.
    List,

    /// Execute a custom command.
    #[command(external_subcommand)]
    Execute(Vec<String>),
}

/// Command group for listing resources.
#[derive(Parser, Debug, Clone)]
pub struct ListCommandGroup {
    #[command(subcommand)]
    pub command: ListCommand,

    /// Output in machine-readable format.
    #[arg(long, global = true)]
    pub porcelain: bool,
}

#[derive(Subcommand, Debug, Clone)]
pub enum ListCommand {
    /// List available agents.
    #[command(alias = "agents")]
    Agent,

    /// List available API providers.
    #[command(alias = "providers")]
    Provider,

    /// List available models.
    #[command(alias = "models")]
    Model,

    /// List available commands.
    #[command(hide = true, alias = "commands")]
    Command,

    /// List configuration values.
    #[command(alias = "configs")]
    Config,

    /// List tools for a specific agent.
    #[command(alias = "tools")]
    Tool {
        /// Agent ID to list tools for.
        agent: AgentId,
    },

    /// List MCP servers.
    #[command(alias = "mcps")]
    Mcp,

<<<<<<< HEAD
    /// List all conversations (sessions)
    ///
    /// Example: forge list session
    Session,

    /// Generates AI-powered commit messages and commits changes.
    ///
    /// Example: forge commit --preview
    Commit(CommitCommandGroup),
=======
    /// List conversation history.
    #[command(alias = "session")]
    Conversation,

    /// List custom commands.
    #[command(alias = "cmds")]
    Cmd,
>>>>>>> 2c731840
}

/// Command group for generating shell extensions.
#[derive(Parser, Debug, Clone)]
pub struct ExtensionCommandGroup {
    #[command(subcommand)]
    pub command: ExtensionCommand,
}

#[derive(Subcommand, Debug, Clone)]
pub enum ExtensionCommand {
    /// Generate ZSH extension script.
    Zsh,
}

/// Command group for MCP server management.
#[derive(Parser, Debug, Clone)]
pub struct McpCommandGroup {
    #[command(subcommand)]
    pub command: McpCommand,

    /// Output in machine-readable format.
    #[arg(long, global = true)]
    pub porcelain: bool,
}

#[derive(Subcommand, Debug, Clone)]
pub enum McpCommand {
    /// Import server configuration from JSON.
    Import(McpImportArgs),

    /// List configured servers.
    List,

    /// Remove a configured server.
    Remove(McpRemoveArgs),

    /// Show server configuration details.
    Show(McpShowArgs),

    /// Reload servers and rebuild caches.
    Reload,
}

#[derive(Parser, Debug, Clone)]
pub struct McpImportArgs {
    /// JSON configuration to import.
    #[arg()]
    pub json: String,

    /// Configuration scope.
    #[arg(short = 's', long = "scope", default_value = "local")]
    pub scope: Scope,
}

#[derive(Parser, Debug, Clone)]
pub struct McpRemoveArgs {
    /// Configuration scope.
    #[arg(short = 's', long = "scope", default_value = "local")]
    pub scope: Scope,

    /// Name of the server to remove.
    pub name: String,
}

#[derive(Parser, Debug, Clone)]
pub struct McpShowArgs {
    /// Name of the server to show details for.
    pub name: String,
}

/// Configuration scope for settings.
#[derive(Copy, Clone, Debug, ValueEnum, Default)]
pub enum Scope {
    /// Local configuration (project-specific).
    #[default]
    Local,
    /// User configuration (global to the user).
    User,
}

impl From<Scope> for forge_domain::Scope {
    fn from(value: Scope) -> Self {
        match value {
            Scope::Local => forge_domain::Scope::Local,
            Scope::User => forge_domain::Scope::User,
        }
    }
}

/// Transport protocol for communication.
#[derive(Copy, Clone, Debug, ValueEnum)]
#[clap(rename_all = "lower")]
pub enum Transport {
    /// Standard input/output communication.
    Stdio,
    /// Server-sent events communication.
    Sse,
}

/// Command group for configuration management.
#[derive(Parser, Debug, Clone)]
pub struct ConfigCommandGroup {
    #[command(subcommand)]
    pub command: ConfigCommand,

    /// Output in machine-readable format.
    #[arg(long, global = true)]
    pub porcelain: bool,
}

#[derive(Subcommand, Debug, Clone)]
pub enum ConfigCommand {
    /// Set a configuration value.
    Set(ConfigSetArgs),

    /// Get a configuration value.
    Get(ConfigGetArgs),

    /// List configuration values.
    List,
}

#[derive(Parser, Debug, Clone)]
pub struct ConfigSetArgs {
    /// Configuration field to set.
    pub field: ConfigField,

    /// Value to set.
    pub value: String,
}

/// Configuration fields that can be managed.
#[derive(clap::ValueEnum, Debug, Clone, Copy, PartialEq, Eq)]
pub enum ConfigField {
    /// The active model.
    Model,
    /// The active provider.
    Provider,
}

#[derive(Parser, Debug, Clone)]
pub struct ConfigGetArgs {
    /// Configuration field to get.
    pub field: ConfigField,
}

/// Command group for conversation management.
#[derive(Parser, Debug, Clone)]
pub struct ConversationCommandGroup {
    #[command(subcommand)]
    pub command: ConversationCommand,

    /// Output in machine-readable format.
    #[arg(long, global = true)]
    pub porcelain: bool,
}

#[derive(Subcommand, Debug, Clone)]
pub enum ConversationCommand {
    /// List conversation history.
    List,

    /// Create a new conversation.
    New,

    /// Export conversation as JSON or HTML.
    Dump {
        /// Conversation ID to export.
        id: String,

        /// Export as HTML instead of JSON.
        #[arg(long)]
        html: bool,
    },

    /// Compact conversation to reduce token usage.
    Compact {
        /// Conversation ID to compact.
        id: String,
    },

    /// Retry last command without modifying context.
    Retry {
        /// Conversation ID to retry.
        id: String,
    },

    /// Resume conversation in interactive mode.
    Resume {
        /// Conversation ID to resume.
        id: String,
    },

    /// Show last assistant message.
    Show {
        /// Conversation ID.
        id: String,
    },

    /// Show conversation details.
    Info {
        /// Conversation ID.
        id: String,
    },

    /// Clone conversation with a new ID.
    Clone {
        /// Conversation ID to clone.
        id: String,
    },
}

/// Command group for provider authentication management.
#[derive(Parser, Debug, Clone)]
pub struct ProviderCommandGroup {
    #[command(subcommand)]
    pub command: ProviderCommand,

    /// Output in machine-readable format.
    #[arg(long, global = true)]
    pub porcelain: bool,
}

#[derive(Subcommand, Debug, Clone)]
pub enum ProviderCommand {
    /// Authenticate with an API provider.
    ///
    /// Shows an interactive menu when no provider name is specified.
    Login {
        /// Provider name to authenticate with.
        provider: Option<ProviderId>,
    },

    /// Remove provider credentials.
    ///
    /// Shows an interactive menu when no provider name is specified.
    Logout {
        /// Provider name to log out from.
        provider: Option<ProviderId>,
    },

    /// List available providers.
    List,
}

/// Group of Commit-related commands
#[derive(Parser, Debug, Clone)]
pub struct CommitCommandGroup {
    /// Preview the commit message without committing
    #[arg(long)]
    pub preview: bool,

    /// Maximum git diff size in bytes (unlimited by default)
    ///
    /// Limits the size of the git diff sent to the AI model. Large diffs are
    /// truncated to save tokens and reduce API costs. Omit for unlimited size.
    /// Minimum value is 5000 bytes.
    #[arg(long = "max-diff", value_parser = clap::builder::RangedI64ValueParser::<usize>::new().range(5000..))]
    pub max_diff_size: Option<usize>,

    /// Git diff content (used internally for piped input)
    ///
    /// This field is populated when diff content is piped to the commit
    /// command. Users typically don't set this directly; instead, they pipe
    /// diff content: `git diff | forge commit --preview`
    #[arg(skip)]
    pub diff: Option<String>,
}

#[cfg(test)]
mod tests {
    use clap::Parser;
    use pretty_assertions::assert_eq;

    use super::*;

    #[test]
    fn test_config_set_with_model() {
        let fixture = Cli::parse_from([
            "forge",
            "config",
            "set",
            "model",
            "anthropic/claude-sonnet-4",
        ]);
        let actual = match fixture.subcommands {
            Some(TopLevelCommand::Config(config)) => match config.command {
                ConfigCommand::Set(args) if args.field == ConfigField::Model => {
                    Some(args.value.clone())
                }
                _ => None,
            },
            _ => None,
        };
        let expected = Some("anthropic/claude-sonnet-4".to_string());
        assert_eq!(actual, expected);
    }

    #[test]
    fn test_config_set_with_provider() {
        let fixture = Cli::parse_from(["forge", "config", "set", "provider", "OpenAI"]);
        let actual = match fixture.subcommands {
            Some(TopLevelCommand::Config(config)) => match config.command {
                ConfigCommand::Set(args) if args.field == ConfigField::Provider => {
                    Some(args.value.clone())
                }
                _ => None,
            },
            _ => None,
        };
        let expected = Some("OpenAI".to_string());
        assert_eq!(actual, expected);
    }

    #[test]
    fn test_config_list() {
        let fixture = Cli::parse_from(["forge", "config", "list"]);
        let actual = match fixture.subcommands {
            Some(TopLevelCommand::Config(config)) => matches!(config.command, ConfigCommand::List),
            _ => false,
        };
        let expected = true;
        assert_eq!(actual, expected);
    }

    #[test]
    fn test_config_get_specific_field() {
        let fixture = Cli::parse_from(["forge", "config", "get", "model"]);
        let actual = match fixture.subcommands {
            Some(TopLevelCommand::Config(config)) => match config.command {
                ConfigCommand::Get(args) => args.field,
                _ => panic!("Expected ConfigCommand::Get"),
            },
            _ => panic!("Expected TopLevelCommand::Config"),
        };
        let expected = ConfigField::Model;
        assert_eq!(actual, expected);
    }

    #[test]
    fn test_conversation_list() {
        let fixture = Cli::parse_from(["forge", "conversation", "list"]);
        let is_list = match fixture.subcommands {
            Some(TopLevelCommand::Conversation(conversation)) => {
                matches!(conversation.command, ConversationCommand::List)
            }
            _ => false,
        };
        assert_eq!(is_list, true);
    }

    #[test]
    fn test_session_alias_list() {
        let fixture = Cli::parse_from(["forge", "session", "list"]);
        let is_list = match fixture.subcommands {
            Some(TopLevelCommand::Conversation(conversation)) => {
                matches!(conversation.command, ConversationCommand::List)
            }
            _ => false,
        };
        assert_eq!(is_list, true);
    }

    #[test]
    fn test_agent_id_long_flag() {
        let fixture = Cli::parse_from(["forge", "--agent", "sage"]);
        assert_eq!(fixture.agent, Some(AgentId::new("sage")));
    }

    #[test]
    fn test_agent_id_short_alias() {
        let fixture = Cli::parse_from(["forge", "--aid", "muse"]);
        assert_eq!(fixture.agent, Some(AgentId::new("muse")));
    }

    #[test]
    fn test_agent_id_with_prompt() {
        let fixture = Cli::parse_from(["forge", "--agent", "forge", "-p", "test prompt"]);
        assert_eq!(fixture.agent, Some(AgentId::new("forge")));
        assert_eq!(fixture.prompt, Some("test prompt".to_string()));
    }

    #[test]
    fn test_agent_id_not_provided() {
        let fixture = Cli::parse_from(["forge"]);
        assert_eq!(fixture.agent, None);
    }

    #[test]
    fn test_conversation_dump_json_with_id() {
        let fixture = Cli::parse_from(["forge", "conversation", "dump", "abc123"]);
        let (id, html) = match fixture.subcommands {
            Some(TopLevelCommand::Conversation(conversation)) => match conversation.command {
                ConversationCommand::Dump { id, html } => (id, html),
                _ => (String::new(), true),
            },
            _ => (String::new(), true),
        };
        assert_eq!(id, "abc123");
        assert_eq!(html, false); // JSON is default
    }

    #[test]
    fn test_conversation_dump_html_with_id() {
        let fixture = Cli::parse_from(["forge", "conversation", "dump", "abc123", "--html"]);
        let (id, html) = match fixture.subcommands {
            Some(TopLevelCommand::Conversation(conversation)) => match conversation.command {
                ConversationCommand::Dump { id, html } => (id, html),
                _ => (String::new(), false),
            },
            _ => (String::new(), false),
        };
        assert_eq!(id, "abc123");
        assert_eq!(html, true);
    }

    #[test]
    fn test_conversation_retry_with_id() {
        let fixture = Cli::parse_from(["forge", "conversation", "retry", "xyz789"]);
        let id = match fixture.subcommands {
            Some(TopLevelCommand::Conversation(conversation)) => match conversation.command {
                ConversationCommand::Retry { id } => id,
                _ => String::new(),
            },
            _ => String::new(),
        };
        assert_eq!(id, "xyz789");
    }

    #[test]
    fn test_conversation_compact_with_id() {
        let fixture = Cli::parse_from(["forge", "conversation", "compact", "abc123"]);
        let id = match fixture.subcommands {
            Some(TopLevelCommand::Conversation(conversation)) => match conversation.command {
                ConversationCommand::Compact { id } => id,
                _ => String::new(),
            },
            _ => String::new(),
        };
        assert_eq!(id, "abc123");
    }

    #[test]
    fn test_conversation_last_with_id() {
        let fixture = Cli::parse_from(["forge", "conversation", "show", "test123"]);
        let id = match fixture.subcommands {
            Some(TopLevelCommand::Conversation(conversation)) => match conversation.command {
                ConversationCommand::Show { id } => id,
                _ => String::new(),
            },
            _ => String::new(),
        };
        assert_eq!(id, "test123");
    }

    #[test]
    fn test_conversation_resume() {
        let fixture = Cli::parse_from(["forge", "conversation", "resume", "def456"]);
        let id = match fixture.subcommands {
            Some(TopLevelCommand::Conversation(conversation)) => match conversation.command {
                ConversationCommand::Resume { id } => id,
                _ => String::new(),
            },
            _ => String::new(),
        };
        assert_eq!(id, "def456");
    }

    #[test]
    fn test_list_tools_command_with_agent() {
        let fixture = Cli::parse_from(["forge", "list", "tool", "sage"]);
        let actual = match fixture.subcommands {
            Some(TopLevelCommand::List(list)) => match list.command {
                ListCommand::Tool { agent } => agent,
                _ => AgentId::default(),
            },
            _ => AgentId::default(),
        };
        let expected = AgentId::new("sage");
        assert_eq!(actual, expected);
    }

    #[test]
    fn test_list_conversation_command() {
        let fixture = Cli::parse_from(["forge", "list", "conversation"]);
        let is_conversation_list = match fixture.subcommands {
            Some(TopLevelCommand::List(list)) => matches!(list.command, ListCommand::Conversation),
            _ => false,
        };
        assert_eq!(is_conversation_list, true);
    }

    #[test]
    fn test_list_session_alias_command() {
        let fixture = Cli::parse_from(["forge", "list", "session"]);
        let is_conversation_list = match fixture.subcommands {
            Some(TopLevelCommand::List(list)) => matches!(list.command, ListCommand::Conversation),
            _ => false,
        };
        assert_eq!(is_conversation_list, true);
    }

    #[test]
    fn test_info_command_without_porcelain() {
        let fixture = Cli::parse_from(["forge", "info"]);
        let actual = match fixture.subcommands {
            Some(TopLevelCommand::Info { porcelain, .. }) => porcelain,
            _ => true,
        };
        let expected = false;
        assert_eq!(actual, expected);
    }

    #[test]
    fn test_info_command_with_porcelain() {
        let fixture = Cli::parse_from(["forge", "info", "--porcelain"]);
        let actual = match fixture.subcommands {
            Some(TopLevelCommand::Info { porcelain, .. }) => porcelain,
            _ => false,
        };
        let expected = true;
        assert_eq!(actual, expected);
    }

    #[test]
    fn test_info_command_with_conversation_id() {
        let fixture = Cli::parse_from(["forge", "info", "--conversation-id", "abc123"]);
        let actual = match fixture.subcommands {
            Some(TopLevelCommand::Info { conversation_id, .. }) => conversation_id,
            _ => None,
        };
        let expected = Some("abc123".to_string());
        assert_eq!(actual, expected);
    }

    #[test]
    fn test_info_command_with_cid_alias() {
        let fixture = Cli::parse_from(["forge", "info", "--cid", "xyz789"]);
        let actual = match fixture.subcommands {
            Some(TopLevelCommand::Info { conversation_id, .. }) => conversation_id,
            _ => None,
        };
        let expected = Some("xyz789".to_string());
        assert_eq!(actual, expected);
    }

    #[test]
    fn test_info_command_with_conversation_id_and_porcelain() {
        let fixture = Cli::parse_from(["forge", "info", "--cid", "test123", "--porcelain"]);
        let (conversation_id, porcelain) = match fixture.subcommands {
            Some(TopLevelCommand::Info { conversation_id, porcelain }) => {
                (conversation_id, porcelain)
            }
            _ => (None, false),
        };
        assert_eq!(conversation_id, Some("test123".to_string()));
        assert_eq!(porcelain, true);
    }

    #[test]
    fn test_list_agents_without_porcelain() {
        let fixture = Cli::parse_from(["forge", "list", "agents"]);
        let actual = match fixture.subcommands {
            Some(TopLevelCommand::List(list)) => list.porcelain,
            _ => true,
        };
        let expected = false;
        assert_eq!(actual, expected);
    }

    #[test]
    fn test_list_agents_with_porcelain() {
        let fixture = Cli::parse_from(["forge", "list", "agents", "--porcelain"]);
        let actual = match fixture.subcommands {
            Some(TopLevelCommand::List(list)) => list.porcelain,
            _ => false,
        };
        let expected = true;
        assert_eq!(actual, expected);
    }

    #[test]
    fn test_mcp_list_with_porcelain() {
        let fixture = Cli::parse_from(["forge", "mcp", "list", "--porcelain"]);
        let actual = match fixture.subcommands {
            Some(TopLevelCommand::Mcp(mcp)) => mcp.porcelain,
            _ => false,
        };
        let expected = true;
        assert_eq!(actual, expected);
    }

    #[test]
    fn test_conversation_list_with_porcelain() {
        let fixture = Cli::parse_from(["forge", "conversation", "list", "--porcelain"]);
        let actual = match fixture.subcommands {
            Some(TopLevelCommand::Conversation(conversation)) => conversation.porcelain,
            _ => false,
        };
        let expected = true;
        assert_eq!(actual, expected);
    }

    #[test]
    fn test_list_models_with_porcelain() {
        let fixture = Cli::parse_from(["forge", "list", "models", "--porcelain"]);
        let actual = match fixture.subcommands {
            Some(TopLevelCommand::List(list)) => list.porcelain,
            _ => false,
        };
        let expected = true;
        assert_eq!(actual, expected);
    }

    #[test]
    fn test_config_list_with_porcelain() {
        let fixture = Cli::parse_from(["forge", "config", "list", "--porcelain"]);
        let actual = match fixture.subcommands {
            Some(TopLevelCommand::Config(config)) => config.porcelain,
            _ => false,
        };
        let expected = true;
        assert_eq!(actual, expected);
    }

    #[test]
    fn test_conversation_info_with_id() {
        let fixture = Cli::parse_from(["forge", "conversation", "info", "abc123"]);
        let id = match fixture.subcommands {
            Some(TopLevelCommand::Conversation(conversation)) => match conversation.command {
                ConversationCommand::Info { id } => id,
                _ => String::new(),
            },
            _ => String::new(),
        };
        assert_eq!(id, "abc123");
    }

    #[test]
    fn test_conversation_info_with_porcelain() {
        let fixture = Cli::parse_from(["forge", "conversation", "info", "test123", "--porcelain"]);
        let (id, porcelain) = match fixture.subcommands {
            Some(TopLevelCommand::Conversation(conversation)) => match conversation.command {
                ConversationCommand::Info { id } => (id, conversation.porcelain),
                _ => (String::new(), false),
            },
            _ => (String::new(), false),
        };
        assert_eq!(id, "test123");
        assert_eq!(porcelain, true);
    }

    #[test]
    fn test_session_alias_dump() {
        let fixture = Cli::parse_from(["forge", "session", "dump", "abc123"]);
        let (id, html) = match fixture.subcommands {
            Some(TopLevelCommand::Conversation(conversation)) => match conversation.command {
                ConversationCommand::Dump { id, html } => (id, html),
                _ => (String::new(), true),
            },
            _ => (String::new(), true),
        };
        assert_eq!(id, "abc123");
        assert_eq!(html, false);
    }

    #[test]
    fn test_session_alias_retry() {
        let fixture = Cli::parse_from(["forge", "session", "retry", "xyz789"]);
        let id = match fixture.subcommands {
            Some(TopLevelCommand::Conversation(conversation)) => match conversation.command {
                ConversationCommand::Retry { id } => id,
                _ => String::new(),
            },
            _ => String::new(),
        };
        assert_eq!(id, "xyz789");
    }

    #[test]
    fn test_prompt_with_conversation_id() {
        let fixture = Cli::parse_from([
            "forge",
            "-p",
            "hello",
            "--conversation-id",
            "550e8400-e29b-41d4-a716-446655440000",
        ]);
        let actual = fixture.conversation_id;
        let expected = Some("550e8400-e29b-41d4-a716-446655440000".to_string());
        assert_eq!(actual, expected);
    }

    #[test]
    fn test_conversation_id_without_prompt() {
        let fixture = Cli::parse_from([
            "forge",
            "--conversation-id",
            "550e8400-e29b-41d4-a716-446655440000",
        ]);
        let actual = fixture.conversation_id;
        let expected = Some("550e8400-e29b-41d4-a716-446655440000".to_string());
        assert_eq!(actual, expected);
    }

    #[test]
    fn test_conversation_clone_with_id() {
        let fixture = Cli::parse_from(["forge", "conversation", "clone", "abc123"]);
        let id = match fixture.subcommands {
            Some(TopLevelCommand::Conversation(conversation)) => match conversation.command {
                ConversationCommand::Clone { id } => id,
                _ => String::new(),
            },
            _ => String::new(),
        };
        assert_eq!(id, "abc123");
    }

    #[test]
    fn test_conversation_clone_with_porcelain() {
        let fixture = Cli::parse_from(["forge", "conversation", "clone", "test123", "--porcelain"]);
        let (id, porcelain) = match fixture.subcommands {
            Some(TopLevelCommand::Conversation(conversation)) => match conversation.command {
                ConversationCommand::Clone { id } => (id, conversation.porcelain),
                _ => (String::new(), false),
            },
            _ => (String::new(), false),
        };
        assert_eq!(id, "test123");
        assert_eq!(porcelain, true);
    }

    #[test]
    fn test_cmd_command_with_args() {
        let fixture = Cli::parse_from(["forge", "cmd", "custom-command", "arg1", "arg2"]);
        let actual = match fixture.subcommands {
            Some(TopLevelCommand::Cmd(run_group)) => match run_group.command {
                CmdCommand::Execute(args) => args.join(" "),
                _ => panic!("Expected Execute command"),
            },
            _ => panic!("Expected Cmd command"),
        };
        let expected = "custom-command arg1 arg2".to_string();
        assert_eq!(actual, expected);
    }

    #[test]
    fn test_is_interactive_without_flags() {
        let fixture = Cli::parse_from(["forge"]);
        let actual = fixture.is_interactive();
        let expected = true;
        assert_eq!(actual, expected);
    }
}<|MERGE_RESOLUTION|>--- conflicted
+++ resolved
@@ -110,14 +110,10 @@
     #[command(alias = "session")]
     Conversation(ConversationCommandGroup),
 
-<<<<<<< HEAD
     /// Generate and optionally commit changes with AI-generated message
     Commit(CommitCommandGroup),
 
-    /// MCP server management commands
-=======
     /// Manage Model Context Protocol servers.
->>>>>>> 2c731840
     Mcp(McpCommandGroup),
 
     /// Suggest shell commands from natural language.
@@ -202,17 +198,11 @@
     #[command(alias = "mcps")]
     Mcp,
 
-<<<<<<< HEAD
-    /// List all conversations (sessions)
-    ///
-    /// Example: forge list session
-    Session,
-
     /// Generates AI-powered commit messages and commits changes.
     ///
     /// Example: forge commit --preview
     Commit(CommitCommandGroup),
-=======
+
     /// List conversation history.
     #[command(alias = "session")]
     Conversation,
@@ -220,7 +210,6 @@
     /// List custom commands.
     #[command(alias = "cmds")]
     Cmd,
->>>>>>> 2c731840
 }
 
 /// Command group for generating shell extensions.
