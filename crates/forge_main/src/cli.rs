--- conflicted
+++ resolved
@@ -926,7 +926,33 @@
     }
 
     #[test]
-<<<<<<< HEAD
+    fn test_conversation_clone_with_id() {
+        let fixture = Cli::parse_from(["forge", "conversation", "clone", "abc123"]);
+        let id = match fixture.subcommands {
+            Some(TopLevelCommand::Conversation(conversation)) => match conversation.command {
+                ConversationCommand::Clone { id } => id,
+                _ => String::new(),
+            },
+            _ => String::new(),
+        };
+        assert_eq!(id, "abc123");
+    }
+
+    #[test]
+    fn test_conversation_clone_with_porcelain() {
+        let fixture = Cli::parse_from(["forge", "conversation", "clone", "test123", "--porcelain"]);
+        let (id, porcelain) = match fixture.subcommands {
+            Some(TopLevelCommand::Conversation(conversation)) => match conversation.command {
+                ConversationCommand::Clone { id } => (id, conversation.porcelain),
+                _ => (String::new(), false),
+            },
+            _ => (String::new(), false),
+        };
+        assert_eq!(id, "test123");
+        assert_eq!(porcelain, true);
+    }
+
+    #[test]
     fn test_cmd_command_with_args() {
         let fixture = Cli::parse_from(["forge", "cmd", "custom-command", "arg1", "arg2"]);
         let actual = match fixture.subcommands {
@@ -962,31 +988,5 @@
         let actual = fixture.is_interactive();
         let expected = true;
         assert_eq!(actual, expected);
-=======
-    fn test_conversation_clone_with_id() {
-        let fixture = Cli::parse_from(["forge", "conversation", "clone", "abc123"]);
-        let id = match fixture.subcommands {
-            Some(TopLevelCommand::Conversation(conversation)) => match conversation.command {
-                ConversationCommand::Clone { id } => id,
-                _ => String::new(),
-            },
-            _ => String::new(),
-        };
-        assert_eq!(id, "abc123");
-    }
-
-    #[test]
-    fn test_conversation_clone_with_porcelain() {
-        let fixture = Cli::parse_from(["forge", "conversation", "clone", "test123", "--porcelain"]);
-        let (id, porcelain) = match fixture.subcommands {
-            Some(TopLevelCommand::Conversation(conversation)) => match conversation.command {
-                ConversationCommand::Clone { id } => (id, conversation.porcelain),
-                _ => (String::new(), false),
-            },
-            _ => (String::new(), false),
-        };
-        assert_eq!(id, "test123");
-        assert_eq!(porcelain, true);
->>>>>>> a3d643d2
     }
 }