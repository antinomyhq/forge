use std::sync::Arc;

use colored::Colorize;
use forge_api::{Update, API};
use forge_tracker::VERSION;
use reqwest::Client;
use serde_json::Value;
use update_informer::{registry, Check, Version};

<<<<<<< HEAD
const UPDATE_COMMAND: &str = "npm update -g @antinomyhq/forge --force";
pub const GITHUB_API_URL: &str = "https://api.github.com/repos/antinomyhq/forge/releases";
=======
/// Package name for forge on npm.
const FORGE_NPM_PACKAGE: &str = "forgecode";
>>>>>>> 23f1db3f

/// Runs npm update in the background, failing silently
async fn execute_update_command(api: Arc<impl API>) {
    // Spawn a new task that won't block the main application
    let output = api
        .execute_shell_command_raw(&format!("npm update -g {FORGE_NPM_PACKAGE} --force"))
        .await;

    match output {
        Err(err) => {
            // Send an event to the tracker on failure
            // We don't need to handle this result since we're failing silently
            let _ = send_update_failure_event(&format!("Auto update failed {err}")).await;
        }
        Ok(output) => {
            if output.success() {
                let answer = inquire::Confirm::new(
                    "You need to close forge to complete update. Do you want to close it now?",
                )
                .with_default(true)
                .with_error_message("Invalid response!")
                .prompt();
                if answer.unwrap_or_default() {
                    std::process::exit(0);
                }
            } else {
                let exit_output = match output.code() {
                    Some(code) => format!("Process exited with code: {code}"),
                    None => "Process exited without code".to_string(),
                };
                let _ =
                    send_update_failure_event(&format!("Auto update failed, {exit_output}",)).await;
            }
        }
    }
}

async fn confirm_update(version: Version) -> bool {
    let release_notes_diff = fetch_release_notes_diff()
        .await
        .unwrap_or_else(|e| format!("Could not fetch release notes: {e}"));

    let answer = inquire::Confirm::new(&format!(
        "Confirm upgrade from {} -> {} (latest)?\nRelease Notes Diff:\n{}",
        VERSION.to_string().bold().white(),
        version.to_string().bold().white(),
        release_notes_diff.bold().yellow()
    ))
    .with_default(true)
    .with_error_message("Invalid response!")
    .prompt();

    answer.unwrap_or(false)
}

async fn fetch_release_notes_diff() -> anyhow::Result<String> {
    let client = Client::new();
    let response = client
        .get(GITHUB_API_URL)
        .header("User-Agent", "Forge-Update-Checker")
        .send()
        .await?
        .json::<Vec<Value>>()
        .await?;

    let current_version = VERSION;
    let mut current_notes = String::new();
    let mut newer_notes = Vec::new();

    for release in response.iter() {
        if let Some(tag_name) = release.get("tag_name").and_then(|v| v.as_str()) {
            if tag_name == current_version {
                current_notes = release
                    .get("body")
                    .and_then(|v| v.as_str())
                    .unwrap_or("No release notes available.")
                    .to_string();
                break;
            } else {
                let notes = release
                    .get("body")
                    .and_then(|v| v.as_str())
                    .unwrap_or("No release notes available.")
                    .to_string();
                newer_notes.push((tag_name.to_string(), notes));
            }
        }
    }

    let mut output = format!("Current Version ({current_version}):\n{current_notes}\n\n");
    if !newer_notes.is_empty() {
        output.push_str("Newer Versions:\n");
        for (version, notes) in newer_notes.iter().rev() {
            output.push_str(&format!("Version {version}:\n{notes}\n\n"));
        }
    } else {
        output.push_str("No newer versions found.\n");
    }

    Ok(output)
}

/// Checks if there is an update available
pub async fn on_update(api: Arc<impl API>, update: Option<&Update>) {
    let update = update.cloned().unwrap_or_default();
    let frequency = update.frequency.unwrap_or_default();
    let auto_update = update.auto_update.unwrap_or_default();

    // Check if version is development version, in which case we skip the update
    // check
    if VERSION.contains("dev") || VERSION == "0.1.0" {
        // Skip update for development version 0.1.0
        return;
    }

    let informer =
        update_informer::new(registry::Npm, FORGE_NPM_PACKAGE, VERSION).interval(frequency.into());

    if let Some(version) = informer.check_version().ok().flatten() {
        if auto_update || confirm_update(version).await {
            execute_update_command(api).await;
        }
    }
}

/// Sends an event to the tracker when an update fails
async fn send_update_failure_event(error_msg: &str) -> anyhow::Result<()> {
    tracing::error!(error = error_msg, "Update failed");
    // Always return Ok since we want to fail silently
    Ok(())
}<|MERGE_RESOLUTION|>--- conflicted
+++ resolved
@@ -7,13 +7,10 @@
 use serde_json::Value;
 use update_informer::{registry, Check, Version};
 
-<<<<<<< HEAD
 const UPDATE_COMMAND: &str = "npm update -g @antinomyhq/forge --force";
 pub const GITHUB_API_URL: &str = "https://api.github.com/repos/antinomyhq/forge/releases";
-=======
 /// Package name for forge on npm.
 const FORGE_NPM_PACKAGE: &str = "forgecode";
->>>>>>> 23f1db3f
 
 /// Runs npm update in the background, failing silently
 async fn execute_update_command(api: Arc<impl API>) {
