use anyhow::Result;
use clap::Parser;
use colored::Colorize;
use forge_app::API;
<<<<<<< HEAD
use forge_domain::{ChatRequest, ChatResponse, ModelId};
use forge_main::{StatusDisplay, UserInput, CONSOLE};
use inquire::Select;
=======
use forge_domain::{ChatRequest, ChatResponse, Input, ModelId, UserInput};
use forge_main::{Console, StatusDisplay, CONSOLE};
>>>>>>> a7134b3c
use tokio_stream::StreamExt;

/// Command line arguments for the application
#[derive(Parser)]
struct Cli {
    /// Optional file path to execute commands from
    exec: Option<String>,
    /// Enable verbose output, showing additional tool information
    #[arg(long, default_value_t = false)]
    verbose: bool,
}

#[tokio::main]
async fn main() -> Result<()> {
    let cli = Cli::parse();

    let mut current_conversation_id = None;
    let mut current_title = None;
    let mut current_content = None;

    let api = API::init()
        .await
        .map_err(|e| anyhow::anyhow!("Failed to initialize API: {}", e))?;

    // Create a Console instance
    let console = Console;

    // Get initial input from file or prompt
    let mut input = match &cli.exec {
        Some(ref path) => console.upload(path).await?,
        None => console.prompt(None, None).await?,
    };
    let model = ModelId::from_env(api.env());
    loop {
        match input {
            Input::End => break,
            Input::New => {
                CONSOLE.writeln("Starting fresh conversation...")?;
                current_conversation_id = None;
                current_title = None;
                input = console.prompt(None, None).await?;
                continue;
            }
            Input::Reload => {
                CONSOLE.writeln("Reloading conversation with original prompt...")?;
                current_conversation_id = None;
                current_title = None;
                input = match cli.exec {
                    Some(ref path) => console.upload(path).await?,
                    None => console.prompt(None, current_content.as_deref()).await?,
                };
                continue;
            }
            Input::Message(ref content) => {
                current_content = Some(content.clone());
                let chat = ChatRequest {
                    content: content.clone(),
                    model: model.clone(),
                    conversation_id: current_conversation_id,
                };

                match api.chat(chat).await {
                    Ok(mut stream) => {
                        while let Some(message) = stream.next().await {
                            match message {
                                Ok(message) => match message {
                                    ChatResponse::Text(text) => {
                                        CONSOLE.write(&text)?;
                                    }
                                    ChatResponse::ToolCallDetected(_) => {}
                                    ChatResponse::ToolCallArgPart(arg) => {
                                        if cli.verbose {
                                            CONSOLE.write(&arg)?;
                                        }
                                    }
                                    ChatResponse::ToolCallStart(tool_call_full) => {
                                        let tool_name = tool_call_full.name.as_str();
                                        CONSOLE.newline()?;
                                        CONSOLE
                                            .writeln(StatusDisplay::execute(tool_name).format())?;

                                        // Convert to JSON and apply dimmed style
                                        let json =
                                            serde_json::to_string_pretty(&tool_call_full.arguments)
                                                .unwrap_or_else(|_| {
                                                    "Failed to serialize arguments".to_string()
                                                });

                                        CONSOLE.writeln(format!("{}", json.dimmed()))?;
                                    }
                                    ChatResponse::ToolCallEnd(tool_result) => {
                                        if cli.verbose {
                                            CONSOLE.writeln(tool_result.to_string())?;
                                        }
                                        let tool_name = tool_result.name.as_str();
                                        let status = if tool_result.is_error {
                                            StatusDisplay::failed(tool_name)
                                        } else {
                                            StatusDisplay::success(tool_name)
                                        };
                                        CONSOLE.write(status.format())?;
                                    }
                                    ChatResponse::ConversationStarted(conversation_id) => {
                                        current_conversation_id = Some(conversation_id);
                                    }
                                    ChatResponse::ModifyContext(_) => {}
                                    ChatResponse::Complete => {}
                                    ChatResponse::Error(err) => {
                                        CONSOLE.writeln(
                                            StatusDisplay::failed(err.to_string()).format(),
                                        )?;
                                    }
                                    ChatResponse::PartialTitle(_) => {}
                                    ChatResponse::CompleteTitle(title) => {
                                        current_title = Some(StatusDisplay::title(title).format());
                                    }
                                    ChatResponse::FinishReason(_) => {}
                                },
                                Err(err) => {
                                    CONSOLE
                                        .writeln(StatusDisplay::failed(err.to_string()).format())?;
                                }
                            }
                        }
                    }
                    Err(err) => {
                        CONSOLE.writeln(
                            StatusDisplay::failed_with(
                                err.to_string(),
                                "Failed to establish chat stream",
                            )
                            .format(),
                        )?;
                    }
                }

                input = console.prompt(current_title.as_deref(), None).await?;
            }
            UserInput::List => {
                let conversation_history = api.conversations().await.unwrap_or_default();
                if conversation_history.is_empty() {
                    CONSOLE.writeln("No conversations found.")?;
                } else {
                    // Format conversations for display
                    let options: Vec<String> = conversation_history
                        .iter()
                        .map(|conv| {
                            let title = conv.title.as_deref().unwrap_or("Untitled");
                            let id = conv.id.into_string();
                            format!("({}) - {}", id, title)
                        })
                        .collect();

                    // Display conversations and get user selection
                    if let Ok(selection) =
                        Select::new("Select a conversation to resume:", options.clone()).prompt()
                    {
                        // Extract conversation ID from selection
                        if let Some(selected_conv) = conversation_history.iter().find(|conv| {
                            let title = conv.title.as_deref().unwrap_or("Untitled");
                            let id = conv.id.into_string();
                            selection == format!("({}) - {}", id, title)
                        }) {
                            current_conversation_id = Some(selected_conv.id);
                            current_title = selected_conv.title.clone();
                            CONSOLE.writeln(format!("Selected conversation: {}", selection))?;
                        } else {
                            CONSOLE.writeln(format!(
                                "Failed to select the conversation {}, please retry.",
                                selection
                            ))?;
                        }
                    }
                }
                input = UserInput::prompt(current_title.as_deref(), None)?;
            }
        }
    }

    Ok(())
}<|MERGE_RESOLUTION|>--- conflicted
+++ resolved
@@ -2,14 +2,9 @@
 use clap::Parser;
 use colored::Colorize;
 use forge_app::API;
-<<<<<<< HEAD
-use forge_domain::{ChatRequest, ChatResponse, ModelId};
-use forge_main::{StatusDisplay, UserInput, CONSOLE};
-use inquire::Select;
-=======
 use forge_domain::{ChatRequest, ChatResponse, Input, ModelId, UserInput};
 use forge_main::{Console, StatusDisplay, CONSOLE};
->>>>>>> a7134b3c
+use inquire::Select;
 use tokio_stream::StreamExt;
 
 /// Command line arguments for the application
@@ -148,7 +143,7 @@
 
                 input = console.prompt(current_title.as_deref(), None).await?;
             }
-            UserInput::List => {
+            Input::List => {
                 let conversation_history = api.conversations().await.unwrap_or_default();
                 if conversation_history.is_empty() {
                     CONSOLE.writeln("No conversations found.")?;
@@ -184,7 +179,7 @@
                         }
                     }
                 }
-                input = UserInput::prompt(current_title.as_deref(), None)?;
+                input = console.prompt(current_title.as_deref(), None).await?;
             }
         }
     }
