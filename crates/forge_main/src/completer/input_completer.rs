use std::path::PathBuf;
use std::sync::Arc;

use forge_walker::Walker;
use nu_ansi_term::{Color, Style};
use reedline::{Completer, Suggestion};

use crate::completer::search_term::SearchTerm;
use crate::completer::CommandCompleter;
use crate::model::ForgeCommandManager;

#[derive(Clone)]
pub struct InputCompleter {
    walker: Walker,
    command: CommandCompleter,
}

impl InputCompleter {
    pub fn new(cwd: PathBuf, command_manager: Arc<ForgeCommandManager>) -> Self {
        let walker = Walker::max_all().cwd(cwd).skip_binary(true);
        Self { walker, command: CommandCompleter::new(command_manager) }
    }

    fn create_suggestion(path: String, name: &str, query: &str, span: reedline::Span) -> Suggestion {
        let name_lower = name.to_lowercase();
        let query_lower = query.to_lowercase();
        
        // Simple highlight function that works for both prefix and substring matches
        let description = if query.is_empty() {
            name.to_string()
        } else if let Some(idx) = name_lower.find(&query_lower) {
            let style = Style::new().on(Color::Green).fg(Color::Black).bold();
            let end = idx + query.len();
            format!(
                "{}{}{}",
                &name[..idx],
                style.paint(&name[idx..end]),
                &name[end..]
            )
        } else {
            name.to_string()
        };

        Suggestion {
            value: path,
            description: Some(description),
            style: None,
            extra: Some(vec![
                if name_lower.starts_with(&query_lower) { "prefix" } else { "substring" }.to_string()
            ]),
            span,
            append_whitespace: true,
        }
    }
}

impl Completer for InputCompleter {
    fn complete(&mut self, line: &str, pos: usize) -> Vec<Suggestion> {
<<<<<<< HEAD
        // Handle command completion
        if line.starts_with('/') && !CommandCompleter.complete(line, pos).is_empty() {
            return CommandCompleter.complete(line, pos);
=======
        if line.starts_with("/") {
            // if the line starts with '/' it's probably a command, so we delegate to the
            // command completer.
            let result = self.command.complete(line, pos);
            if !result.is_empty() {
                return result;
            }
>>>>>>> b36a10b5
        }

        // Handle file completion
        let search_term = SearchTerm::new(line, pos);
        let Some(query) = search_term.process() else {
            return vec![];
        };

        let Ok(files) = self.walker.get_blocking() else {
            return vec![];
        };

        files
            .into_iter()
            .filter(|file| !file.is_dir())
            .filter_map(|file| {
                let name = file.file_name.as_ref()?;
                let matches = name.to_lowercase().contains(&query.term.to_lowercase());
                matches.then(|| Self::create_suggestion(file.path, name, query.term, query.span))
            })
            .collect()
    }
}<|MERGE_RESOLUTION|>--- conflicted
+++ resolved
@@ -56,19 +56,9 @@
 
 impl Completer for InputCompleter {
     fn complete(&mut self, line: &str, pos: usize) -> Vec<Suggestion> {
-<<<<<<< HEAD
         // Handle command completion
         if line.starts_with('/') && !CommandCompleter.complete(line, pos).is_empty() {
             return CommandCompleter.complete(line, pos);
-=======
-        if line.starts_with("/") {
-            // if the line starts with '/' it's probably a command, so we delegate to the
-            // command completer.
-            let result = self.command.complete(line, pos);
-            if !result.is_empty() {
-                return result;
-            }
->>>>>>> b36a10b5
         }
 
         // Handle file completion
