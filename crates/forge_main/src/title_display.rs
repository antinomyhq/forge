use std::fmt;

use chrono::Local;
use colored::Colorize;
use forge_domain::{Category, Environment, TitleFormat, Usage};

/// Implementation of Display for TitleFormat in the presentation layer
pub struct TitleDisplay {
    inner: TitleFormat,
    with_colors: bool,
    env: Option<Environment>,
}

impl TitleDisplay {
    pub fn new(title: TitleFormat) -> Self {
<<<<<<< HEAD
        Self {
            inner: title,
            with_timestamp: true,
            with_colors: true,
            env: None,
        }
    }

    pub fn with_timestamp(mut self, with_timestamp: bool) -> Self {
        self.with_timestamp = with_timestamp;
        self
=======
        Self { inner: title, with_colors: true }
>>>>>>> 09711250
    }

    pub fn with_colors(mut self, with_colors: bool) -> Self {
        self.with_colors = with_colors;
        self
    }

    pub fn with_env(mut self, env: Environment) -> Self {
        self.env = Some(env);
        self
    }

    /// Format the title with optional usage and token limit data
    pub fn format_with_data(&self, usage: Option<&Usage>, token_limit: Option<usize>) -> String {
        // Get format template from environment or use default
        let format_template = self
            .env
            .as_ref()
            .map(|e| e.title_format.as_str())
            .unwrap_or("[{timestamp} {input}/{output} {cost} {cache_pct}] {title} {subtitle}");

        let result = self.apply_format(format_template, self.with_colors, usage, token_limit);

<<<<<<< HEAD
        // Prepend icon if not in template
        if !format_template.contains("{icon}") {
            if self.with_colors {
                let icon = match self.inner.category {
                    Category::Action => "⏺".yellow(),
                    Category::Info => "⏺".white(),
                    Category::Debug => "⏺".cyan(),
                    Category::Error => "⏺".red(),
                    Category::Completion => "⏺".yellow(),
                };
                format!("{} {}", icon, result.trim()).trim().to_string()
            } else {
                format!("⏺ {}", result.trim())
            }
        } else {
            result.trim().to_string()
        }
    }

    /// Replaces all placeholders in the format template with actual values
    fn apply_format(
        &self,
        template: &str,
        with_colors: bool,
        usage: Option<&Usage>,
        token_limit: Option<usize>,
    ) -> String {
        let mut result = template.to_string();
=======
        let local_time: chrono::DateTime<Local> = self.inner.timestamp.into();
        let timestamp_str = format!("[{}] ", local_time.format("%H:%M:%S"));
        buf.push_str(timestamp_str.dimmed().to_string().as_str());
>>>>>>> 09711250

        // Replace timestamp
        let timestamp = if self.with_timestamp {
            format!("{}", Local::now().format("%H:%M:%S"))
        } else {
            String::new()
        };
        result = result.replace("{timestamp}", &timestamp);

        // Replace title and subtitle
        let title = if with_colors {
            match self.inner.category {
                Category::Action => self.inner.title.white().to_string(),
                Category::Info => self.inner.title.white().to_string(),
                Category::Debug => self.inner.title.dimmed().to_string(),
                Category::Error => format!("{} {}", "ERROR:".bold(), self.inner.title)
                    .red()
                    .to_string(),
                Category::Completion => self.inner.title.white().bold().to_string(),
            }
        } else {
            self.inner.title.clone()
        };

        let subtitle = self
            .inner
            .sub_title
            .as_ref()
            .map(|s| {
                if with_colors {
                    s.dimmed().to_string()
                } else {
                    s.clone()
                }
            })
            .unwrap_or_default();

        result = result.replace("{title}", &title);
        result = result.replace("{subtitle}", &subtitle);

        // Replace icon
        let icon = if with_colors {
            match self.inner.category {
                Category::Action => "⏺".yellow().to_string(),
                Category::Info => "⏺".white().to_string(),
                Category::Debug => "⏺".cyan().to_string(),
                Category::Error => "⏺".red().to_string(),
                Category::Completion => "⏺".yellow().to_string(),
            }
        } else {
            "⏺".to_string()
        };
        result = result.replace("{icon}", &icon);

        // Replace usage/token info based on available data
        if let Some(usage) = usage {
            let input = *usage.prompt_tokens;
            let output = *usage.completion_tokens;
            let total = *usage.total_tokens;
            let cached = *usage.cached_tokens;
            let cache_pct = if total > 0 {
                (cached as f64 / total as f64 * 100.0) as u64
            } else {
                0
            };
            let cost = usage.cost.map(|c| format!("${:.4}", c)).unwrap_or_default();

<<<<<<< HEAD
            result = result.replace("{input}", &input.to_string());
            result = result.replace("{output}", &output.to_string());
            result = result.replace("{total}", &total.to_string());
            result = result.replace("{cached}", &cached.to_string());
            result = result.replace("{cache_pct}", &format!("{}%", cache_pct));
            result = result.replace("{cost}", &cost);
        } else if let Some(limit) = token_limit {
            // Fallback to token limit when no usage available
            result = result.replace("{total}", &limit.to_string());
            result = result.replace("{input}", "0");
            result = result.replace("{output}", "");
            result = result.replace("{cached}", "");
            result = result.replace("{cache_pct}", "");
            result = result.replace("{cost}", "");
        } else {
            // No usage or token limit - replace with empty strings
            result = result.replace("{input}", "");
            result = result.replace("{output}", "");
            result = result.replace("{total}", "");
            result = result.replace("{cached}", "");
            result = result.replace("{cache_pct}", "");
            result = result.replace("{cost}", "");
        }
=======
        let local_time: chrono::DateTime<Local> = self.inner.timestamp.into();
        let timestamp_str = format!("[{}] ", local_time.format("%H:%M:%S"));
        buf.push_str(&timestamp_str);
>>>>>>> 09711250

        // Clean up extra spaces, brackets, and slashes left from empty replacements
        result = result
            .replace("[]", "")
            .replace("[ ]", "")
            .replace("/}", "")
            .replace("{/", "");

        result = result
            .split_whitespace()
            .filter(|s| !s.is_empty() && *s != "/")
            .collect::<Vec<_>>()
            .join(" ");

        result.replace(" ]", "]")
    }
}

impl fmt::Display for TitleDisplay {
    fn fmt(&self, f: &mut fmt::Formatter<'_>) -> fmt::Result {
        write!(f, "{}", self.format_with_data(None, None))
    }
}

/// Extension trait to easily convert TitleFormat to displayable form
pub trait TitleDisplayExt {
    fn display(self) -> TitleDisplay;
    fn display_with_colors(self, with_colors: bool) -> TitleDisplay;
<<<<<<< HEAD
    fn display_with_timestamp(self, with_timestamp: bool) -> TitleDisplay;
    fn display_with_env(self, env: Environment) -> TitleDisplay;
=======
>>>>>>> 09711250
}

impl TitleDisplayExt for TitleFormat {
    fn display(self) -> TitleDisplay {
        TitleDisplay::new(self)
    }

    fn display_with_colors(self, with_colors: bool) -> TitleDisplay {
        TitleDisplay::new(self).with_colors(with_colors)
    }
<<<<<<< HEAD

    fn display_with_timestamp(self, with_timestamp: bool) -> TitleDisplay {
        TitleDisplay::new(self).with_timestamp(with_timestamp)
    }

    fn display_with_env(self, env: Environment) -> TitleDisplay {
        TitleDisplay::new(self).with_env(env)
    }
}

#[cfg(test)]
mod tests {
    use fake::Fake;
    use forge_domain::{Category, TokenCount};

    use super::*;

    #[test]
    fn test_title_display_without_usage_cleans_empty_brackets() {
        let title = TitleFormat {
            title: "Test Title".to_string(),
            sub_title: None,
            category: Category::Info,
        };

        let env = Environment {
            title_format: "[{timestamp} {input}/{total} {cost}] {title}".to_string(),
            ..fake::Faker.fake()
        };

        let display = title
            .display_with_env(env)
            .with_colors(false)
            .with_timestamp(false);

        let result = display.format_with_data(None, None);

        // Should not have empty brackets or trailing spaces
        assert!(!result.contains("[]"));
        assert!(!result.contains(" ]"));
        assert!(result.contains("Test Title"));
    }

    #[test]
    fn test_title_display_with_usage_shows_all_fields() {
        let title = TitleFormat {
            title: "Test Title".to_string(),
            sub_title: None,
            category: Category::Info,
        };

        let usage = Usage {
            prompt_tokens: TokenCount::Actual(100),
            completion_tokens: TokenCount::Actual(50),
            total_tokens: TokenCount::Actual(150),
            cached_tokens: TokenCount::Actual(20),
            cost: Some(0.05),
        };

        let env = Environment {
            title_format: "[{input}/{total} {cost}] {title}".to_string(),
            ..fake::Faker.fake()
        };

        let display = title
            .display_with_env(env)
            .with_colors(false)
            .with_timestamp(false);

        let result = display.format_with_data(Some(&usage), None);

        assert!(result.contains("100/150"));
        assert!(result.contains("$0.0500"));
        assert!(result.contains("Test Title"));
        assert!(!result.contains(" ]")); // No trailing space before bracket
    }

    #[test]
    fn test_title_display_with_subtitle() {
        let title = TitleFormat {
            title: "Test Title".to_string(),
            sub_title: Some("Subtitle".to_string()),
            category: Category::Debug,
        };

        let env = Environment {
            title_format: "{title} {subtitle}".to_string(),
            ..fake::Faker.fake()
        };

        let display = title
            .display_with_env(env)
            .with_colors(false)
            .with_timestamp(false);

        let result = display.format_with_data(None, None);

        assert!(result.contains("Test Title"));
        assert!(result.contains("Subtitle"));
    }
=======
>>>>>>> 09711250
}<|MERGE_RESOLUTION|>--- conflicted
+++ resolved
@@ -13,21 +13,11 @@
 
 impl TitleDisplay {
     pub fn new(title: TitleFormat) -> Self {
-<<<<<<< HEAD
         Self {
             inner: title,
-            with_timestamp: true,
             with_colors: true,
             env: None,
         }
-    }
-
-    pub fn with_timestamp(mut self, with_timestamp: bool) -> Self {
-        self.with_timestamp = with_timestamp;
-        self
-=======
-        Self { inner: title, with_colors: true }
->>>>>>> 09711250
     }
 
     pub fn with_colors(mut self, with_colors: bool) -> Self {
@@ -51,7 +41,6 @@
 
         let result = self.apply_format(format_template, self.with_colors, usage, token_limit);
 
-<<<<<<< HEAD
         // Prepend icon if not in template
         if !format_template.contains("{icon}") {
             if self.with_colors {
@@ -80,17 +69,11 @@
         token_limit: Option<usize>,
     ) -> String {
         let mut result = template.to_string();
-=======
-        let local_time: chrono::DateTime<Local> = self.inner.timestamp.into();
-        let timestamp_str = format!("[{}] ", local_time.format("%H:%M:%S"));
-        buf.push_str(timestamp_str.dimmed().to_string().as_str());
->>>>>>> 09711250
 
         // Replace timestamp
-        let timestamp = if self.with_timestamp {
-            format!("{}", Local::now().format("%H:%M:%S"))
-        } else {
-            String::new()
+        let timestamp = {
+            let local_time: chrono::DateTime<Local> = self.inner.timestamp.into();
+            format!("{}", local_time.format("%H:%M:%S"))
         };
         result = result.replace("{timestamp}", &timestamp);
 
@@ -152,7 +135,6 @@
             };
             let cost = usage.cost.map(|c| format!("${:.4}", c)).unwrap_or_default();
 
-<<<<<<< HEAD
             result = result.replace("{input}", &input.to_string());
             result = result.replace("{output}", &output.to_string());
             result = result.replace("{total}", &total.to_string());
@@ -176,32 +158,92 @@
             result = result.replace("{cache_pct}", "");
             result = result.replace("{cost}", "");
         }
-=======
-        let local_time: chrono::DateTime<Local> = self.inner.timestamp.into();
-        let timestamp_str = format!("[{}] ", local_time.format("%H:%M:%S"));
-        buf.push_str(&timestamp_str);
->>>>>>> 09711250
 
         // Clean up extra spaces, brackets, and slashes left from empty replacements
+        // First, clean up spaces within brackets
         result = result
-            .replace("[]", "")
-            .replace("[ ]", "")
-            .replace("/}", "")
-            .replace("{/", "");
-
-        result = result
+            .replace("[ ", "[")
+            .replace(" ]", "]")
+            .replace("[/", "[")
+            .replace("/]", "]");
+
+        // Then normalize multiple spaces and slashes to single space
+        let result = result
             .split_whitespace()
             .filter(|s| !s.is_empty() && *s != "/")
             .collect::<Vec<_>>()
             .join(" ");
 
-        result.replace(" ]", "]")
+        // Finally, clean up empty brackets completely
+        let result = result.replace("[]", "");
+
+        result
+    }
+
+    fn format_with_colors(&self) -> String {
+        let mut buf = String::new();
+
+        let icon = match self.inner.category {
+            Category::Action => "⏺".yellow(),
+            Category::Info => "⏺".white(),
+            Category::Debug => "⏺".cyan(),
+            Category::Error => "⏺".red(),
+            Category::Completion => "⏺".yellow(),
+        };
+
+        buf.push_str(format!("{icon} ").as_str());
+
+        let local_time: chrono::DateTime<Local> = self.inner.timestamp.into();
+        let timestamp_str = format!("[{}] ", local_time.format("%H:%M:%S"));
+        buf.push_str(timestamp_str.dimmed().to_string().as_str());
+
+        let title = match self.inner.category {
+            Category::Action => self.inner.title.white(),
+            Category::Info => self.inner.title.white(),
+            Category::Debug => self.inner.title.dimmed(),
+            Category::Error => format!("{} {}", "ERROR:".bold(), self.inner.title).red(),
+            Category::Completion => self.inner.title.white().bold(),
+        };
+
+        buf.push_str(title.to_string().as_str());
+
+        if let Some(ref sub_title) = self.inner.sub_title {
+            buf.push_str(&format!(" {}", sub_title.dimmed()).to_string());
+        }
+
+        buf
+    }
+
+    fn format_plain(&self) -> String {
+        let mut buf = String::new();
+
+        buf.push_str("⏺ ");
+
+        let local_time: chrono::DateTime<Local> = self.inner.timestamp.into();
+        let timestamp_str = format!("[{}] ", local_time.format("%H:%M:%S"));
+        buf.push_str(&timestamp_str);
+
+        buf.push_str(&self.inner.title);
+
+        if let Some(ref sub_title) = self.inner.sub_title {
+            buf.push(' ');
+            buf.push_str(sub_title);
+        }
+
+        buf
     }
 }
 
 impl fmt::Display for TitleDisplay {
     fn fmt(&self, f: &mut fmt::Formatter<'_>) -> fmt::Result {
-        write!(f, "{}", self.format_with_data(None, None))
+        // Check if we have an environment with a custom format
+        if self.env.is_some() {
+            write!(f, "{}", self.format_with_data(None, None))
+        } else if self.with_colors {
+            write!(f, "{}", self.format_with_colors())
+        } else {
+            write!(f, "{}", self.format_plain())
+        }
     }
 }
 
@@ -209,11 +251,7 @@
 pub trait TitleDisplayExt {
     fn display(self) -> TitleDisplay;
     fn display_with_colors(self, with_colors: bool) -> TitleDisplay;
-<<<<<<< HEAD
-    fn display_with_timestamp(self, with_timestamp: bool) -> TitleDisplay;
     fn display_with_env(self, env: Environment) -> TitleDisplay;
-=======
->>>>>>> 09711250
 }
 
 impl TitleDisplayExt for TitleFormat {
@@ -223,11 +261,6 @@
 
     fn display_with_colors(self, with_colors: bool) -> TitleDisplay {
         TitleDisplay::new(self).with_colors(with_colors)
-    }
-<<<<<<< HEAD
-
-    fn display_with_timestamp(self, with_timestamp: bool) -> TitleDisplay {
-        TitleDisplay::new(self).with_timestamp(with_timestamp)
     }
 
     fn display_with_env(self, env: Environment) -> TitleDisplay {
@@ -248,6 +281,7 @@
             title: "Test Title".to_string(),
             sub_title: None,
             category: Category::Info,
+            timestamp: chrono::Utc::now(),
         };
 
         let env = Environment {
@@ -255,10 +289,7 @@
             ..fake::Faker.fake()
         };
 
-        let display = title
-            .display_with_env(env)
-            .with_colors(false)
-            .with_timestamp(false);
+        let display = title.display_with_env(env).with_colors(false);
 
         let result = display.format_with_data(None, None);
 
@@ -274,6 +305,7 @@
             title: "Test Title".to_string(),
             sub_title: None,
             category: Category::Info,
+            timestamp: chrono::Utc::now(),
         };
 
         let usage = Usage {
@@ -289,10 +321,7 @@
             ..fake::Faker.fake()
         };
 
-        let display = title
-            .display_with_env(env)
-            .with_colors(false)
-            .with_timestamp(false);
+        let display = title.display_with_env(env).with_colors(false);
 
         let result = display.format_with_data(Some(&usage), None);
 
@@ -308,6 +337,7 @@
             title: "Test Title".to_string(),
             sub_title: Some("Subtitle".to_string()),
             category: Category::Debug,
+            timestamp: chrono::Utc::now(),
         };
 
         let env = Environment {
@@ -315,16 +345,11 @@
             ..fake::Faker.fake()
         };
 
-        let display = title
-            .display_with_env(env)
-            .with_colors(false)
-            .with_timestamp(false);
+        let display = title.display_with_env(env).with_colors(false);
 
         let result = display.format_with_data(None, None);
 
         assert!(result.contains("Test Title"));
         assert!(result.contains("Subtitle"));
     }
-=======
->>>>>>> 09711250
 }