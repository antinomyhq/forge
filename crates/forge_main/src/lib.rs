--- conflicted
+++ resolved
@@ -1,10 +1,6 @@
 pub mod banner;
 mod cli;
-<<<<<<< HEAD
-mod cli_format;
 mod commit;
-=======
->>>>>>> 9b3b6189
 mod completer;
 mod config;
 mod conversation_selector;
