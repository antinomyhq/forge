--- conflicted
+++ resolved
@@ -378,19 +378,13 @@
                     // Handle custom workflow commands
                     let command_name = command.strip_prefix('/').unwrap_or(command);
                     if let Some(command) = self.find(command_name) {
-<<<<<<< HEAD
                         let actual_command = self
                             .extract_command_value(&command, &parts[1..])
                             .unwrap_or_default();
                         let parameters_str = parameters.join(" ");
                         let parameters_value = serde_json::from_str(&parameters_str)
                             .unwrap_or(Value::String(parameters_str));
-                        Ok(Command::Custom(PartialEvent::new(
-=======
-                        let value = self.extract_command_value(&command, &parts[1..]);
-
                         Ok(SlashCommand::Custom(PartialEvent::new(
->>>>>>> 94ac9010
                             command.name.clone(),
                             serde_json::json!({
                                 "parameters": parameters_value,
