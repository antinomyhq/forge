use std::fmt::Display;
use std::sync::{Arc, Mutex};

use colored::Colorize;
use forge_api::{AnyProvider, Model, ProviderId, Template};
use forge_domain::{Agent, UserCommand};
use strum::{EnumProperty, IntoEnumIterator};
use strum_macros::{EnumIter, EnumProperty};

use crate::info::Info;

/// Wrapper for displaying models in selection menus
///
/// This component provides consistent formatting for model selection across
/// the application, showing model ID with contextual information like
/// context length and tools support.
#[derive(Clone)]
pub struct CliModel(pub Model);

impl Display for CliModel {
    fn fmt(&self, f: &mut std::fmt::Formatter<'_>) -> std::fmt::Result {
        write!(f, "{}", self.0.id)?;

        let mut info_parts = Vec::new();

        // Add context length if available
        if let Some(limit) = self.0.context_length {
            if limit >= 1_000_000 {
                info_parts.push(format!("{}M", limit / 1_000_000));
            } else if limit >= 1000 {
                info_parts.push(format!("{}k", limit / 1000));
            } else {
                info_parts.push(format!("{limit}"));
            }
        }

        // Add tools support indicator if explicitly supported
        if self.0.tools_supported == Some(true) {
            info_parts.push("🛠️".to_string());
        }

        // Only show brackets if we have info to display
        if !info_parts.is_empty() {
            let info = format!("[ {} ]", info_parts.join(" "));
            write!(f, " {}", info.dimmed())?;
        }

        Ok(())
    }
}

/// Wrapper for displaying providers in selection menus
///
/// This component provides consistent formatting for provider selection across
/// the application, showing provider ID with domain information.
#[derive(Clone)]
pub struct CliProvider(pub AnyProvider);

impl Display for CliProvider {
    fn fmt(&self, f: &mut std::fmt::Formatter<'_>) -> std::fmt::Result {
        // Dynamically calculate the maximum provider name width
        let name_width = ProviderId::iter()
            .map(|id| id.to_string().len())
            .max()
            .unwrap_or(10);

        let name = self.0.id().to_string();

        match &self.0 {
            AnyProvider::Url(provider) => {
                write!(f, "{} {:<width$}", "✓".green(), name, width = name_width)?;
                if let Some(domain) = provider.url.domain() {
                    write!(f, " [{domain}]")?;
                } else {
                    write!(f, " [unavailable]")?;
                }
            }
            AnyProvider::Template(_) => {
                write!(f, "  {:<width$} [unavailable]", name, width = name_width)?;
            }
        }
        Ok(())
    }
}

/// Result of agent command registration
#[derive(Debug, Clone)]
pub struct AgentCommandRegistrationResult {
    pub registered_count: usize,
    pub skipped_conflicts: Vec<String>,
}

fn humanize_context_length(length: u64) -> String {
    if length >= 1_000_000 {
        format!("{:.1}M context", length as f64 / 1_000_000.0)
    } else if length >= 1_000 {
        format!("{:.1}K context", length as f64 / 1_000.0)
    } else {
        format!("{length} context")
    }
}

impl From<&[Model]> for Info {
    fn from(models: &[Model]) -> Self {
        let mut info = Info::new();

        for model in models.iter() {
            if let Some(context_length) = model.context_length {
                info = info.add_key_value(&model.id, humanize_context_length(context_length));
            } else {
                info = info.add_value(&model.id);
            }
        }

        info
    }
}

#[derive(Debug, Clone, PartialEq, Eq)]
pub struct ForgeCommand {
    pub name: String,
    pub description: String,
    pub value: Option<String>,
}

#[derive(Debug)]
pub struct ForgeCommandManager {
    commands: Arc<Mutex<Vec<ForgeCommand>>>,
}

impl Default for ForgeCommandManager {
    fn default() -> Self {
        let commands = Self::default_commands();
        ForgeCommandManager { commands: Arc::new(Mutex::new(commands)) }
    }
}

impl ForgeCommandManager {
    /// Sanitizes agent ID to create a valid command name
    /// Replaces spaces and special characters with hyphens
    fn sanitize_agent_id(agent_id: &str) -> String {
        agent_id
            .to_lowercase()
            .chars()
            .map(|c| if c.is_alphanumeric() { c } else { '-' })
            .collect::<String>()
            .split('-')
            .filter(|s| !s.is_empty())
            .collect::<Vec<&str>>()
            .join("-")
    }

    /// Checks if a command name conflicts with built-in commands
    fn is_reserved_command(name: &str) -> bool {
        matches!(
            name,
            "agent"
                | "forge"
                | "muse"
                | "sage"
                | "help"
                | "compact"
                | "new"
                | "info"
                | "usage"
                | "exit"
                | "update"
                | "dump"
                | "model"
                | "tools"
                | "login"
                | "logout"
                | "retry"
                | "conversations"
                | "list"
                | "commit"
        )
    }

    fn default_commands() -> Vec<ForgeCommand> {
        SlashCommand::iter()
            .filter(|command| !matches!(command, SlashCommand::Message(_)))
            .filter(|command| !matches!(command, SlashCommand::Custom(_)))
            .filter(|command| !matches!(command, SlashCommand::Shell(_)))
            .filter(|command| !matches!(command, SlashCommand::AgentSwitch(_)))
            .map(|command| ForgeCommand {
                name: command.name().to_string(),
                description: command.usage().to_string(),
                value: None,
            })
            .collect::<Vec<_>>()
    }

    /// Registers workflow commands from the API.
    pub fn register_all(&self, commands: Vec<forge_domain::Command>) {
        let mut guard = self.commands.lock().unwrap();

        // Remove existing workflow commands (those with ⚙ prefix in description)
        guard.retain(|cmd| !cmd.description.starts_with("⚙ "));

        // Add new workflow commands
        let new_commands = commands.into_iter().map(|cmd| {
            let name = cmd.name.clone();
            let description = format!("⚙ {}", cmd.description);
            let value = cmd.prompt.clone();

            ForgeCommand { name, description, value }
        });

        guard.extend(new_commands);

        // Sort commands for consistent completion behavior
        guard.sort_by(|a, b| a.name.cmp(&b.name));
    }

    /// Registers agent commands to the manager.
    /// Returns information about the registration process.
    pub fn register_agent_commands(&self, agents: Vec<Agent>) -> AgentCommandRegistrationResult {
        let mut guard = self.commands.lock().unwrap();
        let mut result =
            AgentCommandRegistrationResult { registered_count: 0, skipped_conflicts: Vec::new() };

        // Remove existing agent commands (commands starting with "agent-")
        guard.retain(|cmd| !cmd.name.starts_with("agent-"));

        // Add new agent commands
        for agent in agents {
            let agent_id_str = agent.id.as_str();
            let sanitized_id = Self::sanitize_agent_id(agent_id_str);
            let command_name = format!("agent-{sanitized_id}");

            // Skip if it would conflict with reserved commands
            if Self::is_reserved_command(&command_name) {
                result.skipped_conflicts.push(command_name);
                continue;
            }

            let default_title = agent_id_str.to_string();
            let title = agent.title.as_ref().unwrap_or(&default_title);
            let description = format!("🤖 Switch to {title} agent");

            guard.push(ForgeCommand {
                name: command_name,
                description,
                value: Some(agent_id_str.to_string()),
            });

            result.registered_count += 1;
        }

        // Sort commands for consistent completion behavior
        guard.sort_by(|a, b| a.name.cmp(&b.name));

        result
    }

    /// Finds a command by name.
    fn find(&self, command: &str) -> Option<ForgeCommand> {
        self.commands
            .lock()
            .unwrap()
            .iter()
            .find(|c| c.name == command)
            .cloned()
    }

    /// Lists all registered commands.
    pub fn list(&self) -> Vec<ForgeCommand> {
        self.commands.lock().unwrap().clone()
    }

    /// Extracts the command value from the input parts
    ///
    /// # Arguments
    /// * `command` - The command for which to extract the value
    /// * `parts` - The parts of the command input after the command name
    ///
    /// # Returns
    /// * `Option<String>` - The extracted value, if any
    fn extract_command_value(&self, command: &ForgeCommand, parts: &[&str]) -> Option<String> {
        // Unit tests implemented in the test module below

        // Try to get value provided in the command
        let value_provided = if !parts.is_empty() {
            Some(parts.join(" "))
        } else {
            None
        };

        // Try to get default value from command definition
        let value_default = self
            .commands
            .lock()
            .unwrap()
            .iter()
            .find(|c| c.name == command.name)
            .and_then(|cmd| cmd.value.clone());

        // Use provided value if non-empty, otherwise use default
        match value_provided {
            Some(value) if !value.trim().is_empty() => Some(value),
            _ => value_default,
        }
    }

    pub fn parse(&self, input: &str) -> anyhow::Result<SlashCommand> {
        // Check if it's a shell command (starts with !)
        if input.trim().starts_with("!") {
            return Ok(SlashCommand::Shell(
                input
                    .strip_prefix("!")
                    .unwrap_or_default()
                    .trim()
                    .to_string(),
            ));
        }

        let mut tokens = input.trim().split_ascii_whitespace();
        let command = tokens.next().unwrap();
        let parameters = tokens.collect::<Vec<_>>();

        // Check if it's a system command (starts with /)
        let is_command = command.starts_with("/");
        if !is_command {
            return Ok(SlashCommand::Message(input.to_string()));
        }

        // TODO: Can leverage Clap to parse commands and provide correct error messages
        match command {
            "/compact" => Ok(SlashCommand::Compact),
            "/new" => Ok(SlashCommand::New),
            "/info" => Ok(SlashCommand::Info),
            "/env" => Ok(SlashCommand::Env),
            "/usage" => Ok(SlashCommand::Usage),
            "/exit" => Ok(SlashCommand::Exit),
            "/update" => Ok(SlashCommand::Update),
            "/dump" => {
                let html = !parameters.is_empty() && parameters[0] == "--html";
                Ok(SlashCommand::Dump { html })
            }
            "/act" | "/forge" => Ok(SlashCommand::Forge),
            "/plan" | "/muse" => Ok(SlashCommand::Muse),
            "/sage" => Ok(SlashCommand::Sage),
            "/help" => Ok(SlashCommand::Help),
            "/model" => Ok(SlashCommand::Model),
            "/provider" => Ok(SlashCommand::Provider),
            "/tools" => Ok(SlashCommand::Tools),
            "/agent" => Ok(SlashCommand::Agent),
            "/login" => Ok(SlashCommand::Login),
            "/logout" => Ok(SlashCommand::Logout),
            "/retry" => Ok(SlashCommand::Retry),
            "/conversation" | "/conversations" => Ok(SlashCommand::Conversations),
            "/commit" => {
                // Support flexible syntax:
                // /commit              -> commit with AI message
                // /commit 5000         -> commit with max-diff of 5000 bytes
                let max_diff_size = parameters.iter().find_map(|&p| p.parse::<usize>().ok());
                Ok(SlashCommand::Commit { max_diff_size })
            }
            text => {
                let parts = text.split_ascii_whitespace().collect::<Vec<&str>>();

                if let Some(command) = parts.first() {
                    // Check if it's an agent command pattern (/agent-*)
                    if command.starts_with("/agent-") {
                        let command_name = command.strip_prefix('/').unwrap();
                        if let Some(found_command) = self.find(command_name) {
                            // Extract the agent ID from the command value
                            if let Some(agent_id) = &found_command.value {
                                return Ok(SlashCommand::AgentSwitch(agent_id.clone()));
                            }
                        }
                        return Err(anyhow::anyhow!("{command} is not a valid agent command"));
                    }

                    // Handle custom workflow commands
                    let command_name = command.strip_prefix('/').unwrap_or(command);
                    if let Some(command) = self.find(command_name) {
                        let template = Template::new(
                            self.extract_command_value(&command, &parts[1..])
                                .unwrap_or_default(),
                        );
                        Ok(SlashCommand::Custom(UserCommand::new(
                            command.name.clone(),
                            template,
                            parameters.into_iter().map(|s| s.to_owned()).collect(),
                        )))
                    } else {
                        Err(anyhow::anyhow!("{command} is not valid"))
                    }
                } else {
                    Err(anyhow::anyhow!("Invalid Command Format."))
                }
            }
        }
    }
}

/// Represents user input types in the chat application.
///
/// This enum encapsulates all forms of input including:
/// - System commands (starting with '/')
/// - Regular chat messages
/// - File content
#[derive(Debug, Clone, PartialEq, Eq, EnumProperty, EnumIter)]
pub enum SlashCommand {
    /// Compact the conversation context. This can be triggered with the
    /// '/compact' command.
    #[strum(props(usage = "Compact the conversation context"))]
    Compact,
    /// Start a new conversation while preserving history.
    /// This can be triggered with the '/new' command.
    #[strum(props(usage = "Start a new conversation"))]
    New,
    /// A regular text message from the user to be processed by the chat system.
    /// Any input that doesn't start with '/' is treated as a message.
    #[strum(props(usage = "Send a regular message"))]
    Message(String),
    /// Display system environment information.
    /// This can be triggered with the '/info' command.
    #[strum(props(usage = "Display system information"))]
    Info,
    /// Display usage information (tokens & requests).
    #[strum(props(usage = "Shows usage information (tokens & requests)"))]
    Usage,
    /// Display environment information.
    #[strum(props(usage = "Display environment information"))]
    Env,
    /// Exit the application without any further action.
    #[strum(props(usage = "Exit the application"))]
    Exit,
    /// Updates the forge version
    #[strum(props(usage = "Updates to the latest compatible version of forge"))]
    Update,
    /// Switch to "forge" agent.
    /// This can be triggered with the '/forge' command.
    #[strum(props(usage = "Enable implementation mode with code changes"))]
    Forge,
    /// Switch to "muse" agent.
    /// This can be triggered with the '/must' command.
    #[strum(props(usage = "Enable planning mode without code changes"))]
    Muse,
    /// Switch to "sage" agent.
    /// This can be triggered with the '/sage' command.
    #[strum(props(
        usage = "Enable research mode for systematic codebase exploration and analysis"
    ))]
    Sage,
    /// Switch to "help" mode.
    /// This can be triggered with the '/help' command.
    #[strum(props(usage = "Enable help mode for tool questions"))]
    Help,
    /// Dumps the current conversation into a json file or html file
    #[strum(props(usage = "Save conversation as JSON or HTML (use /dump --html for HTML format)"))]
    Dump { html: bool },
    /// Switch or select the active model
    /// This can be triggered with the '/model' command.
    #[strum(props(usage = "Switch to a different model"))]
    Model,
    /// Switch or select the active provider
    /// This can be triggered with the '/provider' command.
    #[strum(props(usage = "Switch to a different provider"))]
    Provider,
    /// List all available tools with their descriptions and schema
    /// This can be triggered with the '/tools' command.
    #[strum(props(usage = "List all available tools with their descriptions and schema"))]
    Tools,
    /// Handles custom command defined in workflow file.
    Custom(UserCommand),
    /// Executes a native shell command.
    /// This can be triggered with commands starting with '!' character.
    #[strum(props(usage = "Execute a native shell command"))]
    Shell(String),

    /// Allows user to switch the operating agent.
    #[strum(props(usage = "Switch to an agent interactively"))]
    Agent,

    /// Log into the default provider.
    #[strum(props(usage = "Log into the Forge provider"))]
    Login,

    /// Logs out of the current session.
    #[strum(props(usage = "Logout of the current session"))]
    Logout,

    /// Retry without modifying model context
    #[strum(props(usage = "Retry the last command"))]
    Retry,
    /// List all conversations for the active workspace
    #[strum(props(usage = "List all conversations for the active workspace"))]
    Conversations,

    /// Switch directly to a specific agent by ID
    #[strum(props(usage = "Switch directly to a specific agent"))]
    AgentSwitch(String),

    /// Generate and optionally commit changes with AI-generated message
    ///
    /// Examples:
    /// - `/commit` - Generate message and commit
    /// - `/commit 5000` - Commit with max diff of 5000 bytes
    #[strum(props(
        usage = "Generate AI commit message and commit changes. Format: /commit <max-diff|preview>"
    ))]
    Commit { max_diff_size: Option<usize> },
}

impl SlashCommand {
    pub fn name(&self) -> &str {
        match self {
            SlashCommand::Compact => "compact",
            SlashCommand::New => "new",
            SlashCommand::Message(_) => "message",
            SlashCommand::Update => "update",
            SlashCommand::Info => "info",
            SlashCommand::Env => "env",
            SlashCommand::Usage => "usage",
            SlashCommand::Exit => "exit",
            SlashCommand::Forge => "forge",
            SlashCommand::Muse => "muse",
            SlashCommand::Sage => "sage",
            SlashCommand::Help => "help",
<<<<<<< HEAD
            SlashCommand::Dump(_) => "dump",
            SlashCommand::Commit { .. } => "commit",
=======
            SlashCommand::Dump { .. } => "dump",
>>>>>>> 2c731840
            SlashCommand::Model => "model",
            SlashCommand::Provider => "provider",
            SlashCommand::Tools => "tools",
            SlashCommand::Custom(event) => &event.name,
            SlashCommand::Shell(_) => "!shell",
            SlashCommand::Agent => "agent",
            SlashCommand::Login => "login",
            SlashCommand::Logout => "logout",
            SlashCommand::Retry => "retry",
            SlashCommand::Conversations => "conversation",
            SlashCommand::AgentSwitch(agent_id) => agent_id,
        }
    }

    /// Returns the usage description for the command.
    pub fn usage(&self) -> &str {
        self.get_str("usage").unwrap()
    }
}

#[cfg(test)]
mod tests {
    use console::strip_ansi_codes;
    use forge_api::{ModelId, Models, ProviderId, ProviderResponse};
    use forge_domain::{AnyProvider, Provider};
    use pretty_assertions::assert_eq;
    use url::Url;

    use super::*;

    #[test]
    fn test_extract_command_value_with_provided_value() {
        // Setup
        let cmd_manager = ForgeCommandManager::default();
        let command = ForgeCommand {
            name: String::from("/test"),
            description: String::from("Test command"),
            value: None,
        };
        let parts = vec!["arg1", "arg2"];

        // Execute
        let result = cmd_manager.extract_command_value(&command, &parts);

        // Verify
        assert_eq!(result, Some(String::from("arg1 arg2")));
    }

    #[test]
    fn test_extract_command_value_with_empty_parts_default_value() {
        // Setup
        let cmd_manager = ForgeCommandManager {
            commands: Arc::new(Mutex::new(vec![ForgeCommand {
                name: String::from("/test"),
                description: String::from("Test command"),
                value: Some(String::from("default_value")),
            }])),
        };
        let command = ForgeCommand {
            name: String::from("/test"),
            description: String::from("Test command"),
            value: None,
        };
        let parts: Vec<&str> = vec![];

        // Execute
        let result = cmd_manager.extract_command_value(&command, &parts);

        // Verify
        assert_eq!(result, Some(String::from("default_value")));
    }

    #[test]
    fn test_extract_command_value_with_empty_string_parts() {
        // Setup
        let cmd_manager = ForgeCommandManager {
            commands: Arc::new(Mutex::new(vec![ForgeCommand {
                name: String::from("/test"),
                description: String::from("Test command"),
                value: Some(String::from("default_value")),
            }])),
        };
        let command = ForgeCommand {
            name: String::from("/test"),
            description: String::from("Test command"),
            value: None,
        };
        let parts = vec![""];

        // Execute
        let result = cmd_manager.extract_command_value(&command, &parts);

        // Verify - should use default as the provided value is empty
        assert_eq!(result, Some(String::from("default_value")));
    }

    #[test]
    fn test_extract_command_value_with_whitespace_parts() {
        // Setup
        let cmd_manager = ForgeCommandManager {
            commands: Arc::new(Mutex::new(vec![ForgeCommand {
                name: String::from("/test"),
                description: String::from("Test command"),
                value: Some(String::from("default_value")),
            }])),
        };
        let command = ForgeCommand {
            name: String::from("/test"),
            description: String::from("Test command"),
            value: None,
        };
        let parts = vec!["  "];

        // Execute
        let result = cmd_manager.extract_command_value(&command, &parts);

        // Verify - should use default as the provided value is just whitespace
        assert_eq!(result, Some(String::from("default_value")));
    }

    #[test]
    fn test_extract_command_value_no_default_no_provided() {
        // Setup
        let cmd_manager = ForgeCommandManager {
            commands: Arc::new(Mutex::new(vec![ForgeCommand {
                name: String::from("/test"),
                description: String::from("Test command"),
                value: None,
            }])),
        };
        let command = ForgeCommand {
            name: String::from("/test"),
            description: String::from("Test command"),
            value: None,
        };
        let parts: Vec<&str> = vec![];

        // Execute
        let result = cmd_manager.extract_command_value(&command, &parts);

        // Verify - should be None as there's no default and no provided value
        assert_eq!(result, None);
    }

    #[test]
    fn test_extract_command_value_provided_overrides_default() {
        // Setup
        let cmd_manager = ForgeCommandManager {
            commands: Arc::new(Mutex::new(vec![ForgeCommand {
                name: String::from("/test"),
                description: String::from("Test command"),
                value: Some(String::from("default_value")),
            }])),
        };
        let command = ForgeCommand {
            name: String::from("/test"),
            description: String::from("Test command"),
            value: None,
        };
        let parts = vec!["provided_value"];

        // Execute
        let result = cmd_manager.extract_command_value(&command, &parts);

        // Verify - provided value should override default
        assert_eq!(result, Some(String::from("provided_value")));
    }
    #[test]
    fn test_parse_shell_command() {
        // Setup
        let cmd_manager = ForgeCommandManager::default();

        // Execute
        let result = cmd_manager.parse("!ls -la").unwrap();

        // Verify
        match result {
            SlashCommand::Shell(cmd) => assert_eq!(cmd, "ls -la"),
            _ => panic!("Expected Shell command, got {result:?}"),
        }
    }

    #[test]
    fn test_parse_shell_command_empty() {
        // Setup
        let cmd_manager = ForgeCommandManager::default();

        // Execute
        let result = cmd_manager.parse("!").unwrap();

        // Verify
        match result {
            SlashCommand::Shell(cmd) => assert_eq!(cmd, ""),
            _ => panic!("Expected Shell command, got {result:?}"),
        }
    }

    #[test]
    fn test_parse_shell_command_with_whitespace() {
        // Setup
        let cmd_manager = ForgeCommandManager::default();

        // Execute
        let result = cmd_manager.parse("!   echo 'test'   ").unwrap();

        // Verify
        match result {
            SlashCommand::Shell(cmd) => assert_eq!(cmd, "echo 'test'"),
            _ => panic!("Expected Shell command, got {result:?}"),
        }
    }

    #[test]
    fn test_shell_command_not_in_default_commands() {
        // Setup
        let manager = ForgeCommandManager::default();
        let commands = manager.list();

        // The shell command should not be included
        let contains_shell = commands.iter().any(|cmd| cmd.name == "!shell");
        assert!(
            !contains_shell,
            "Shell command should not be in default commands"
        );
    }
    #[test]
    fn test_parse_list_command() {
        // Setup
        let cmd_manager = ForgeCommandManager::default();

        // Execute
        let result = cmd_manager.parse("/conversation").unwrap();

        // Verify
        match result {
            SlashCommand::Conversations => {
                // Command parsed correctly
            }
            _ => panic!("Expected List command, got {result:?}"),
        }
    }

    #[test]
    fn test_list_command_in_default_commands() {
        // Setup
        let manager = ForgeCommandManager::default();
        let commands = manager.list();

        // The list command should be included
        let contains_list = commands.iter().any(|cmd| cmd.name == "conversation");
        assert!(
            contains_list,
            "Conversations command should be in default commands"
        );
    }

    #[test]
    fn test_sanitize_agent_id_basic() {
        // Test basic sanitization
        let fixture = "test-agent";
        let actual = ForgeCommandManager::sanitize_agent_id(fixture);
        let expected = "test-agent";
        assert_eq!(actual, expected);
    }

    #[test]
    fn test_sanitize_agent_id_with_spaces() {
        // Test space replacement
        let fixture = "test agent name";
        let actual = ForgeCommandManager::sanitize_agent_id(fixture);
        let expected = "test-agent-name";
        assert_eq!(actual, expected);
    }

    #[test]
    fn test_sanitize_agent_id_with_special_chars() {
        // Test special character replacement
        let fixture = "test@agent#name!";
        let actual = ForgeCommandManager::sanitize_agent_id(fixture);
        let expected = "test-agent-name";
        assert_eq!(actual, expected);
    }

    #[test]
    fn test_sanitize_agent_id_uppercase() {
        // Test uppercase conversion
        let fixture = "TestAgent";
        let actual = ForgeCommandManager::sanitize_agent_id(fixture);
        let expected = "testagent";
        assert_eq!(actual, expected);
    }

    #[test]
    fn test_is_reserved_command() {
        // Test reserved commands
        assert!(ForgeCommandManager::is_reserved_command("agent"));
        assert!(ForgeCommandManager::is_reserved_command("forge"));
        assert!(ForgeCommandManager::is_reserved_command("muse"));
        assert!(!ForgeCommandManager::is_reserved_command("agent-custom"));
        assert!(!ForgeCommandManager::is_reserved_command("custom"));
    }

    #[test]
    fn test_register_agent_commands() {
        use forge_domain::Agent;

        // Setup
        let fixture = ForgeCommandManager::default();
        let agents = vec![
            Agent::new("test-agent").title("Test Agent".to_string()),
            Agent::new("another").title("Another Agent".to_string()),
        ];

        // Execute
        let result = fixture.register_agent_commands(agents);

        // Verify result
        assert_eq!(result.registered_count, 2);
        assert_eq!(result.skipped_conflicts.len(), 0);

        // Verify
        let commands = fixture.list();
        let agent_commands: Vec<_> = commands
            .iter()
            .filter(|cmd| cmd.name.starts_with("agent-"))
            .collect();

        assert_eq!(agent_commands.len(), 2);
        assert!(
            agent_commands
                .iter()
                .any(|cmd| cmd.name == "agent-test-agent")
        );
        assert!(agent_commands.iter().any(|cmd| cmd.name == "agent-another"));
    }

    #[test]
    fn test_parse_agent_switch_command() {
        use forge_domain::Agent;

        // Setup
        let fixture = ForgeCommandManager::default();
        let agents = vec![Agent::new("test-agent").title("Test Agent".to_string())];
        let _result = fixture.register_agent_commands(agents);

        // Execute
        let actual = fixture.parse("/agent-test-agent").unwrap();

        // Verify
        match actual {
            SlashCommand::AgentSwitch(agent_id) => assert_eq!(agent_id, "test-agent"),
            _ => panic!("Expected AgentSwitch command, got {actual:?}"),
        }
    }

    fn create_model_fixture(
        id: &str,
        context_length: Option<u64>,
        tools_supported: Option<bool>,
    ) -> Model {
        Model {
            id: ModelId::new(id),
            name: None,
            description: None,
            context_length,
            tools_supported,
            supports_parallel_tool_calls: None,
            supports_reasoning: None,
        }
    }

    #[test]
    fn test_cli_model_display_with_context_and_tools() {
        let fixture = create_model_fixture("gpt-4", Some(128000), Some(true));
        let formatted = format!("{}", CliModel(fixture));
        let actual = strip_ansi_codes(&formatted);
        let expected = "gpt-4 [ 128k 🛠️ ]";
        assert_eq!(actual, expected);
    }

    #[test]
    fn test_cli_model_display_with_large_context() {
        let fixture = create_model_fixture("claude-3", Some(2000000), Some(true));
        let formatted = format!("{}", CliModel(fixture));
        let actual = strip_ansi_codes(&formatted);
        let expected = "claude-3 [ 2M 🛠️ ]";
        assert_eq!(actual, expected);
    }

    #[test]
    fn test_cli_model_display_with_small_context() {
        let fixture = create_model_fixture("small-model", Some(512), Some(false));
        let formatted = format!("{}", CliModel(fixture));
        let actual = strip_ansi_codes(&formatted);
        let expected = "small-model [ 512 ]";
        assert_eq!(actual, expected);
    }

    #[test]
    fn test_cli_model_display_with_context_only() {
        let fixture = create_model_fixture("text-model", Some(4096), Some(false));
        let formatted = format!("{}", CliModel(fixture));
        let actual = strip_ansi_codes(&formatted);
        let expected = "text-model [ 4k ]";
        assert_eq!(actual, expected);
    }

    #[test]
    fn test_cli_model_display_with_tools_only() {
        let fixture = create_model_fixture("tool-model", None, Some(true));
        let formatted = format!("{}", CliModel(fixture));
        let actual = strip_ansi_codes(&formatted);
        let expected = "tool-model [ 🛠️ ]";
        assert_eq!(actual, expected);
    }

    #[test]
    fn test_cli_model_display_empty_context_and_no_tools() {
        let fixture = create_model_fixture("basic-model", None, Some(false));
        let formatted = format!("{}", CliModel(fixture));
        let actual = strip_ansi_codes(&formatted);
        let expected = "basic-model";
        assert_eq!(actual, expected);
    }

    #[test]
    fn test_cli_model_display_empty_context_and_none_tools() {
        let fixture = create_model_fixture("unknown-model", None, None);
        let formatted = format!("{}", CliModel(fixture));
        let actual = strip_ansi_codes(&formatted);
        let expected = "unknown-model";
        assert_eq!(actual, expected);
    }

    #[test]
    fn test_cli_model_display_exact_thousands() {
        let fixture = create_model_fixture("exact-k", Some(8000), Some(true));
        let formatted = format!("{}", CliModel(fixture));
        let actual = strip_ansi_codes(&formatted);
        let expected = "exact-k [ 8k 🛠️ ]";
        assert_eq!(actual, expected);
    }

    #[test]
    fn test_cli_model_display_exact_millions() {
        let fixture = create_model_fixture("exact-m", Some(1000000), Some(true));
        let formatted = format!("{}", CliModel(fixture));
        let actual = strip_ansi_codes(&formatted);
        let expected = "exact-m [ 1M 🛠️ ]";
        assert_eq!(actual, expected);
    }

    #[test]
    fn test_cli_model_display_edge_case_999() {
        let fixture = create_model_fixture("edge-999", Some(999), None);
        let formatted = format!("{}", CliModel(fixture));
        let actual = strip_ansi_codes(&formatted);
        let expected = "edge-999 [ 999 ]";
        assert_eq!(actual, expected);
    }

    #[test]
    fn test_cli_model_display_edge_case_1001() {
        let fixture = create_model_fixture("edge-1001", Some(1001), None);
        let formatted = format!("{}", CliModel(fixture));
        let actual = strip_ansi_codes(&formatted);
        let expected = "edge-1001 [ 1k ]";
        assert_eq!(actual, expected);
    }

    #[test]
    fn test_cli_provider_display_minimal() {
        let fixture = AnyProvider::Url(Provider {
            id: ProviderId::OpenAI,
            response: ProviderResponse::OpenAI,
            url: Url::parse("https://api.openai.com/v1/chat/completions").unwrap(),
            auth_methods: vec![forge_domain::AuthMethod::ApiKey],
            url_params: vec![],
            credential: None,
            models: Models::Url(Url::parse("https://api.openai.com/v1/models").unwrap()),
        });
        let formatted = format!("{}", CliProvider(fixture));
        let actual = strip_ansi_codes(&formatted);
        let expected = "✓ OpenAI              [api.openai.com]";
        assert_eq!(actual, expected);
    }

    #[test]
    fn test_cli_provider_display_with_subdomain() {
        let fixture = AnyProvider::Url(Provider {
            id: ProviderId::OpenRouter,
            response: ProviderResponse::OpenAI,
            url: Url::parse("https://openrouter.ai/api/v1/chat/completions").unwrap(),
            auth_methods: vec![forge_domain::AuthMethod::ApiKey],
            url_params: vec![],
            credential: None,
            models: Models::Url(Url::parse("https://openrouter.ai/api/v1/models").unwrap()),
        });
        let formatted = format!("{}", CliProvider(fixture));
        let actual = strip_ansi_codes(&formatted);
        let expected = "✓ OpenRouter          [openrouter.ai]";
        assert_eq!(actual, expected);
    }

    #[test]
    fn test_cli_provider_display_no_domain() {
        let fixture = AnyProvider::Url(Provider {
            id: ProviderId::Forge,
            response: ProviderResponse::OpenAI,
            url: Url::parse("http://localhost:8080/chat/completions").unwrap(),
            auth_methods: vec![forge_domain::AuthMethod::ApiKey],
            url_params: vec![],
            credential: None,
            models: Models::Url(Url::parse("http://localhost:8080/models").unwrap()),
        });
        let formatted = format!("{}", CliProvider(fixture));
        let actual = strip_ansi_codes(&formatted);
        let expected = "✓ Forge               [localhost]";
        assert_eq!(actual, expected);
    }

    #[test]
    fn test_cli_provider_display_template() {
        let fixture = AnyProvider::Template(Provider {
            id: ProviderId::Anthropic,
            response: ProviderResponse::Anthropic,
            url: Template::new("https://api.anthropic.com/v1/messages"),
            auth_methods: vec![forge_domain::AuthMethod::ApiKey],
            url_params: vec![],
            credential: None,
            models: Models::Url(Template::new("https://api.anthropic.com/v1/models")),
        });
        let formatted = format!("{}", CliProvider(fixture));
        let actual = strip_ansi_codes(&formatted);
        let expected = "  Anthropic           [unavailable]";
        assert_eq!(actual, expected);
    }

    #[test]
    fn test_cli_provider_display_ip_address() {
        let fixture = AnyProvider::Url(Provider {
            id: ProviderId::Forge,
            response: ProviderResponse::OpenAI,
            url: Url::parse("http://192.168.1.1:8080/chat/completions").unwrap(),
            auth_methods: vec![forge_domain::AuthMethod::ApiKey],
            url_params: vec![],
            credential: None,
            models: Models::Url(Url::parse("http://192.168.1.1:8080/models").unwrap()),
        });
        let formatted = format!("{}", CliProvider(fixture));
        let actual = strip_ansi_codes(&formatted);
        let expected = "✓ Forge               [unavailable]";
        assert_eq!(actual, expected);
    }

    #[test]
    fn test_parse_commit_command() {
        let fixture = ForgeCommandManager::default();
        let actual = fixture.parse("/commit").unwrap();
        match actual {
            SlashCommand::Commit { max_diff_size } => {
                assert_eq!(max_diff_size, None);
            }
            _ => panic!("Expected Commit command, got {actual:?}"),
        }
    }

    #[test]
    fn test_parse_commit_command_with_preview() {
        let fixture = ForgeCommandManager::default();
        let actual = fixture.parse("/commit preview").unwrap();
        match actual {
            SlashCommand::Commit { max_diff_size } => {
                assert_eq!(max_diff_size, None);
            }
            _ => panic!("Expected Commit command with preview, got {actual:?}"),
        }
    }

    #[test]
    fn test_parse_commit_command_with_max_diff() {
        let fixture = ForgeCommandManager::default();
        let actual = fixture.parse("/commit 5000").unwrap();
        match actual {
            SlashCommand::Commit { max_diff_size } => {
                assert_eq!(max_diff_size, Some(5000));
            }
            _ => panic!("Expected Commit command with max_diff_size, got {actual:?}"),
        }
    }

    #[test]
    fn test_parse_commit_command_with_all_flags() {
        let fixture = ForgeCommandManager::default();
        let actual = fixture.parse("/commit preview 10000").unwrap();
        match actual {
            SlashCommand::Commit { max_diff_size } => {
                assert_eq!(max_diff_size, Some(10000));
            }
            _ => panic!("Expected Commit command with all flags, got {actual:?}"),
        }
    }

    #[test]
    fn test_commit_command_in_default_commands() {
        let manager = ForgeCommandManager::default();
        let commands = manager.list();
        let contains_commit = commands.iter().any(|cmd| cmd.name == "commit");
        assert!(
            contains_commit,
            "Commit command should be in default commands"
        );
    }

    #[test]
    fn test_parse_invalid_agent_command() {
        // Setup
        let fixture = ForgeCommandManager::default();

        // Execute
        let result = fixture.parse("/agent-nonexistent");

        // Verify
        assert!(result.is_err());
        assert!(
            result
                .unwrap_err()
                .to_string()
                .contains("not a valid agent command")
        );
    }

    #[test]
    fn test_parse_tool_command() {
        // Setup
        let fixture = ForgeCommandManager::default();

        // Execute
        let result = fixture.parse("/tools").unwrap();

        // Verify
        match result {
            SlashCommand::Tools => {
                // Command parsed correctly
            }
            _ => panic!("Expected Tool command, got {result:?}"),
        }
    }
}<|MERGE_RESOLUTION|>--- conflicted
+++ resolved
@@ -521,12 +521,8 @@
             SlashCommand::Muse => "muse",
             SlashCommand::Sage => "sage",
             SlashCommand::Help => "help",
-<<<<<<< HEAD
-            SlashCommand::Dump(_) => "dump",
             SlashCommand::Commit { .. } => "commit",
-=======
             SlashCommand::Dump { .. } => "dump",
->>>>>>> 2c731840
             SlashCommand::Model => "model",
             SlashCommand::Provider => "provider",
             SlashCommand::Tools => "tools",
