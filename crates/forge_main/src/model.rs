--- conflicted
+++ resolved
@@ -983,12 +983,8 @@
             response: ProviderResponse::OpenAI,
             url: Url::parse("https://api.openai.com/v1/chat/completions").unwrap(),
             key: None,
-<<<<<<< HEAD
-            model_url: Url::parse("https://api.openai.com/v1/models").unwrap(),
+            models: Models::Url(Url::parse("https://api.openai.com/v1/models").unwrap()),
             auth_type: None,
-=======
-            models: Models::Url(Url::parse("https://api.openai.com/v1/models").unwrap()),
->>>>>>> d9207fc0
         };
         let actual = format!("{}", CliProvider(fixture));
         let expected = "OpenAI [api.openai.com]";
@@ -1002,12 +998,8 @@
             response: ProviderResponse::OpenAI,
             url: Url::parse("https://openrouter.ai/api/v1/chat/completions").unwrap(),
             key: None,
-<<<<<<< HEAD
-            model_url: Url::parse("https://openrouter.ai/api/v1/models").unwrap(),
+            models: Models::Url(Url::parse("https://openrouter.ai/api/v1/models").unwrap()),
             auth_type: None,
-=======
-            models: Models::Url(Url::parse("https://openrouter.ai/api/v1/models").unwrap()),
->>>>>>> d9207fc0
         };
         let actual = format!("{}", CliProvider(fixture));
         let expected = "OpenRouter [openrouter.ai]";
@@ -1021,12 +1013,8 @@
             response: ProviderResponse::OpenAI,
             url: Url::parse("http://localhost:8080/chat/completions").unwrap(),
             key: None,
-<<<<<<< HEAD
-            model_url: Url::parse("http://localhost:8080/models").unwrap(),
+            models: Models::Url(Url::parse("http://localhost:8080/models").unwrap()),
             auth_type: None,
-=======
-            models: Models::Url(Url::parse("http://localhost:8080/models").unwrap()),
->>>>>>> d9207fc0
         };
         let actual = format!("{}", CliProvider(fixture));
         let expected = "Forge [localhost]";
