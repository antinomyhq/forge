use std::fmt::Display;
use std::sync::{Arc, Mutex};

use colored::Colorize;
use forge_api::{Agent, AnyProvider, Model, ProviderId, Template};
use forge_domain::UserCommand;
use strum::{EnumProperty, IntoEnumIterator};
use strum_macros::{EnumIter, EnumProperty};

use crate::info::Info;

/// Wrapper for displaying models in selection menus
///
/// This component provides consistent formatting for model selection across
/// the application, showing model ID with contextual information like
/// context length and tools support.
#[derive(Clone)]
pub struct CliModel(pub Model);

impl Display for CliModel {
    fn fmt(&self, f: &mut std::fmt::Formatter<'_>) -> std::fmt::Result {
        write!(f, "{}", self.0.id)?;

        let mut info_parts = Vec::new();

        // Add context length if available
        if let Some(limit) = self.0.context_length {
            if limit >= 1_000_000 {
                info_parts.push(format!("{}M", limit / 1_000_000));
            } else if limit >= 1000 {
                info_parts.push(format!("{}k", limit / 1000));
            } else {
                info_parts.push(format!("{limit}"));
            }
        }

        // Add tools support indicator if explicitly supported
        if self.0.tools_supported == Some(true) {
            info_parts.push("🛠️".to_string());
        }

        // Only show brackets if we have info to display
        if !info_parts.is_empty() {
            let info = format!("[ {} ]", info_parts.join(" "));
            write!(f, " {}", info.dimmed())?;
        }

        Ok(())
    }
}

/// Wrapper for displaying providers in selection menus
///
/// This component provides consistent formatting for provider selection across
/// the application, showing provider ID with domain information.
#[derive(Clone)]
pub struct CliProvider(pub AnyProvider);

impl Display for CliProvider {
    fn fmt(&self, f: &mut std::fmt::Formatter<'_>) -> std::fmt::Result {
        // Use fixed width for alignment
        // Format: "✓ " + name_padded + " [" + domain + "]"
        // Longest built-in provider display name is "AnthropicCompatible" (20 chars)
        // But we use 19 to account for the space before "["
        let name_width = ProviderId::built_in_providers()
            .iter()
            .map(|id| id.to_string().len())
            .max()
            .unwrap_or(10);

        let name = self.0.id().to_string();

        match &self.0 {
            AnyProvider::Url(provider) => {
                write!(f, "{} {:<width$}", "✓".green(), name, width = name_width)?;
                if let Some(domain) = provider.url.domain() {
                    write!(f, " [{domain}]")?;
                } else {
                    write!(f, " [unavailable]")?;
                }
            }
            AnyProvider::Template(_) => {
                write!(f, "  {name:<name_width$} [unavailable]")?;
            }
        }
        Ok(())
    }
}

/// Result of agent command registration
#[derive(Debug, Clone)]
pub struct AgentCommandRegistrationResult {
    pub registered_count: usize,
    pub skipped_conflicts: Vec<String>,
}

fn humanize_context_length(length: u64) -> String {
    if length >= 1_000_000 {
        format!("{:.1}M context", length as f64 / 1_000_000.0)
    } else if length >= 1_000 {
        format!("{:.1}K context", length as f64 / 1_000.0)
    } else {
        format!("{length} context")
    }
}

impl From<&[Model]> for Info {
    fn from(models: &[Model]) -> Self {
        let mut info = Info::new();

        for model in models.iter() {
            if let Some(context_length) = model.context_length {
                info = info.add_key_value(&model.id, humanize_context_length(context_length));
            } else {
                info = info.add_value(&model.id);
            }
        }

        info
    }
}

#[derive(Debug, Clone, PartialEq, Eq)]
pub struct ForgeCommand {
    pub name: String,
    pub description: String,
    pub value: Option<String>,
}

#[derive(Debug)]
pub struct ForgeCommandManager {
    commands: Arc<Mutex<Vec<ForgeCommand>>>,
}

impl Default for ForgeCommandManager {
    fn default() -> Self {
        let commands = Self::default_commands();
        ForgeCommandManager { commands: Arc::new(Mutex::new(commands)) }
    }
}

impl ForgeCommandManager {
    /// Sanitizes agent ID to create a valid command name
    /// Replaces spaces and special characters with hyphens
    fn sanitize_agent_id(agent_id: &str) -> String {
        agent_id
            .to_lowercase()
            .chars()
            .map(|c| if c.is_alphanumeric() { c } else { '-' })
            .collect::<String>()
            .split('-')
            .filter(|s| !s.is_empty())
            .collect::<Vec<&str>>()
            .join("-")
    }

    /// Checks if a command name conflicts with built-in commands
    fn is_reserved_command(name: &str) -> bool {
        matches!(
            name,
            "agent"
                | "forge"
                | "muse"
                | "sage"
                | "help"
                | "compact"
                | "new"
                | "info"
                | "usage"
                | "exit"
                | "update"
                | "dump"
                | "model"
                | "tools"
                | "login"
                | "logout"
                | "retry"
                | "conversations"
                | "list"
                | "commit"
        )
    }

    fn default_commands() -> Vec<ForgeCommand> {
        SlashCommand::iter()
            .filter(|command| !matches!(command, SlashCommand::Message(_)))
            .filter(|command| !matches!(command, SlashCommand::Custom(_)))
            .filter(|command| !matches!(command, SlashCommand::Shell(_)))
            .filter(|command| !matches!(command, SlashCommand::AgentSwitch(_)))
            .map(|command| ForgeCommand {
                name: command.name().to_string(),
                description: command.usage().to_string(),
                value: None,
            })
            .collect::<Vec<_>>()
    }

    /// Registers workflow commands from the API.
    pub fn register_all(&self, commands: Vec<forge_domain::Command>) {
        let mut guard = self.commands.lock().unwrap();

        // Remove existing workflow commands (those with ⚙ prefix in description)
        guard.retain(|cmd| !cmd.description.starts_with("⚙ "));

        // Add new workflow commands
        let new_commands = commands.into_iter().map(|cmd| {
            let name = cmd.name.clone();
            let description = format!("⚙ {}", cmd.description);
            let value = cmd.prompt.clone();

            ForgeCommand { name, description, value }
        });

        guard.extend(new_commands);

        // Sort commands for consistent completion behavior
        guard.sort_by(|a, b| a.name.cmp(&b.name));
    }

    /// Registers agent commands to the manager.
    /// Returns information about the registration process.
    pub fn register_agent_commands(&self, agents: Vec<Agent>) -> AgentCommandRegistrationResult {
        let mut guard = self.commands.lock().unwrap();
        let mut result =
            AgentCommandRegistrationResult { registered_count: 0, skipped_conflicts: Vec::new() };

        // Remove existing agent commands (commands starting with "agent-")
        guard.retain(|cmd| !cmd.name.starts_with("agent-"));

        // Add new agent commands
        for agent in agents {
            let agent_id_str = agent.id.as_str();
            let sanitized_id = Self::sanitize_agent_id(agent_id_str);
            let command_name = format!("agent-{sanitized_id}");

            // Skip if it would conflict with reserved commands
            if Self::is_reserved_command(&command_name) {
                result.skipped_conflicts.push(command_name);
                continue;
            }

            let default_title = agent_id_str.to_string();
            let title = agent.title.as_ref().unwrap_or(&default_title);
            let description = format!("🤖 Switch to {title} agent");

            guard.push(ForgeCommand {
                name: command_name,
                description,
                value: Some(agent_id_str.to_string()),
            });

            result.registered_count += 1;
        }

        // Sort commands for consistent completion behavior
        guard.sort_by(|a, b| a.name.cmp(&b.name));

        result
    }

    /// Finds a command by name.
    fn find(&self, command: &str) -> Option<ForgeCommand> {
        self.commands
            .lock()
            .unwrap()
            .iter()
            .find(|c| c.name == command)
            .cloned()
    }

    /// Lists all registered commands.
    pub fn list(&self) -> Vec<ForgeCommand> {
        self.commands.lock().unwrap().clone()
    }

    /// Extracts the command value from the input parts
    ///
    /// # Arguments
    /// * `command` - The command for which to extract the value
    /// * `parts` - The parts of the command input after the command name
    ///
    /// # Returns
    /// * `Option<String>` - The extracted value, if any
    fn extract_command_value(&self, command: &ForgeCommand, parts: &[&str]) -> Option<String> {
        // Unit tests implemented in the test module below

        // Try to get value provided in the command
        let value_provided = if !parts.is_empty() {
            Some(parts.join(" "))
        } else {
            None
        };

        // Try to get default value from command definition
        let value_default = self
            .commands
            .lock()
            .unwrap()
            .iter()
            .find(|c| c.name == command.name)
            .and_then(|cmd| cmd.value.clone());

        // Use provided value if non-empty, otherwise use default
        match value_provided {
            Some(value) if !value.trim().is_empty() => Some(value),
            _ => value_default,
        }
    }

    pub fn parse(&self, input: &str) -> anyhow::Result<SlashCommand> {
        // Check if it's a shell command (starts with !)
        if input.trim().starts_with("!") {
            return Ok(SlashCommand::Shell(
                input
                    .strip_prefix("!")
                    .unwrap_or_default()
                    .trim()
                    .to_string(),
            ));
        }

        let mut tokens = input.trim().split_ascii_whitespace();
        let command = tokens.next().unwrap();
        let parameters = tokens.collect::<Vec<_>>();

        // Check if it's a system command (starts with /)
        let is_command = command.starts_with("/");
        if !is_command {
            return Ok(SlashCommand::Message(input.to_string()));
        }

        // TODO: Can leverage Clap to parse commands and provide correct error messages
        match command {
            "/compact" => Ok(SlashCommand::Compact),
            "/new" => Ok(SlashCommand::New),
            "/info" => Ok(SlashCommand::Info),
            "/env" => Ok(SlashCommand::Env),
            "/usage" => Ok(SlashCommand::Usage),
            "/exit" => Ok(SlashCommand::Exit),
            "/update" => Ok(SlashCommand::Update),
            "/dump" => {
                let html = !parameters.is_empty() && parameters[0] == "html";
                Ok(SlashCommand::Dump { html })
            }
            "/act" | "/forge" => Ok(SlashCommand::Forge),
            "/plan" | "/muse" => Ok(SlashCommand::Muse),
            "/sage" => Ok(SlashCommand::Sage),
            "/help" => Ok(SlashCommand::Help),
            "/model" => Ok(SlashCommand::Model),
            "/provider" => Ok(SlashCommand::Provider),
            "/tools" => Ok(SlashCommand::Tools),
            "/agent" => Ok(SlashCommand::Agent),
            "/login" => Ok(SlashCommand::Login),
            "/logout" => Ok(SlashCommand::Logout),
            "/retry" => Ok(SlashCommand::Retry),
            "/conversation" | "/conversations" => Ok(SlashCommand::Conversations),
            "/commit" => {
                // Support flexible syntax:
                // /commit              -> commit with AI message
                // /commit 5000         -> commit with max-diff of 5000 bytes
                let max_diff_size = parameters.iter().find_map(|&p| p.parse::<usize>().ok());
                Ok(SlashCommand::Commit { max_diff_size })
            }
            "/index" => Ok(SlashCommand::Index),
            text => {
                let parts = text.split_ascii_whitespace().collect::<Vec<&str>>();

                if let Some(command) = parts.first() {
                    // Check if it's an agent command pattern (/agent-*)
                    if command.starts_with("/agent-") {
                        let command_name = command.strip_prefix('/').unwrap();
                        if let Some(found_command) = self.find(command_name) {
                            // Extract the agent ID from the command value
                            if let Some(agent_id) = &found_command.value {
                                return Ok(SlashCommand::AgentSwitch(agent_id.clone()));
                            }
                        }
                        return Err(anyhow::anyhow!("{command} is not a valid agent command"));
                    }

                    // Handle custom workflow commands
                    let command_name = command.strip_prefix('/').unwrap_or(command);
                    if let Some(command) = self.find(command_name) {
                        let template = Template::new(
                            self.extract_command_value(&command, &parts[1..])
                                .unwrap_or_default(),
                        );
                        Ok(SlashCommand::Custom(UserCommand::new(
                            command.name.clone(),
                            template,
                            parameters.into_iter().map(|s| s.to_owned()).collect(),
                        )))
                    } else {
                        Err(anyhow::anyhow!("{command} is not valid"))
                    }
                } else {
                    Err(anyhow::anyhow!("Invalid Command Format."))
                }
            }
        }
    }
}

/// Represents user input types in the chat application.
///
/// This enum encapsulates all forms of input including:
/// - System commands (starting with '/')
/// - Regular chat messages
/// - File content
#[derive(Debug, Clone, PartialEq, Eq, EnumProperty, EnumIter)]
pub enum SlashCommand {
    /// Compact the conversation context. This can be triggered with the
    /// '/compact' command.
    #[strum(props(usage = "Compact the conversation context"))]
    Compact,
    /// Start a new conversation while preserving history.
    /// This can be triggered with the '/new' command.
    #[strum(props(usage = "Start a new conversation"))]
    New,
    /// A regular text message from the user to be processed by the chat system.
    /// Any input that doesn't start with '/' is treated as a message.
    #[strum(props(usage = "Send a regular message"))]
    Message(String),
    /// Display system environment information.
    /// This can be triggered with the '/info' command.
    #[strum(props(usage = "Display system information"))]
    Info,
    /// Display usage information (tokens & requests).
    #[strum(props(usage = "Shows usage information (tokens & requests)"))]
    Usage,
    /// Display environment information.
    #[strum(props(usage = "Display environment information"))]
    Env,
    /// Exit the application without any further action.
    #[strum(props(usage = "Exit the application"))]
    Exit,
    /// Updates the forge version
    #[strum(props(usage = "Updates to the latest compatible version of forge"))]
    Update,
    /// Switch to "forge" agent.
    /// This can be triggered with the '/forge' command.
    #[strum(props(usage = "Enable implementation mode with code changes"))]
    Forge,
    /// Switch to "muse" agent.
    /// This can be triggered with the '/must' command.
    #[strum(props(usage = "Enable planning mode without code changes"))]
    Muse,
    /// Switch to "sage" agent.
    /// This can be triggered with the '/sage' command.
    #[strum(props(
        usage = "Enable research mode for systematic codebase exploration and analysis"
    ))]
    Sage,
    /// Switch to "help" mode.
    /// This can be triggered with the '/help' command.
    #[strum(props(usage = "Enable help mode for tool questions"))]
    Help,
    /// Dumps the current conversation into a json file or html file
    #[strum(props(usage = "Save conversation as JSON or HTML (use /dump --html for HTML format)"))]
    Dump { html: bool },
    /// Switch or select the active model
    /// This can be triggered with the '/model' command.
    #[strum(props(usage = "Switch to a different model"))]
    Model,
    /// Switch or select the active provider
    /// This can be triggered with the '/provider' command.
    #[strum(props(usage = "Switch to a different provider"))]
    Provider,
    /// List all available tools with their descriptions and schema
    /// This can be triggered with the '/tools' command.
    #[strum(props(usage = "List all available tools with their descriptions and schema"))]
    Tools,
    /// Handles custom command defined in workflow file.
    Custom(UserCommand),
    /// Executes a native shell command.
    /// This can be triggered with commands starting with '!' character.
    #[strum(props(usage = "Execute a native shell command"))]
    Shell(String),

    /// Allows user to switch the operating agent.
    #[strum(props(usage = "Switch to an agent interactively"))]
    Agent,

    /// Allows you to configure provider
    #[strum(props(usage = "Allows you to configure provider"))]
    Login,

    /// Logs out from the configured provider
    #[strum(props(usage = "Logout from configured provider"))]
    Logout,

    /// Retry without modifying model context
    #[strum(props(usage = "Retry the last command"))]
    Retry,
    /// List all conversations for the active workspace
    #[strum(props(usage = "List all conversations for the active workspace"))]
    Conversations,

    /// Switch directly to a specific agent by ID
    #[strum(props(usage = "Switch directly to a specific agent"))]
    AgentSwitch(String),

    /// Generate and optionally commit changes with AI-generated message
    ///
    /// Examples:
    /// - `/commit` - Generate message and commit
    /// - `/commit 5000` - Commit with max diff of 5000 bytes
    #[strum(props(
        usage = "Generate AI commit message and commit changes. Format: /commit <max-diff|preview>"
    ))]
    Commit { max_diff_size: Option<usize> },

    /// Index the current workspace for semantic code search
    #[strum(props(usage = "Index the current workspace for semantic search"))]
    Index,
}

impl SlashCommand {
    pub fn name(&self) -> &str {
        match self {
            SlashCommand::Compact => "compact",
            SlashCommand::New => "new",
            SlashCommand::Message(_) => "message",
            SlashCommand::Update => "update",
            SlashCommand::Info => "info",
            SlashCommand::Env => "env",
            SlashCommand::Usage => "usage",
            SlashCommand::Exit => "exit",
            SlashCommand::Forge => "forge",
            SlashCommand::Muse => "muse",
            SlashCommand::Sage => "sage",
            SlashCommand::Help => "help",
            SlashCommand::Commit { .. } => "commit",
            SlashCommand::Dump { .. } => "dump",
            SlashCommand::Model => "model",
            SlashCommand::Provider => "provider",
            SlashCommand::Tools => "tools",
            SlashCommand::Custom(event) => &event.name,
            SlashCommand::Shell(_) => "!shell",
            SlashCommand::Agent => "agent",
            SlashCommand::Login => "login",
            SlashCommand::Logout => "logout",
            SlashCommand::Retry => "retry",
            SlashCommand::Conversations => "conversation",
            SlashCommand::AgentSwitch(agent_id) => agent_id,
            SlashCommand::Index => "index",
        }
    }

    /// Returns the usage description for the command.
    pub fn usage(&self) -> &str {
        self.get_str("usage").unwrap()
    }
}

#[cfg(test)]
mod tests {
    use console::strip_ansi_codes;
    use forge_api::{ModelId, ModelSource, ProviderId, ProviderResponse};
    use forge_domain::{AnyProvider, Provider};
    use pretty_assertions::assert_eq;
    use url::Url;

    use super::*;

    #[test]
    fn test_extract_command_value_with_provided_value() {
        // Setup
        let cmd_manager = ForgeCommandManager::default();
        let command = ForgeCommand {
            name: String::from("/test"),
            description: String::from("Test command"),
            value: None,
        };
        let parts = vec!["arg1", "arg2"];

        // Execute
        let result = cmd_manager.extract_command_value(&command, &parts);

        // Verify
        assert_eq!(result, Some(String::from("arg1 arg2")));
    }

    #[test]
    fn test_extract_command_value_with_empty_parts_default_value() {
        // Setup
        let cmd_manager = ForgeCommandManager {
            commands: Arc::new(Mutex::new(vec![ForgeCommand {
                name: String::from("/test"),
                description: String::from("Test command"),
                value: Some(String::from("default_value")),
            }])),
        };
        let command = ForgeCommand {
            name: String::from("/test"),
            description: String::from("Test command"),
            value: None,
        };
        let parts: Vec<&str> = vec![];

        // Execute
        let result = cmd_manager.extract_command_value(&command, &parts);

        // Verify
        assert_eq!(result, Some(String::from("default_value")));
    }

    #[test]
    fn test_extract_command_value_with_empty_string_parts() {
        // Setup
        let cmd_manager = ForgeCommandManager {
            commands: Arc::new(Mutex::new(vec![ForgeCommand {
                name: String::from("/test"),
                description: String::from("Test command"),
                value: Some(String::from("default_value")),
            }])),
        };
        let command = ForgeCommand {
            name: String::from("/test"),
            description: String::from("Test command"),
            value: None,
        };
        let parts = vec![""];

        // Execute
        let result = cmd_manager.extract_command_value(&command, &parts);

        // Verify - should use default as the provided value is empty
        assert_eq!(result, Some(String::from("default_value")));
    }

    #[test]
    fn test_extract_command_value_with_whitespace_parts() {
        // Setup
        let cmd_manager = ForgeCommandManager {
            commands: Arc::new(Mutex::new(vec![ForgeCommand {
                name: String::from("/test"),
                description: String::from("Test command"),
                value: Some(String::from("default_value")),
            }])),
        };
        let command = ForgeCommand {
            name: String::from("/test"),
            description: String::from("Test command"),
            value: None,
        };
        let parts = vec!["  "];

        // Execute
        let result = cmd_manager.extract_command_value(&command, &parts);

        // Verify - should use default as the provided value is just whitespace
        assert_eq!(result, Some(String::from("default_value")));
    }

    #[test]
    fn test_extract_command_value_no_default_no_provided() {
        // Setup
        let cmd_manager = ForgeCommandManager {
            commands: Arc::new(Mutex::new(vec![ForgeCommand {
                name: String::from("/test"),
                description: String::from("Test command"),
                value: None,
            }])),
        };
        let command = ForgeCommand {
            name: String::from("/test"),
            description: String::from("Test command"),
            value: None,
        };
        let parts: Vec<&str> = vec![];

        // Execute
        let result = cmd_manager.extract_command_value(&command, &parts);

        // Verify - should be None as there's no default and no provided value
        assert_eq!(result, None);
    }

    #[test]
    fn test_extract_command_value_provided_overrides_default() {
        // Setup
        let cmd_manager = ForgeCommandManager {
            commands: Arc::new(Mutex::new(vec![ForgeCommand {
                name: String::from("/test"),
                description: String::from("Test command"),
                value: Some(String::from("default_value")),
            }])),
        };
        let command = ForgeCommand {
            name: String::from("/test"),
            description: String::from("Test command"),
            value: None,
        };
        let parts = vec!["provided_value"];

        // Execute
        let result = cmd_manager.extract_command_value(&command, &parts);

        // Verify - provided value should override default
        assert_eq!(result, Some(String::from("provided_value")));
    }
    #[test]
    fn test_parse_shell_command() {
        // Setup
        let cmd_manager = ForgeCommandManager::default();

        // Execute
        let result = cmd_manager.parse("!ls -la").unwrap();

        // Verify
        match result {
            SlashCommand::Shell(cmd) => assert_eq!(cmd, "ls -la"),
            _ => panic!("Expected Shell command, got {result:?}"),
        }
    }

    #[test]
    fn test_parse_shell_command_empty() {
        // Setup
        let cmd_manager = ForgeCommandManager::default();

        // Execute
        let result = cmd_manager.parse("!").unwrap();

        // Verify
        match result {
            SlashCommand::Shell(cmd) => assert_eq!(cmd, ""),
            _ => panic!("Expected Shell command, got {result:?}"),
        }
    }

    #[test]
    fn test_parse_shell_command_with_whitespace() {
        // Setup
        let cmd_manager = ForgeCommandManager::default();

        // Execute
        let result = cmd_manager.parse("!   echo 'test'   ").unwrap();

        // Verify
        match result {
            SlashCommand::Shell(cmd) => assert_eq!(cmd, "echo 'test'"),
            _ => panic!("Expected Shell command, got {result:?}"),
        }
    }

    #[test]
    fn test_shell_command_not_in_default_commands() {
        // Setup
        let manager = ForgeCommandManager::default();
        let commands = manager.list();

        // The shell command should not be included
        let contains_shell = commands.iter().any(|cmd| cmd.name == "!shell");
        assert!(
            !contains_shell,
            "Shell command should not be in default commands"
        );
    }
    #[test]
    fn test_parse_list_command() {
        // Setup
        let cmd_manager = ForgeCommandManager::default();

        // Execute
        let result = cmd_manager.parse("/conversation").unwrap();

        // Verify
        match result {
            SlashCommand::Conversations => {
                // Command parsed correctly
            }
            _ => panic!("Expected List command, got {result:?}"),
        }
    }

    #[test]
    fn test_list_command_in_default_commands() {
        // Setup
        let manager = ForgeCommandManager::default();
        let commands = manager.list();

        // The list command should be included
        let contains_list = commands.iter().any(|cmd| cmd.name == "conversation");
        assert!(
            contains_list,
            "Conversations command should be in default commands"
        );
    }

    #[test]
    fn test_sanitize_agent_id_basic() {
        // Test basic sanitization
        let fixture = "test-agent";
        let actual = ForgeCommandManager::sanitize_agent_id(fixture);
        let expected = "test-agent";
        assert_eq!(actual, expected);
    }

    #[test]
    fn test_sanitize_agent_id_with_spaces() {
        // Test space replacement
        let fixture = "test agent name";
        let actual = ForgeCommandManager::sanitize_agent_id(fixture);
        let expected = "test-agent-name";
        assert_eq!(actual, expected);
    }

    #[test]
    fn test_sanitize_agent_id_with_special_chars() {
        // Test special character replacement
        let fixture = "test@agent#name!";
        let actual = ForgeCommandManager::sanitize_agent_id(fixture);
        let expected = "test-agent-name";
        assert_eq!(actual, expected);
    }

    #[test]
    fn test_sanitize_agent_id_uppercase() {
        // Test uppercase conversion
        let fixture = "TestAgent";
        let actual = ForgeCommandManager::sanitize_agent_id(fixture);
        let expected = "testagent";
        assert_eq!(actual, expected);
    }

    #[test]
    fn test_is_reserved_command() {
        // Test reserved commands
        assert!(ForgeCommandManager::is_reserved_command("agent"));
        assert!(ForgeCommandManager::is_reserved_command("forge"));
        assert!(ForgeCommandManager::is_reserved_command("muse"));
        assert!(!ForgeCommandManager::is_reserved_command("agent-custom"));
        assert!(!ForgeCommandManager::is_reserved_command("custom"));
    }

    #[test]
    fn test_register_agent_commands() {
        use forge_api::Agent;
        use forge_domain::{ModelId, ProviderId};

        // Setup
        let fixture = ForgeCommandManager::default();
        let agents = vec![
            Agent::new(
                "test-agent",
                ProviderId::ANTHROPIC,
                ModelId::new("claude-3-5-sonnet-20241022"),
            )
            .title("Test Agent".to_string()),
            Agent::new(
                "another",
                ProviderId::ANTHROPIC,
                ModelId::new("claude-3-5-sonnet-20241022"),
            )
            .title("Another Agent".to_string()),
        ];

        // Execute
        let result = fixture.register_agent_commands(agents);

        // Verify result
        assert_eq!(result.registered_count, 2);
        assert_eq!(result.skipped_conflicts.len(), 0);

        // Verify
        let commands = fixture.list();
        let agent_commands: Vec<_> = commands
            .iter()
            .filter(|cmd| cmd.name.starts_with("agent-"))
            .collect();

        assert_eq!(agent_commands.len(), 2);
        assert!(
            agent_commands
                .iter()
                .any(|cmd| cmd.name == "agent-test-agent")
        );
        assert!(agent_commands.iter().any(|cmd| cmd.name == "agent-another"));
    }

    #[test]
    fn test_parse_agent_switch_command() {
        use forge_api::Agent;
        use forge_domain::{ModelId, ProviderId};

        // Setup
        let fixture = ForgeCommandManager::default();
        let agents = vec![
            Agent::new(
                "test-agent",
                ProviderId::ANTHROPIC,
                ModelId::new("claude-3-5-sonnet-20241022"),
            )
            .title("Test Agent".to_string()),
        ];
        let _result = fixture.register_agent_commands(agents);

        // Execute
        let actual = fixture.parse("/agent-test-agent").unwrap();

        // Verify
        match actual {
            SlashCommand::AgentSwitch(agent_id) => assert_eq!(agent_id, "test-agent"),
            _ => panic!("Expected AgentSwitch command, got {actual:?}"),
        }
    }

    fn create_model_fixture(
        id: &str,
        context_length: Option<u64>,
        tools_supported: Option<bool>,
    ) -> Model {
        Model {
            id: ModelId::new(id),
            name: None,
            description: None,
            context_length,
            tools_supported,
            supports_parallel_tool_calls: None,
            supports_reasoning: None,
        }
    }

    #[test]
    fn test_cli_model_display_with_context_and_tools() {
        let fixture = create_model_fixture("gpt-4", Some(128000), Some(true));
        let formatted = format!("{}", CliModel(fixture));
        let actual = strip_ansi_codes(&formatted);
        let expected = "gpt-4 [ 128k 🛠️ ]";
        assert_eq!(actual, expected);
    }

    #[test]
    fn test_cli_model_display_with_large_context() {
        let fixture = create_model_fixture("claude-3", Some(2000000), Some(true));
        let formatted = format!("{}", CliModel(fixture));
        let actual = strip_ansi_codes(&formatted);
        let expected = "claude-3 [ 2M 🛠️ ]";
        assert_eq!(actual, expected);
    }

    #[test]
    fn test_cli_model_display_with_small_context() {
        let fixture = create_model_fixture("small-model", Some(512), Some(false));
        let formatted = format!("{}", CliModel(fixture));
        let actual = strip_ansi_codes(&formatted);
        let expected = "small-model [ 512 ]";
        assert_eq!(actual, expected);
    }

    #[test]
    fn test_cli_model_display_with_context_only() {
        let fixture = create_model_fixture("text-model", Some(4096), Some(false));
        let formatted = format!("{}", CliModel(fixture));
        let actual = strip_ansi_codes(&formatted);
        let expected = "text-model [ 4k ]";
        assert_eq!(actual, expected);
    }

    #[test]
    fn test_cli_model_display_with_tools_only() {
        let fixture = create_model_fixture("tool-model", None, Some(true));
        let formatted = format!("{}", CliModel(fixture));
        let actual = strip_ansi_codes(&formatted);
        let expected = "tool-model [ 🛠️ ]";
        assert_eq!(actual, expected);
    }

    #[test]
    fn test_cli_model_display_empty_context_and_no_tools() {
        let fixture = create_model_fixture("basic-model", None, Some(false));
        let formatted = format!("{}", CliModel(fixture));
        let actual = strip_ansi_codes(&formatted);
        let expected = "basic-model";
        assert_eq!(actual, expected);
    }

    #[test]
    fn test_cli_model_display_empty_context_and_none_tools() {
        let fixture = create_model_fixture("unknown-model", None, None);
        let formatted = format!("{}", CliModel(fixture));
        let actual = strip_ansi_codes(&formatted);
        let expected = "unknown-model";
        assert_eq!(actual, expected);
    }

    #[test]
    fn test_cli_model_display_exact_thousands() {
        let fixture = create_model_fixture("exact-k", Some(8000), Some(true));
        let formatted = format!("{}", CliModel(fixture));
        let actual = strip_ansi_codes(&formatted);
        let expected = "exact-k [ 8k 🛠️ ]";
        assert_eq!(actual, expected);
    }

    #[test]
    fn test_cli_model_display_exact_millions() {
        let fixture = create_model_fixture("exact-m", Some(1000000), Some(true));
        let formatted = format!("{}", CliModel(fixture));
        let actual = strip_ansi_codes(&formatted);
        let expected = "exact-m [ 1M 🛠️ ]";
        assert_eq!(actual, expected);
    }

    #[test]
    fn test_cli_model_display_edge_case_999() {
        let fixture = create_model_fixture("edge-999", Some(999), None);
        let formatted = format!("{}", CliModel(fixture));
        let actual = strip_ansi_codes(&formatted);
        let expected = "edge-999 [ 999 ]";
        assert_eq!(actual, expected);
    }

    #[test]
    fn test_cli_model_display_edge_case_1001() {
        let fixture = create_model_fixture("edge-1001", Some(1001), None);
        let formatted = format!("{}", CliModel(fixture));
        let actual = strip_ansi_codes(&formatted);
        let expected = "edge-1001 [ 1k ]";
        assert_eq!(actual, expected);
    }

    #[test]
    fn test_cli_provider_display_minimal() {
        let fixture = AnyProvider::Url(Provider {
<<<<<<< HEAD
            id: ProviderId::OpenAI,
            provider_type: forge_domain::ProviderType::Llm,
            response: Some(ProviderResponse::OpenAI),
=======
            id: ProviderId::OPENAI,
            response: ProviderResponse::OpenAI,
>>>>>>> cc947145
            url: Url::parse("https://api.openai.com/v1/chat/completions").unwrap(),
            auth_methods: vec![forge_domain::AuthMethod::ApiKey],
            url_params: vec![],
            credential: None,
            models: Some(ModelSource::Url(
                Url::parse("https://api.openai.com/v1/models").unwrap(),
            )),
        });
        let formatted = format!("{}", CliProvider(fixture));
        let actual = strip_ansi_codes(&formatted);
        let expected = "✓ OpenAI              [api.openai.com]";
        assert_eq!(actual, expected);
    }

    #[test]
    fn test_cli_provider_display_with_subdomain() {
        let fixture = AnyProvider::Url(Provider {
<<<<<<< HEAD
            id: ProviderId::OpenRouter,
            provider_type: forge_domain::ProviderType::Llm,
            response: Some(ProviderResponse::OpenAI),
=======
            id: ProviderId::OPEN_ROUTER,
            response: ProviderResponse::OpenAI,
>>>>>>> cc947145
            url: Url::parse("https://openrouter.ai/api/v1/chat/completions").unwrap(),
            auth_methods: vec![forge_domain::AuthMethod::ApiKey],
            url_params: vec![],
            credential: None,
            models: Some(ModelSource::Url(
                Url::parse("https://openrouter.ai/api/v1/models").unwrap(),
            )),
        });
        let formatted = format!("{}", CliProvider(fixture));
        let actual = strip_ansi_codes(&formatted);
        let expected = "✓ OpenRouter          [openrouter.ai]";
        assert_eq!(actual, expected);
    }

    #[test]
    fn test_cli_provider_display_no_domain() {
        let fixture = AnyProvider::Url(Provider {
<<<<<<< HEAD
            id: ProviderId::Forge,
            provider_type: forge_domain::ProviderType::Llm,
            response: Some(ProviderResponse::OpenAI),
=======
            id: ProviderId::FORGE,
            response: ProviderResponse::OpenAI,
>>>>>>> cc947145
            url: Url::parse("http://localhost:8080/chat/completions").unwrap(),
            auth_methods: vec![forge_domain::AuthMethod::ApiKey],
            url_params: vec![],
            credential: None,
            models: Some(ModelSource::Url(
                Url::parse("http://localhost:8080/models").unwrap(),
            )),
        });
        let formatted = format!("{}", CliProvider(fixture));
        let actual = strip_ansi_codes(&formatted);
        let expected = "✓ Forge               [localhost]";
        assert_eq!(actual, expected);
    }

    #[test]
    fn test_cli_provider_display_template() {
        let fixture = AnyProvider::Template(Provider {
<<<<<<< HEAD
            id: ProviderId::Anthropic,
            provider_type: Default::default(),
            response: Some(ProviderResponse::Anthropic),
=======
            id: ProviderId::ANTHROPIC,
            response: ProviderResponse::Anthropic,
>>>>>>> cc947145
            url: Template::new("https://api.anthropic.com/v1/messages"),
            auth_methods: vec![forge_domain::AuthMethod::ApiKey],
            url_params: vec![],
            credential: None,
            models: Some(ModelSource::Url(Template::new(
                "https://api.anthropic.com/v1/models",
            ))),
        });
        let formatted = format!("{}", CliProvider(fixture));
        let actual = strip_ansi_codes(&formatted);
        let expected = "  Anthropic           [unavailable]";
        assert_eq!(actual, expected);
    }

    #[test]
    fn test_cli_provider_display_ip_address() {
        let fixture = AnyProvider::Url(Provider {
<<<<<<< HEAD
            id: ProviderId::Forge,
            provider_type: forge_domain::ProviderType::Llm,
            response: Some(ProviderResponse::OpenAI),
=======
            id: ProviderId::FORGE,
            response: ProviderResponse::OpenAI,
>>>>>>> cc947145
            url: Url::parse("http://192.168.1.1:8080/chat/completions").unwrap(),
            auth_methods: vec![forge_domain::AuthMethod::ApiKey],
            url_params: vec![],
            credential: None,
            models: Some(ModelSource::Url(
                Url::parse("http://192.168.1.1:8080/models").unwrap(),
            )),
        });
        let formatted = format!("{}", CliProvider(fixture));
        let actual = strip_ansi_codes(&formatted);
        let expected = "✓ Forge               [unavailable]";
        assert_eq!(actual, expected);
    }

    #[test]
    fn test_parse_commit_command() {
        let fixture = ForgeCommandManager::default();
        let actual = fixture.parse("/commit").unwrap();
        match actual {
            SlashCommand::Commit { max_diff_size } => {
                assert_eq!(max_diff_size, None);
            }
            _ => panic!("Expected Commit command, got {actual:?}"),
        }
    }

    #[test]
    fn test_parse_commit_command_with_preview() {
        let fixture = ForgeCommandManager::default();
        let actual = fixture.parse("/commit preview").unwrap();
        match actual {
            SlashCommand::Commit { max_diff_size } => {
                assert_eq!(max_diff_size, None);
            }
            _ => panic!("Expected Commit command with preview, got {actual:?}"),
        }
    }

    #[test]
    fn test_parse_commit_command_with_max_diff() {
        let fixture = ForgeCommandManager::default();
        let actual = fixture.parse("/commit 5000").unwrap();
        match actual {
            SlashCommand::Commit { max_diff_size } => {
                assert_eq!(max_diff_size, Some(5000));
            }
            _ => panic!("Expected Commit command with max_diff_size, got {actual:?}"),
        }
    }

    #[test]
    fn test_parse_commit_command_with_all_flags() {
        let fixture = ForgeCommandManager::default();
        let actual = fixture.parse("/commit preview 10000").unwrap();
        match actual {
            SlashCommand::Commit { max_diff_size } => {
                assert_eq!(max_diff_size, Some(10000));
            }
            _ => panic!("Expected Commit command with all flags, got {actual:?}"),
        }
    }

    #[test]
    fn test_commit_command_in_default_commands() {
        let manager = ForgeCommandManager::default();
        let commands = manager.list();
        let contains_commit = commands.iter().any(|cmd| cmd.name == "commit");
        assert!(
            contains_commit,
            "Commit command should be in default commands"
        );
    }

    #[test]
    fn test_parse_invalid_agent_command() {
        // Setup
        let fixture = ForgeCommandManager::default();

        // Execute
        let result = fixture.parse("/agent-nonexistent");

        // Verify
        assert!(result.is_err());
        assert!(
            result
                .unwrap_err()
                .to_string()
                .contains("not a valid agent command")
        );
    }

    #[test]
    fn test_parse_tool_command() {
        // Setup
        let fixture = ForgeCommandManager::default();

        // Execute
        let result = fixture.parse("/tools").unwrap();

        // Verify
        match result {
            SlashCommand::Tools => {
                // Command parsed correctly
            }
            _ => panic!("Expected Tool command, got {result:?}"),
        }
    }

    #[test]
    fn test_parse_dump_command_json() {
        // Setup
        let fixture = ForgeCommandManager::default();

        // Execute
        let actual = fixture.parse("/dump").unwrap();

        // Verify
        let expected = SlashCommand::Dump { html: false };
        assert_eq!(actual, expected);
    }

    #[test]
    fn test_parse_dump_command_html_without_dashes() {
        // Setup
        let fixture = ForgeCommandManager::default();

        // Execute
        let actual = fixture.parse("/dump html").unwrap();

        // Verify
        let expected = SlashCommand::Dump { html: true };
        assert_eq!(actual, expected);
    }
}<|MERGE_RESOLUTION|>--- conflicted
+++ resolved
@@ -1025,14 +1025,9 @@
     #[test]
     fn test_cli_provider_display_minimal() {
         let fixture = AnyProvider::Url(Provider {
-<<<<<<< HEAD
-            id: ProviderId::OpenAI,
+            id: ProviderId::OPENAI,
             provider_type: forge_domain::ProviderType::Llm,
             response: Some(ProviderResponse::OpenAI),
-=======
-            id: ProviderId::OPENAI,
-            response: ProviderResponse::OpenAI,
->>>>>>> cc947145
             url: Url::parse("https://api.openai.com/v1/chat/completions").unwrap(),
             auth_methods: vec![forge_domain::AuthMethod::ApiKey],
             url_params: vec![],
@@ -1050,14 +1045,9 @@
     #[test]
     fn test_cli_provider_display_with_subdomain() {
         let fixture = AnyProvider::Url(Provider {
-<<<<<<< HEAD
-            id: ProviderId::OpenRouter,
+            id: ProviderId::OPEN_ROUTER,
             provider_type: forge_domain::ProviderType::Llm,
             response: Some(ProviderResponse::OpenAI),
-=======
-            id: ProviderId::OPEN_ROUTER,
-            response: ProviderResponse::OpenAI,
->>>>>>> cc947145
             url: Url::parse("https://openrouter.ai/api/v1/chat/completions").unwrap(),
             auth_methods: vec![forge_domain::AuthMethod::ApiKey],
             url_params: vec![],
@@ -1075,14 +1065,9 @@
     #[test]
     fn test_cli_provider_display_no_domain() {
         let fixture = AnyProvider::Url(Provider {
-<<<<<<< HEAD
-            id: ProviderId::Forge,
+            id: ProviderId::FORGE,
             provider_type: forge_domain::ProviderType::Llm,
             response: Some(ProviderResponse::OpenAI),
-=======
-            id: ProviderId::FORGE,
-            response: ProviderResponse::OpenAI,
->>>>>>> cc947145
             url: Url::parse("http://localhost:8080/chat/completions").unwrap(),
             auth_methods: vec![forge_domain::AuthMethod::ApiKey],
             url_params: vec![],
@@ -1100,14 +1085,9 @@
     #[test]
     fn test_cli_provider_display_template() {
         let fixture = AnyProvider::Template(Provider {
-<<<<<<< HEAD
-            id: ProviderId::Anthropic,
+            id: ProviderId::ANTHROPIC,
             provider_type: Default::default(),
             response: Some(ProviderResponse::Anthropic),
-=======
-            id: ProviderId::ANTHROPIC,
-            response: ProviderResponse::Anthropic,
->>>>>>> cc947145
             url: Template::new("https://api.anthropic.com/v1/messages"),
             auth_methods: vec![forge_domain::AuthMethod::ApiKey],
             url_params: vec![],
@@ -1125,14 +1105,9 @@
     #[test]
     fn test_cli_provider_display_ip_address() {
         let fixture = AnyProvider::Url(Provider {
-<<<<<<< HEAD
-            id: ProviderId::Forge,
+            id: ProviderId::FORGE,
             provider_type: forge_domain::ProviderType::Llm,
             response: Some(ProviderResponse::OpenAI),
-=======
-            id: ProviderId::FORGE,
-            response: ProviderResponse::OpenAI,
->>>>>>> cc947145
             url: Url::parse("http://192.168.1.1:8080/chat/completions").unwrap(),
             auth_methods: vec![forge_domain::AuthMethod::ApiKey],
             url_params: vec![],
