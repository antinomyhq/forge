--- conflicted
+++ resolved
@@ -1025,11 +1025,7 @@
     #[test]
     fn test_cli_provider_display_minimal() {
         let fixture = AnyProvider::Url(Provider {
-<<<<<<< HEAD
-            id: ProviderId::OpenAI,
-=======
             id: ProviderId::OPENAI,
->>>>>>> 00e650f2
             provider_type: forge_domain::ProviderType::Llm,
             response: Some(ProviderResponse::OpenAI),
             url: Url::parse("https://api.openai.com/v1/chat/completions").unwrap(),
@@ -1049,11 +1045,7 @@
     #[test]
     fn test_cli_provider_display_with_subdomain() {
         let fixture = AnyProvider::Url(Provider {
-<<<<<<< HEAD
-            id: ProviderId::OpenRouter,
-=======
             id: ProviderId::OPEN_ROUTER,
->>>>>>> 00e650f2
             provider_type: forge_domain::ProviderType::Llm,
             response: Some(ProviderResponse::OpenAI),
             url: Url::parse("https://openrouter.ai/api/v1/chat/completions").unwrap(),
@@ -1073,11 +1065,7 @@
     #[test]
     fn test_cli_provider_display_no_domain() {
         let fixture = AnyProvider::Url(Provider {
-<<<<<<< HEAD
-            id: ProviderId::Forge,
-=======
             id: ProviderId::FORGE,
->>>>>>> 00e650f2
             provider_type: forge_domain::ProviderType::Llm,
             response: Some(ProviderResponse::OpenAI),
             url: Url::parse("http://localhost:8080/chat/completions").unwrap(),
@@ -1097,11 +1085,7 @@
     #[test]
     fn test_cli_provider_display_template() {
         let fixture = AnyProvider::Template(Provider {
-<<<<<<< HEAD
-            id: ProviderId::Anthropic,
-=======
             id: ProviderId::ANTHROPIC,
->>>>>>> 00e650f2
             provider_type: Default::default(),
             response: Some(ProviderResponse::Anthropic),
             url: Template::new("https://api.anthropic.com/v1/messages"),
@@ -1121,11 +1105,7 @@
     #[test]
     fn test_cli_provider_display_ip_address() {
         let fixture = AnyProvider::Url(Provider {
-<<<<<<< HEAD
-            id: ProviderId::Forge,
-=======
             id: ProviderId::FORGE,
->>>>>>> 00e650f2
             provider_type: forge_domain::ProviderType::Llm,
             response: Some(ProviderResponse::OpenAI),
             url: Url::parse("http://192.168.1.1:8080/chat/completions").unwrap(),
