--- conflicted
+++ resolved
@@ -10,11 +10,6 @@
 use super::completer::InputCompleter;
 use crate::model::ForgeCommandManager;
 
-<<<<<<< HEAD
-=======
-// TODO: Store the last `HISTORY_CAPACITY` commands in the history file
-const HISTORY_CAPACITY: usize = 1024 * 1024;
->>>>>>> 518fa7e9
 const COMPLETION_MENU: &str = "completion_menu";
 
 pub struct ForgeEditor {
