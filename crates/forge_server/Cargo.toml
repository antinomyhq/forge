--- conflicted
+++ resolved
@@ -28,19 +28,13 @@
 async-recursion = "1.1.1"
 futures = "0.3.31"
 pulldown-cmark = { version = "0.9.3" }
-<<<<<<< HEAD
 sqlx = { version = "0.7", features = ["runtime-tokio", "sqlite", "macros"] }
 thiserror = "1.0.40"
 uuid = { version = "1.11.0", features = ["v4"] }
 bincode = "1.3"
-
-[dev-dependencies]
-pretty_assertions = "1.4.1"
-tempfile = "3.8"
-=======
 handlebars = "6.2.0"
 
 [dev-dependencies]
 insta = "1.41.1"
 pretty_assertions = "1.4.1"
->>>>>>> 56b877d9
+tempfile = "3.8"