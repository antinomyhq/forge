use std::sync::Arc;

use forge_env::Environment;
use forge_provider::{Model, ModelId, Provider, Request, Response};
use forge_tool::{ToolDefinition, ToolEngine};
use tokio::sync::{mpsc, Mutex};
use tokio_stream::wrappers::ReceiverStream;
use tokio_stream::Stream;

use crate::app::{Action, App, ChatResponse};
use crate::completion::{Completion, File};
use crate::executor::ChatCommandExecutor;
use crate::runtime::{ApplicationRuntime, ExecutionContext};
use crate::{Result, Storage};

#[derive(Clone)]
pub struct Server<S: Storage> {
    provider: Arc<Provider<Request, Response, forge_provider::Error>>,
    tools: Arc<ToolEngine>,
    completions: Arc<Completion>,
    runtime: Arc<ApplicationRuntime<S>>,
    env: Environment,
    api_key: String,
    storage: Arc<S>,
    base_app: App,
}

impl<S: Storage + 'static> Server<S> {
    pub fn new(env: Environment, storage: Arc<S>, api_key: impl Into<String>) -> Self {
        let tools = ToolEngine::new();
        let request = Request::new(ModelId::default());

        let cwd: String = env.cwd.clone();
        let api_key: String = api_key.into();
        Self {
            env,
            provider: Arc::new(Provider::open_router(api_key.clone(), None)),
            tools: Arc::new(tools),
            completions: Arc::new(Completion::new(cwd.clone())),
            runtime: Arc::new(ApplicationRuntime::new(storage.clone())),
            api_key,
            storage,
            base_app: App::new(request),
        }
    }

    pub async fn completions(&self) -> Result<Vec<File>> {
        self.completions.list().await
    }

    pub fn tools(&self) -> Vec<ToolDefinition> {
        self.tools.list()
    }

<<<<<<< HEAD
    pub fn app(&self) -> App {
        self.base_app.clone()
=======
    pub async fn context(&self) -> Request {
        self.runtime.state().await.request().clone()
>>>>>>> 60234c72
    }

    pub async fn models(&self) -> Result<Vec<Model>> {
        Ok(self.provider.models().await?)
    }

    pub fn storage(&self) -> Arc<S> {
        self.storage.clone()
    }

    pub async fn chat(
        &self,
        store_point: Arc<Mutex<ExecutionContext<App, Action>>>,
    ) -> Result<impl Stream<Item = ChatResponse> + Send> {
        let conversation_id = {
            store_point
                .lock()
                .await
                .app
                .conversation_id
                .clone()
                .expect("`conversation_id` is expected to be present!")
        };
        let (tx, rx) = mpsc::channel::<ChatResponse>(100);
        // send the conversation id to the client.
        tx.send(ChatResponse::ConversationId(conversation_id.clone()))
            .await?;
        let executor = ChatCommandExecutor::new(self.env.clone(), self.api_key.clone(), tx);
        let runtime = self.runtime.clone();
        let storage = self.storage.clone();

        tokio::spawn(async move {
            let guard = store_point.lock().await;
            let app = Arc::new(Mutex::new(guard.app.clone()));
            let action = guard.action.clone();
            drop(guard);

            let result = runtime
                .execute(app.clone(), action, Arc::new(executor))
                .await;

            if result.is_ok() {
                // if everything is executed successfully, then save the state.
                let guard = app.lock().await;
                let _ = storage
                    .save(
                        &conversation_id,
                        &ExecutionContext {
                            app: guard.clone(),
                            action: Action::AssistantResponse(Response {
                                content: "".to_string(),
                                tool_call: vec![],
                                finish_reason: None,
                            }),
                        },
                    )
                    .await;
            }

            result
        });

        Ok(ReceiverStream::new(rx))
    }
}<|MERGE_RESOLUTION|>--- conflicted
+++ resolved
@@ -52,13 +52,8 @@
         self.tools.list()
     }
 
-<<<<<<< HEAD
     pub fn app(&self) -> App {
         self.base_app.clone()
-=======
-    pub async fn context(&self) -> Request {
-        self.runtime.state().await.request().clone()
->>>>>>> 60234c72
     }
 
     pub async fn models(&self) -> Result<Vec<Model>> {
@@ -78,9 +73,10 @@
                 .lock()
                 .await
                 .app
-                .conversation_id
+                .conversation_id()
                 .clone()
                 .expect("`conversation_id` is expected to be present!")
+                .to_string()
         };
         let (tx, rx) = mpsc::channel::<ChatResponse>(100);
         // send the conversation id to the client.
