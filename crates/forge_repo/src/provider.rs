--- conflicted
+++ resolved
@@ -88,12 +88,8 @@
         });
 
         Provider {
-<<<<<<< HEAD
-            id: config.id,
+            id: config.id.clone(),
             provider_type: config.provider_type,
-=======
-            id: config.id.clone(),
->>>>>>> cc947145
             response: config.response_type.clone(),
             url: forge_domain::Template::new(&config.url),
             auth_methods: config.auth_methods.clone(),
@@ -238,23 +234,15 @@
         &self,
         config: &ProviderConfig,
     ) -> anyhow::Result<AuthCredential> {
-<<<<<<< HEAD
         // Check API key environment variable (if specified)
         let api_key = if let Some(api_key_var) = &config.api_key_vars {
             self.infra
                 .get_env_var(api_key_var)
-                .ok_or_else(|| Error::env_var_not_found(config.id, api_key_var))?
+                .ok_or_else(|| Error::env_var_not_found(config.id.clone(), api_key_var))?
         } else {
             // For context engine, we don't use env vars for API key
             String::new()
         };
-=======
-        // Check API key environment variable
-        let api_key = self
-            .infra
-            .get_env_var(&config.api_key_vars)
-            .ok_or_else(|| Error::env_var_not_found(config.id.clone(), &config.api_key_vars))?;
->>>>>>> cc947145
 
         // Check URL parameter environment variables
         let mut url_params = std::collections::HashMap::new();
@@ -325,12 +313,8 @@
         });
 
         Ok(Provider {
-<<<<<<< HEAD
-            id: config.id,
+            id: config.id.clone(),
             provider_type: config.provider_type,
-=======
-            id: config.id.clone(),
->>>>>>> cc947145
             response: config.response_type.clone(),
             url: final_url,
             auth_methods: config.auth_methods.clone(),
@@ -495,16 +479,11 @@
             .iter()
             .find(|c| c.id == ProviderId::VERTEX_AI)
             .unwrap();
-<<<<<<< HEAD
-        assert_eq!(config.id, ProviderId::VertexAi);
+        assert_eq!(config.id, ProviderId::VERTEX_AI);
         assert_eq!(
             config.api_key_vars,
             Some("VERTEX_AI_AUTH_TOKEN".to_string())
         );
-=======
-        assert_eq!(config.id, ProviderId::VERTEX_AI);
-        assert_eq!(config.api_key_vars, "VERTEX_AI_AUTH_TOKEN");
->>>>>>> cc947145
         assert_eq!(
             config.url_param_vars,
             vec!["PROJECT_ID".to_string(), "LOCATION".to_string()]
@@ -517,15 +496,9 @@
     #[test]
     fn test_azure_config() {
         let configs = get_provider_configs();
-<<<<<<< HEAD
-        let config = configs.iter().find(|c| c.id == ProviderId::Azure).unwrap();
-        assert_eq!(config.id, ProviderId::Azure);
-        assert_eq!(config.api_key_vars, Some("AZURE_API_KEY".to_string()));
-=======
         let config = configs.iter().find(|c| c.id == ProviderId::AZURE).unwrap();
         assert_eq!(config.id, ProviderId::AZURE);
-        assert_eq!(config.api_key_vars, "AZURE_API_KEY");
->>>>>>> cc947145
+        assert_eq!(config.api_key_vars, Some("AZURE_API_KEY".to_string()));
         assert_eq!(
             config.url_param_vars,
             vec![
@@ -562,13 +535,8 @@
             .iter()
             .find(|c| c.id == ProviderId::OPENAI_COMPATIBLE)
             .unwrap();
-<<<<<<< HEAD
-        assert_eq!(config.id, ProviderId::OpenAICompatible);
+        assert_eq!(config.id, ProviderId::OPENAI_COMPATIBLE);
         assert_eq!(config.api_key_vars, Some("OPENAI_API_KEY".to_string()));
-=======
-        assert_eq!(config.id, ProviderId::OPENAI_COMPATIBLE);
-        assert_eq!(config.api_key_vars, "OPENAI_API_KEY");
->>>>>>> cc947145
         assert_eq!(config.url_param_vars, vec!["OPENAI_URL".to_string()]);
         assert_eq!(config.response_type, Some(ProviderResponse::OpenAI));
         assert!(&config.url.contains("{{OPENAI_URL}}"));
@@ -581,13 +549,8 @@
             .iter()
             .find(|c| c.id == ProviderId::ANTHROPIC_COMPATIBLE)
             .unwrap();
-<<<<<<< HEAD
-        assert_eq!(config.id, ProviderId::AnthropicCompatible);
+        assert_eq!(config.id, ProviderId::ANTHROPIC_COMPATIBLE);
         assert_eq!(config.api_key_vars, Some("ANTHROPIC_API_KEY".to_string()));
-=======
-        assert_eq!(config.id, ProviderId::ANTHROPIC_COMPATIBLE);
-        assert_eq!(config.api_key_vars, "ANTHROPIC_API_KEY");
->>>>>>> cc947145
         assert_eq!(config.url_param_vars, vec!["ANTHROPIC_URL".to_string()]);
         assert_eq!(config.response_type, Some(ProviderResponse::Anthropic));
         assert!(config.url.contains("{{ANTHROPIC_URL}}"));
@@ -955,14 +918,14 @@
         let openai_provider = providers
             .iter()
             .find_map(|p| match p {
-                AnyProvider::Url(cp) if cp.id == ProviderId::OpenAI => Some(cp),
+                AnyProvider::Url(cp) if cp.id == ProviderId::OPENAI => Some(cp),
                 _ => None,
             })
             .unwrap();
         let anthropic_provider = providers
             .iter()
             .find_map(|p| match p {
-                AnyProvider::Url(cp) if cp.id == ProviderId::Anthropic => Some(cp),
+                AnyProvider::Url(cp) if cp.id == ProviderId::ANTHROPIC => Some(cp),
                 _ => None,
             })
             .unwrap();
