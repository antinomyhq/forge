use std::collections::HashMap;
use std::sync::{Arc, OnceLock};

use bytes::Bytes;
use forge_app::domain::{ProviderId, ProviderResponse};
use forge_app::{EnvironmentInfra, FileReaderInfra, FileWriterInfra};
use forge_domain::{
    AnyProvider, ApiKey, AuthCredential, AuthDetails, Error, MigrationResult, Provider,
    ProviderRepository, URLParam, URLParamValue,
};
use handlebars::Handlebars;
use merge::Merge;
use serde::Deserialize;
use url::Url;

/// Represents the source of models for a provider
#[derive(Debug, Clone, Deserialize)]
#[serde(untagged)]
enum Models {
    /// Models are fetched from a URL
    Url(String),
    /// Models are hardcoded in the configuration
    Hardcoded(Vec<forge_app::domain::Model>),
}

#[derive(Debug, Clone, Deserialize, Merge)]
struct ProviderConfig {
    #[merge(strategy = overwrite)]
    id: ProviderId,
    #[merge(strategy = overwrite)]
    api_key_vars: String,
    #[merge(strategy = merge::vec::append)]
    url_param_vars: Vec<String>,
    #[merge(strategy = overwrite)]
    response_type: ProviderResponse,
    #[merge(strategy = overwrite)]
    url: String,
    #[merge(strategy = overwrite)]
    models: Models,
    #[merge(strategy = merge::vec::append)]
    auth_methods: Vec<forge_domain::AuthMethod>,
}

fn overwrite<T>(base: &mut T, other: T) {
    *base = other;
}

/// Transparent wrapper for Vec<ProviderConfig> that implements custom merge
/// logic
#[derive(Debug, Clone, Deserialize, Merge)]
#[serde(transparent)]
struct ProviderConfigs(#[merge(strategy = merge_configs)] Vec<ProviderConfig>);

fn merge_configs(base: &mut Vec<ProviderConfig>, other: Vec<ProviderConfig>) {
    let mut map: std::collections::HashMap<_, _> = base.drain(..).map(|c| (c.id, c)).collect();

    for other_config in other {
        map.entry(other_config.id)
            .and_modify(|base_config| base_config.merge(other_config.clone()))
            .or_insert(other_config);
    }

    base.extend(map.into_values());
}

impl From<&ProviderConfig>
    for Provider<
        forge_domain::Template<HashMap<forge_domain::URLParam, forge_domain::URLParamValue>>,
    >
{
    fn from(config: &ProviderConfig) -> Self {
        let models = match &config.models {
            Models::Url(model_url_template) => {
                forge_domain::Models::Url(forge_domain::Template::new(model_url_template))
            }
            Models::Hardcoded(model_list) => forge_domain::Models::Hardcoded(model_list.clone()),
        };
        Provider {
            id: config.id,
            response: config.response_type.clone(),
            url: forge_domain::Template::new(&config.url),
            auth_methods: config.auth_methods.clone(),
            url_params: config
                .url_param_vars
                .iter()
                .map(|v| URLParam::from(v.clone()))
                .collect(),
            credential: None,
            models,
        }
    }
}

static HANDLEBARS: OnceLock<Handlebars<'static>> = OnceLock::new();
static PROVIDER_CONFIGS: OnceLock<Vec<ProviderConfig>> = OnceLock::new();

fn get_handlebars() -> &'static Handlebars<'static> {
    HANDLEBARS.get_or_init(Handlebars::new)
}

fn get_provider_configs() -> &'static Vec<ProviderConfig> {
    PROVIDER_CONFIGS.get_or_init(|| {
        let json_str = include_str!("provider.json");
        serde_json::from_str(json_str)
            .map_err(|e| anyhow::anyhow!("Failed to parse embedded provider configs: {e}"))
            .unwrap()
    })
}

pub struct ForgeProviderRepository<F> {
    infra: Arc<F>,
    handlebars: &'static Handlebars<'static>,
}

impl<F> ForgeProviderRepository<F> {
    pub fn new(infra: Arc<F>) -> Self {
        Self { infra, handlebars: get_handlebars() }
    }
}

impl<F: EnvironmentInfra + FileReaderInfra + FileWriterInfra> ForgeProviderRepository<F> {
    async fn get_custom_provider_configs(&self) -> anyhow::Result<Vec<ProviderConfig>> {
        let environment = self.infra.get_environment();
        let provider_json_path = environment.base_path.join("provider.json");

        let json_str = self.infra.read_utf8(&provider_json_path).await?;
        let configs = serde_json::from_str(&json_str)?;
        Ok(configs)
    }

    async fn get_providers(&self) -> Vec<AnyProvider> {
        let configs = self.get_merged_configs().await;

        let mut providers: Vec<AnyProvider> = Vec::new();
        for config in configs {
            // Skip Forge provider as it's handled specially
            if config.id == ProviderId::FORGE {
                continue;
            }

            // Try to create configured provider, fallback to unconfigured
            let provider_entry = if let Ok(provider) = self.create_provider(&config).await {
                Some(provider.into())
            } else if let Ok(provider) = self.create_unconfigured_provider(&config) {
                Some(provider.into())
            } else {
                None
            };

            if let Some(entry) = provider_entry {
                providers.push(entry);
            }
        }

        // Sort by ProviderId enum order to ensure deterministic, priority-based
        // ordering
        providers.sort_by_key(|a| a.id());

        providers
    }

    /// Migrates environment variable-based credentials to file-based
    /// credentials. This is a one-time migration that runs only if the
    /// credentials file doesn't exist.
    pub async fn migrate_env_to_file(&self) -> anyhow::Result<Option<MigrationResult>> {
        let path = self
            .infra
            .get_environment()
            .base_path
            .join(".credentials.json");

        // Check if credentials file already exists
        if self.infra.read_utf8(&path).await.is_ok() {
            return Ok(None);
        }

        let mut credentials = Vec::new();
        let mut migrated_providers = Vec::new();
        let configs = self.get_merged_configs().await;

        let has_openai_url = self.infra.get_env_var("OPENAI_URL").is_some();
        let has_anthropic_url = self.infra.get_env_var("ANTHROPIC_URL").is_some();

        for config in configs {
            // Skip Forge provider
            if config.id == ProviderId::FORGE {
                continue;
            }

            if config.id == ProviderId::OPENAI && has_openai_url {
                continue;
            }
            if config.id == ProviderId::OPENAI_COMPATIBLE && !has_openai_url {
                continue;
            }
            if config.id == ProviderId::ANTHROPIC && has_anthropic_url {
                continue;
            }
            if config.id == ProviderId::ANTHROPIC_COMPATIBLE && !has_anthropic_url {
                continue;
            }

            // Try to create credential from environment variables
            if let Ok(credential) = self.create_credential_from_env(&config) {
                migrated_providers.push(config.id);
                credentials.push(credential);
            }
        }

        // Only write if we have credentials to migrate
        if !credentials.is_empty() {
            self.write_credentials(&credentials).await?;
            Ok(Some(MigrationResult::new(path, migrated_providers)))
        } else {
            Ok(None)
        }
    }

    /// Creates a credential from environment variables for a given config
    fn create_credential_from_env(
        &self,
        config: &ProviderConfig,
    ) -> anyhow::Result<AuthCredential> {
        // Check API key environment variable
        let api_key = self
            .infra
            .get_env_var(&config.api_key_vars)
            .ok_or_else(|| Error::env_var_not_found(config.id, &config.api_key_vars))?;

        // Check URL parameter environment variables
        let mut url_params = std::collections::HashMap::new();

        for env_var in &config.url_param_vars {
            if let Some(value) = self.infra.get_env_var(env_var) {
                url_params.insert(URLParam::from(env_var.clone()), URLParamValue::from(value));
            } else {
                return Err(Error::env_var_not_found(config.id, env_var).into());
            }
        }

        // Create AuthCredential
        Ok(AuthCredential {
            id: config.id,
            auth_details: AuthDetails::ApiKey(ApiKey::from(api_key)),
            url_params,
        })
    }

    /// Creates a configured provider from file-based credentials.
    /// The credential file (.credentials.json) is the single source of
    /// truth.
    async fn create_provider(&self, config: &ProviderConfig) -> anyhow::Result<Provider<Url>> {
        // Get credential from file
        let credential = self
            .get_credential(&config.id)
            .await?
            .ok_or_else(|| Error::provider_not_available(config.id))?;

        // Build template data from URL parameters in credential
        let mut template_data = std::collections::HashMap::new();
        for (param, value) in &credential.url_params {
            template_data.insert(param.as_str(), value.as_str());
        }

        // Render URL using handlebars
        let url = self
            .handlebars
            .render_template(&config.url, &template_data)
            .map_err(|e| {
                anyhow::anyhow!("Failed to render URL template for {}: {}", config.id, e)
            })?;

        let final_url = Url::parse(&url)?;

        // Handle models based on the variant
        let models = match &config.models {
            Models::Url(model_url_template) => {
                let model_url = Url::parse(
                    &self
                        .handlebars
                        .render_template(model_url_template, &template_data)
                        .map_err(|e| {
                            anyhow::anyhow!(
                                "Failed to render model_url template for {}: {}",
                                config.id,
                                e
                            )
                        })?,
                )?;
                forge_domain::Models::Url(model_url)
            }
            Models::Hardcoded(model_list) => forge_domain::Models::Hardcoded(model_list.clone()),
        };

        Ok(Provider {
            id: config.id,
            response: config.response_type.clone(),
            url: final_url,
            auth_methods: config.auth_methods.clone(),
            url_params: config
                .url_param_vars
                .iter()
                .map(|v| URLParam::from(v.clone()))
                .collect(),
            credential: Some(credential),
            models,
        })
    }

    /// Creates an unconfigured provider when environment variables are missing.
    fn create_unconfigured_provider(
        &self,
        config: &ProviderConfig,
    ) -> anyhow::Result<
        Provider<
            forge_domain::Template<HashMap<forge_domain::URLParam, forge_domain::URLParamValue>>,
        >,
    > {
        Ok(config.into())
    }

    async fn provider_from_id(&self, id: ProviderId) -> anyhow::Result<Provider<Url>> {
        // Handle special cases first
        if id == ProviderId::FORGE {
            // Forge provider isn't typically configured via env vars in the registry
            return Err(Error::provider_not_available(ProviderId::FORGE).into());
        }

        // Look up provider from cached providers - only return configured ones
        self.get_providers()
            .await
            .iter()
            .find_map(|p| match p {
                AnyProvider::Url(cp) if cp.id == id => Some(cp.clone()),
                _ => None,
            })
            .ok_or_else(|| Error::provider_not_available(id).into())
    }

    /// Returns merged provider configs (embedded + custom)
    async fn get_merged_configs(&self) -> Vec<ProviderConfig> {
        let mut configs = ProviderConfigs(get_provider_configs().clone());
        // Merge custom configs into embedded configs
        configs.merge(ProviderConfigs(
            self.get_custom_provider_configs().await.unwrap_or_default(),
        ));

        configs.0
    }

    async fn read_credentials(&self) -> Vec<AuthCredential> {
        let path = self
            .infra
            .get_environment()
            .base_path
            .join(".credentials.json");

        match self.infra.read_utf8(&path).await {
            Ok(content) => serde_json::from_str(&content).unwrap_or_default(),
            Err(_) => Vec::new(),
        }
    }

    /// Writes credentials to the JSON file
    async fn write_credentials(&self, credentials: &Vec<AuthCredential>) -> anyhow::Result<()> {
        let path = self
            .infra
            .get_environment()
            .base_path
            .join(".credentials.json");

        let content = serde_json::to_string_pretty(credentials)?;
        self.infra.write(&path, Bytes::from(content)).await?;
        Ok(())
    }
}

#[async_trait::async_trait]
impl<F: EnvironmentInfra + FileReaderInfra + FileWriterInfra + Sync> ProviderRepository
    for ForgeProviderRepository<F>
{
    async fn get_all_providers(&self) -> anyhow::Result<Vec<AnyProvider>> {
        Ok(self.get_providers().await.clone())
    }

    async fn get_provider(&self, id: ProviderId) -> anyhow::Result<Provider<Url>> {
        self.provider_from_id(id).await
    }

    async fn upsert_credential(&self, credential: AuthCredential) -> anyhow::Result<()> {
        let mut credentials = self.read_credentials().await;
        let id = credential.id;
        // Update existing credential or add new one
        if let Some(existing) = credentials.iter_mut().find(|c| c.id == id) {
            *existing = credential;
        } else {
            credentials.push(credential);
        }
        self.write_credentials(&credentials).await?;

        Ok(())
    }

    async fn get_credential(&self, id: &ProviderId) -> anyhow::Result<Option<AuthCredential>> {
        let credentials = self.read_credentials().await;
        Ok(credentials.into_iter().find(|c| &c.id == id))
    }

    async fn remove_credential(&self, id: &ProviderId) -> anyhow::Result<()> {
        let mut credentials = self.read_credentials().await;
        credentials.retain(|c| &c.id != id);
        self.write_credentials(&credentials).await?;

        Ok(())
    }

    async fn migrate_env_credentials(&self) -> anyhow::Result<Option<MigrationResult>> {
        self.migrate_env_to_file().await
    }
}

#[cfg(test)]
mod tests {
    use forge_app::domain::ProviderResponse;
    use pretty_assertions::assert_eq;

    use super::*;

    #[test]
    fn test_load_provider_configs() {
        let configs = get_provider_configs();
        assert!(!configs.is_empty());

        // Test that OpenRouter config is loaded correctly
        let openrouter_config = configs
            .iter()
            .find(|c| c.id == ProviderId::OPEN_ROUTER)
            .unwrap();
        assert_eq!(openrouter_config.api_key_vars, "OPENROUTER_API_KEY");
        assert_eq!(openrouter_config.url_param_vars, Vec::<String>::new());
        assert_eq!(openrouter_config.response_type, ProviderResponse::OpenAI);
        assert_eq!(
            openrouter_config.url,
            "https://openrouter.ai/api/v1/chat/completions"
        );
    }

    #[test]
    fn test_vertex_ai_config() {
        let configs = get_provider_configs();
        let config = configs
            .iter()
            .find(|c| c.id == ProviderId::VERTEX_AI)
            .unwrap();
        assert_eq!(config.id, ProviderId::VERTEX_AI);
        assert_eq!(config.api_key_vars, "VERTEX_AI_AUTH_TOKEN");
        assert_eq!(
            config.url_param_vars,
            vec!["PROJECT_ID".to_string(), "LOCATION".to_string()]
        );
        assert_eq!(config.response_type, ProviderResponse::OpenAI);
        assert!(config.url.contains("{{"));
        assert!(config.url.contains("}}"));
    }

    #[test]
    fn test_azure_config() {
        let configs = get_provider_configs();
        let config = configs.iter().find(|c| c.id == ProviderId::AZURE).unwrap();
        assert_eq!(config.id, ProviderId::AZURE);
        assert_eq!(config.api_key_vars, "AZURE_API_KEY");
        assert_eq!(
            config.url_param_vars,
            vec![
                "AZURE_RESOURCE_NAME".to_string(),
                "AZURE_DEPLOYMENT_NAME".to_string(),
                "AZURE_API_VERSION".to_string()
            ]
        );
        assert_eq!(config.response_type, ProviderResponse::OpenAI);

        // Check URL (now contains full chat completion URL)
        assert!(config.url.contains("{{"));
        assert!(config.url.contains("}}"));
        assert!(config.url.contains("openai.azure.com"));
        assert!(config.url.contains("api-version"));
        assert!(config.url.contains("deployments"));
        assert!(config.url.contains("chat/completions"));

        // Check models exists and contains expected elements
        match &config.models {
            Models::Url(model_url) => {
                assert!(model_url.contains("api-version"));
                assert!(model_url.contains("/models"));
            }
            Models::Hardcoded(_) => panic!("Expected Models::Url variant"),
        }
    }

    #[test]
    fn test_openai_compatible_config() {
        let configs = get_provider_configs();
        let config = configs
            .iter()
            .find(|c| c.id == ProviderId::OPENAI_COMPATIBLE)
            .unwrap();
        assert_eq!(config.id, ProviderId::OPENAI_COMPATIBLE);
        assert_eq!(config.api_key_vars, "OPENAI_API_KEY");
        assert_eq!(config.url_param_vars, vec!["OPENAI_URL".to_string()]);
        assert_eq!(config.response_type, ProviderResponse::OpenAI);
        assert!(config.url.contains("{{OPENAI_URL}}"));
    }

    #[test]
    fn test_anthropic_compatible_config() {
        let configs = get_provider_configs();
        let config = configs
            .iter()
            .find(|c| c.id == ProviderId::ANTHROPIC_COMPATIBLE)
            .unwrap();
        assert_eq!(config.id, ProviderId::ANTHROPIC_COMPATIBLE);
        assert_eq!(config.api_key_vars, "ANTHROPIC_API_KEY");
        assert_eq!(config.url_param_vars, vec!["ANTHROPIC_URL".to_string()]);
        assert_eq!(config.response_type, ProviderResponse::Anthropic);
        assert!(config.url.contains("{{ANTHROPIC_URL}}"));
    }
}

#[cfg(test)]
mod env_tests {
    use std::collections::HashMap;
    use std::path::PathBuf;
    use std::sync::Arc;

    use forge_app::domain::Environment;
    use forge_domain::AnyProvider;
    use pretty_assertions::assert_eq;

    use super::*;

    // Mock infrastructure that provides environment variables
    struct MockInfra {
        env_vars: HashMap<String, String>,
        base_path: PathBuf,
        credentials: tokio::sync::Mutex<Option<Vec<AuthCredential>>>,
    }

    impl MockInfra {
        fn new(env_vars: HashMap<String, String>) -> Self {
            use fake::{Fake, Faker};
            Self {
                env_vars,
                base_path: Faker.fake(),
                credentials: tokio::sync::Mutex::new(None),
            }
        }
    }

    impl EnvironmentInfra for MockInfra {
        fn get_environment(&self) -> Environment {
            use fake::{Fake, Faker};
            let mut env: Environment = Faker.fake();
            env.base_path = self.base_path.clone();
            env
        }

        fn get_env_var(&self, key: &str) -> Option<String> {
            self.env_vars.get(key).cloned()
        }
    }

    #[async_trait::async_trait]
    impl FileReaderInfra for MockInfra {
        async fn read_utf8(&self, path: &std::path::Path) -> anyhow::Result<String> {
            // Check if it's the credentials file
            if path.ends_with(".credentials.json") {
                let guard = self.credentials.lock().await;
                if let Some(ref creds) = *guard {
                    return Ok(serde_json::to_string(creds)?);
                }
            }
            Err(anyhow::anyhow!("File not found"))
        }

        async fn read(&self, _path: &std::path::Path) -> anyhow::Result<Vec<u8>> {
            Err(anyhow::anyhow!("File not found"))
        }

        async fn range_read_utf8(
            &self,
            _path: &std::path::Path,
            _start_line: u64,
            _end_line: u64,
        ) -> anyhow::Result<(String, forge_domain::FileInfo)> {
            Err(anyhow::anyhow!("File not found"))
        }
    }

    #[async_trait::async_trait]
    impl FileWriterInfra for MockInfra {
        async fn write(&self, path: &std::path::Path, content: Bytes) -> anyhow::Result<()> {
            // Capture writes to credentials file
            if path.ends_with(".credentials.json") {
                let content_str = String::from_utf8(content.to_vec())?;
                let creds: Vec<AuthCredential> = serde_json::from_str(&content_str)?;
                let mut guard = self.credentials.lock().await;
                *guard = Some(creds);
            }
            Ok(())
        }

        async fn write_temp(
            &self,
            _prefix: &str,
            _ext: &str,
            _content: &str,
        ) -> anyhow::Result<PathBuf> {
            Ok(PathBuf::from("/tmp/test"))
        }
    }

    #[async_trait::async_trait]
    impl ProviderRepository for MockInfra {
        async fn get_all_providers(&self) -> anyhow::Result<Vec<AnyProvider>> {
            Ok(vec![])
        }

        async fn get_provider(&self, _id: ProviderId) -> anyhow::Result<Provider<Url>> {
            Err(anyhow::anyhow!("Provider not found"))
        }

        async fn upsert_credential(
            &self,
            _credential: forge_domain::AuthCredential,
        ) -> anyhow::Result<()> {
            Ok(())
        }

        async fn get_credential(
            &self,
            _id: &ProviderId,
        ) -> anyhow::Result<Option<forge_domain::AuthCredential>> {
            Ok(None)
        }

        async fn remove_credential(&self, _id: &ProviderId) -> anyhow::Result<()> {
            Ok(())
        }

        async fn migrate_env_credentials(
            &self,
        ) -> anyhow::Result<Option<forge_domain::MigrationResult>> {
            Ok(None)
        }
    }

    #[tokio::test]
    async fn test_migration_from_env_to_file() {
        let mut env_vars = HashMap::new();
        env_vars.insert("OPENAI_API_KEY".to_string(), "test-openai-key".to_string());
        env_vars.insert(
            "ANTHROPIC_API_KEY".to_string(),
            "test-anthropic-key".to_string(),
        );
        env_vars.insert(
            "OPENAI_URL".to_string(),
            "https://custom.openai.com/v1".to_string(),
        );

        let infra = Arc::new(MockInfra::new(env_vars));
        let registry = ForgeProviderRepository::new(infra.clone());

        // Trigger migration
        registry.migrate_env_to_file().await.unwrap();

        // Verify credentials were written
        let credentials_guard = infra.credentials.lock().await;
        let credentials = credentials_guard.as_ref().unwrap();

        // Should have migrated OpenAICompatible (not OpenAI) and Anthropic (not
        // AnthropicCompatible)
        assert!(
            !credentials.iter().any(|c| c.id == ProviderId::OPENAI),
            "Should NOT create OpenAI credential when OPENAI_URL is set"
        );
        assert!(
            credentials
                .iter()
                .any(|c| c.id == ProviderId::OPENAI_COMPATIBLE),
            "Should create OpenAICompatible credential when OPENAI_URL is set"
        );
        assert!(
            credentials.iter().any(|c| c.id == ProviderId::ANTHROPIC),
            "Should create Anthropic credential when ANTHROPIC_URL is NOT set"
        );
        assert!(
            !credentials
                .iter()
                .any(|c| c.id == ProviderId::ANTHROPIC_COMPATIBLE),
            "Should NOT create AnthropicCompatible credential when ANTHROPIC_URL is NOT set"
        );

        // Verify OpenAICompatible credential
        let openai_compat_cred = credentials
            .iter()
            .find(|c| c.id == ProviderId::OPENAI_COMPATIBLE)
            .unwrap();
        match &openai_compat_cred.auth_details {
            AuthDetails::ApiKey(key) => assert_eq!(key.as_str(), "test-openai-key"),
            _ => panic!("Expected API key"),
        }

        // Verify OpenAICompatible has URL param
        assert!(!openai_compat_cred.url_params.is_empty());
        let url_params = &openai_compat_cred.url_params;
        assert_eq!(
            url_params
                .get(&URLParam::from("OPENAI_URL".to_string()))
                .map(|v| v.as_str()),
            Some("https://custom.openai.com/v1")
        );

        // Verify Anthropic credential
        let anthropic_cred = credentials
            .iter()
            .find(|c| c.id == ProviderId::ANTHROPIC)
            .unwrap();
        match &anthropic_cred.auth_details {
            AuthDetails::ApiKey(key) => assert_eq!(key.as_str(), "test-anthropic-key"),
            _ => panic!("Expected API key"),
        }
    }

    #[tokio::test]
    async fn test_migration_both_compatible_urls() {
        let mut env_vars = HashMap::new();
        env_vars.insert("OPENAI_API_KEY".to_string(), "test-openai-key".to_string());
        env_vars.insert(
            "ANTHROPIC_API_KEY".to_string(),
            "test-anthropic-key".to_string(),
        );
        env_vars.insert(
            "OPENAI_URL".to_string(),
            "https://custom.openai.com/v1".to_string(),
        );
        env_vars.insert(
            "ANTHROPIC_URL".to_string(),
            "https://custom.anthropic.com/v1".to_string(),
        );

        let infra = Arc::new(MockInfra::new(env_vars));
        let registry = ForgeProviderRepository::new(infra.clone());

        // Trigger migration
        registry.migrate_env_to_file().await.unwrap();

        // Verify credentials were written
        let credentials_guard = infra.credentials.lock().await;
        let credentials = credentials_guard.as_ref().unwrap();

        // Should have migrated only compatible versions
        assert!(
            !credentials.iter().any(|c| c.id == ProviderId::OPENAI),
            "Should NOT create OpenAI credential when OPENAI_URL is set"
        );
        assert!(
            credentials
                .iter()
                .any(|c| c.id == ProviderId::OPENAI_COMPATIBLE),
            "Should create OpenAICompatible credential when OPENAI_URL is set"
        );
        assert!(
            !credentials.iter().any(|c| c.id == ProviderId::ANTHROPIC),
            "Should NOT create Anthropic credential when ANTHROPIC_URL is set"
        );
        assert!(
            credentials
                .iter()
                .any(|c| c.id == ProviderId::ANTHROPIC_COMPATIBLE),
            "Should create AnthropicCompatible credential when ANTHROPIC_URL is set"
        );

        // Verify AnthropicCompatible has URL param
        let anthropic_compat_cred = credentials
            .iter()
            .find(|c| c.id == ProviderId::ANTHROPIC_COMPATIBLE)
            .unwrap();
        assert!(!anthropic_compat_cred.url_params.is_empty());
        let url_params = &anthropic_compat_cred.url_params;
        assert_eq!(
            url_params
                .get(&URLParam::from("ANTHROPIC_URL".to_string()))
                .map(|v| v.as_str()),
            Some("https://custom.anthropic.com/v1")
        );
    }

    #[tokio::test]
    async fn test_create_azure_provider_with_handlebars_urls() {
        let mut env_vars = HashMap::new();
        env_vars.insert("AZURE_API_KEY".to_string(), "test-key-123".to_string());
        env_vars.insert(
            "AZURE_RESOURCE_NAME".to_string(),
            "my-test-resource".to_string(),
        );
        env_vars.insert(
            "AZURE_DEPLOYMENT_NAME".to_string(),
            "gpt-4-deployment".to_string(),
        );
        env_vars.insert(
            "AZURE_API_VERSION".to_string(),
            "2024-02-01-preview".to_string(),
        );

        let infra = Arc::new(MockInfra::new(env_vars));
        let registry = ForgeProviderRepository::new(infra);

        // Trigger migration to populate credentials file
        registry.migrate_env_to_file().await.unwrap();

        // Get Azure config from embedded configs
        let configs = get_provider_configs();
        let azure_config = configs
            .iter()
            .find(|c| c.id == ProviderId::AZURE)
            .expect("Azure config should exist");

        // Create provider using the registry's create_provider method
        let provider = registry
            .create_provider(azure_config)
            .await
            .expect("Should create Azure provider");

        // Verify all URLs are correctly rendered
        assert_eq!(provider.id, ProviderId::AZURE);
        assert_eq!(
            provider
                .credential
                .as_ref()
                .and_then(|c| match &c.auth_details {
                    forge_domain::AuthDetails::ApiKey(key) => Some(key.to_string()),
                    _ => None,
                }),
            Some("test-key-123".to_string())
        );

        // Check chat completion URL (url field now contains the chat completion URL)
        let chat_url = provider.url();
        assert_eq!(
            chat_url.as_str(),
            "https://my-test-resource.openai.azure.com/openai/deployments/gpt-4-deployment/chat/completions?api-version=2024-02-01-preview"
        );

        // Check model URL
        match &provider.models {
            forge_domain::Models::Url(model_url) => {
                assert_eq!(
                    model_url.as_str(),
                    "https://my-test-resource.openai.azure.com/openai/models?api-version=2024-02-01-preview"
                );
            }
            forge_domain::Models::Hardcoded(_) => panic!("Expected Models::Url variant"),
        }
    }

    #[tokio::test]
<<<<<<< HEAD
    async fn test_default_provider_urls() {
        let mut env_vars = HashMap::new();
        env_vars.insert("OPENAI_API_KEY".to_string(), "test-key".to_string());
        env_vars.insert("ANTHROPIC_API_KEY".to_string(), "test-key".to_string());

        let infra = Arc::new(MockInfra::new(env_vars));
        let registry = ForgeProviderRepository::new(infra);
        let providers = registry.get_all_providers().await.unwrap();

        let openai_provider = providers
            .iter()
            .find_map(|p| match p {
                AnyProvider::Url(cp) if cp.id == ProviderId::OPENAI => Some(cp),
                _ => None,
            })
            .unwrap();
        let anthropic_provider = providers
            .iter()
            .find_map(|p| match p {
                AnyProvider::Url(cp) if cp.id == ProviderId::ANTHROPIC => Some(cp),
                _ => None,
            })
            .unwrap();

        // Regular OpenAI and Anthropic providers use hardcoded URLs
        assert_eq!(
            openai_provider.url().as_str(),
            "https://api.openai.com/v1/chat/completions"
        );
        assert_eq!(
            anthropic_provider.url().as_str(),
            "https://api.anthropic.com/v1/messages"
        );
    }

    #[tokio::test]
=======
>>>>>>> af49d3bd
    async fn test_merge_base_provider_configs() {
        use std::io::Write;

        use tempfile::TempDir;

        // Create a temporary directory to act as base_path
        let temp_dir = TempDir::new().unwrap();
        let base_path = temp_dir.path().to_path_buf();

        // Create a custom provider.json in the base directory
        // Only override OpenAI, don't add custom providers
        let provider_json_path = base_path.join("provider.json");
        let mut file = std::fs::File::create(&provider_json_path).unwrap();
        let custom_config = r#"[
            {
                "id": "openai",
                "api_key_vars": "CUSTOM_OPENAI_KEY",
                "url_param_vars": [],
                "response_type": "OpenAI",
                "auth_methods": [],
                "url": "https://custom.openai.com/v1/chat/completions",
                "models": "https://custom.openai.com/v1/models"
            }
        ]"#;
        file.write_all(custom_config.as_bytes()).unwrap();
        drop(file);

        // Create mock infra with the custom base_path
        let mut env_vars = HashMap::new();
        env_vars.insert("CUSTOM_OPENAI_KEY".to_string(), "test-key".to_string());

        struct CustomMockInfra {
            env_vars: HashMap<String, String>,
            base_path: PathBuf,
        }

        impl EnvironmentInfra for CustomMockInfra {
            fn get_environment(&self) -> Environment {
                use fake::{Fake, Faker};
                let mut env: Environment = Faker.fake();
                env.base_path = self.base_path.clone();
                env
            }

            fn get_env_var(&self, key: &str) -> Option<String> {
                self.env_vars.get(key).cloned()
            }
        }

        #[async_trait::async_trait]
        impl FileReaderInfra for CustomMockInfra {
            async fn read_utf8(&self, path: &std::path::Path) -> anyhow::Result<String> {
                tokio::fs::read_to_string(path).await.map_err(Into::into)
            }

            async fn read(&self, path: &std::path::Path) -> anyhow::Result<Vec<u8>> {
                tokio::fs::read(path).await.map_err(Into::into)
            }

            async fn range_read_utf8(
                &self,
                _path: &std::path::Path,
                _start_line: u64,
                _end_line: u64,
            ) -> anyhow::Result<(String, forge_domain::FileInfo)> {
                Err(anyhow::anyhow!("Not implemented"))
            }
        }

        #[async_trait::async_trait]
        impl FileWriterInfra for CustomMockInfra {
            async fn write(&self, _path: &std::path::Path, _content: Bytes) -> anyhow::Result<()> {
                Ok(())
            }

            async fn write_temp(
                &self,
                _prefix: &str,
                _ext: &str,
                _content: &str,
            ) -> anyhow::Result<PathBuf> {
                Ok(PathBuf::from("/tmp/test"))
            }
        }

        #[async_trait::async_trait]
        impl ProviderRepository for CustomMockInfra {
            async fn get_all_providers(&self) -> anyhow::Result<Vec<AnyProvider>> {
                Ok(vec![])
            }

            async fn get_provider(&self, _id: ProviderId) -> anyhow::Result<Provider<Url>> {
                Err(anyhow::anyhow!("Provider not found"))
            }

            async fn upsert_credential(
                &self,
                _credential: forge_domain::AuthCredential,
            ) -> anyhow::Result<()> {
                Ok(())
            }

            async fn get_credential(
                &self,
                _id: &ProviderId,
            ) -> anyhow::Result<Option<forge_domain::AuthCredential>> {
                Ok(None)
            }

            async fn remove_credential(&self, _id: &ProviderId) -> anyhow::Result<()> {
                Ok(())
            }

            async fn migrate_env_credentials(
                &self,
            ) -> anyhow::Result<Option<forge_domain::MigrationResult>> {
                Ok(None)
            }
        }

        let infra = Arc::new(CustomMockInfra { env_vars, base_path });
        let registry = ForgeProviderRepository::new(infra);

        // Get merged configs
        let merged_configs = registry.get_merged_configs().await;

        // Verify OpenAI config was overridden
        let openai_config = merged_configs
            .iter()
            .find(|c| c.id == ProviderId::OPENAI)
            .expect("OpenAI config should exist");
        assert_eq!(openai_config.api_key_vars, "CUSTOM_OPENAI_KEY");
        assert_eq!(
            openai_config.url,
            "https://custom.openai.com/v1/chat/completions"
        );

        // Verify other embedded configs still exist
        let openrouter_config = merged_configs
            .iter()
            .find(|c| c.id == ProviderId::OPEN_ROUTER);
        assert!(openrouter_config.is_some());
    }
}<|MERGE_RESOLUTION|>--- conflicted
+++ resolved
@@ -864,7 +864,6 @@
     }
 
     #[tokio::test]
-<<<<<<< HEAD
     async fn test_default_provider_urls() {
         let mut env_vars = HashMap::new();
         env_vars.insert("OPENAI_API_KEY".to_string(), "test-key".to_string());
@@ -872,6 +871,10 @@
 
         let infra = Arc::new(MockInfra::new(env_vars));
         let registry = ForgeProviderRepository::new(infra);
+
+        // Migrate environment variables to credentials file
+        registry.migrate_env_to_file().await.unwrap();
+
         let providers = registry.get_all_providers().await.unwrap();
 
         let openai_provider = providers
@@ -901,8 +904,6 @@
     }
 
     #[tokio::test]
-=======
->>>>>>> af49d3bd
     async fn test_merge_base_provider_configs() {
         use std::io::Write;
 
