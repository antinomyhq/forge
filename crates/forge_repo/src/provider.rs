--- conflicted
+++ resolved
@@ -1,19 +1,13 @@
 use std::collections::HashMap;
 use std::sync::{Arc, OnceLock};
 
-<<<<<<< HEAD
 use bytes::Bytes;
 use forge_app::domain::{ProviderId, ProviderResponse};
 use forge_app::{EnvironmentInfra, FileReaderInfra, FileWriterInfra};
 use forge_domain::{
-    ApiKey, AuthCredential, AuthDetails, Error, Provider, ProviderEntry, ProviderRepository,
+    AnyProvider, ApiKey, AuthCredential, AuthDetails, Error, Provider, ProviderRepository,
     URLParam, URLParamValue,
 };
-=======
-use forge_app::domain::{ProviderId, ProviderResponse};
-use forge_app::{EnvironmentInfra, FileReaderInfra};
-use forge_domain::{AnyProvider, Error, Provider, ProviderRepository};
->>>>>>> a85b37f3
 use handlebars::Handlebars;
 use merge::Merge;
 use serde::Deserialize;
@@ -82,7 +76,13 @@
             id: config.id,
             response: config.response_type.clone(),
             url: forge_domain::Template::new(&config.url),
-            key: None,
+            auth_methods: config.auth_methods.clone(),
+            url_params: config
+                .url_param_vars
+                .iter()
+                .map(|v| URLParam::from(v.clone()))
+                .collect(),
+            credential: None,
             models,
         }
     }
@@ -107,11 +107,7 @@
 pub struct ForgeProviderRepository<F> {
     infra: Arc<F>,
     handlebars: &'static Handlebars<'static>,
-<<<<<<< HEAD
-    providers: RwLock<Option<Vec<ProviderEntry>>>,
-=======
-    providers: OnceCell<Vec<AnyProvider>>,
->>>>>>> a85b37f3
+    providers: RwLock<Option<Vec<AnyProvider>>>,
 }
 
 impl<F> ForgeProviderRepository<F> {
@@ -134,8 +130,7 @@
         Ok(configs)
     }
 
-<<<<<<< HEAD
-    async fn get_providers(&self) -> Vec<ProviderEntry> {
+    async fn get_providers(&self) -> Vec<AnyProvider> {
         // Try to get cached providers
         {
             let read_lock = self.providers.read().await;
@@ -156,13 +151,13 @@
         providers
     }
 
-    async fn init_providers(&self) -> Vec<ProviderEntry> {
+    async fn init_providers(&self) -> Vec<AnyProvider> {
         // Run migration if needed (one-time)
         self.migrate_env_to_file().await.ok();
 
         let configs = self.get_merged_configs().await;
 
-        let mut providers: Vec<ProviderEntry> = Vec::new();
+        let mut providers: Vec<AnyProvider> = Vec::new();
         for config in configs {
             // Skip Forge provider as it's handled specially
             if config.id == ProviderId::Forge {
@@ -171,9 +166,9 @@
 
             // Try to create configured provider, fallback to unconfigured
             let provider_entry = if let Ok(provider) = self.create_provider(&config).await {
-                Some(provider.to_entry())
+                Some(provider.into())
             } else if let Ok(provider) = self.create_unconfigured_provider(&config) {
-                Some(provider.to_entry())
+                Some(provider.into())
             } else {
                 None
             };
@@ -182,31 +177,6 @@
                 providers.push(entry);
             }
         }
-=======
-    async fn get_providers(&self) -> &Vec<AnyProvider> {
-        self.providers
-            .get_or_init(|| async { self.init_providers().await })
-            .await
-    }
-
-    async fn init_providers(&self) -> Vec<AnyProvider> {
-        let configs = self.get_merged_configs().await;
-
-        let mut providers: Vec<AnyProvider> = configs
-            .into_iter()
-            .filter_map(|config| {
-                // Skip Forge provider as it's handled specially
-                if config.id == ProviderId::Forge {
-                    return None;
-                }
-                // Try to create configured provider, fallback to unconfigured
-                self.create_provider(&config)
-                    .map(|p| p.into())
-                    .or_else(|_| self.create_unconfigured_provider(&config).map(|p| p.into()))
-                    .ok()
-            })
-            .collect();
->>>>>>> a85b37f3
 
         // Sort by ProviderId enum order to ensure deterministic, priority-based
         // ordering
@@ -215,7 +185,6 @@
         providers
     }
 
-<<<<<<< HEAD
     /// Migrates environment variable-based credentials to file-based
     /// credentials. This is a one-time migration that runs only if the
     /// credentials file doesn't exist.
@@ -275,9 +244,6 @@
         &self,
         config: &ProviderConfig,
     ) -> anyhow::Result<AuthCredential> {
-=======
-    fn create_provider(&self, config: &ProviderConfig) -> anyhow::Result<Provider<Url>> {
->>>>>>> a85b37f3
         // Check API key environment variable
         let api_key = self
             .infra
@@ -364,41 +330,12 @@
         })
     }
 
-<<<<<<< HEAD
-    /// Creates an unconfigured provider when credentials are not available.
-    /// Used to show providers in listings even when they haven't been
-    /// configured.
-    fn create_unconfigured_provider(
-        &self,
-        config: &ProviderConfig,
-    ) -> anyhow::Result<Provider<forge_domain::Template<String>>> {
-        let models = match &config.models {
-            Models::Url(model_url_template) => {
-                forge_domain::Models::Url(forge_domain::Template::new(model_url_template))
-            }
-            Models::Hardcoded(model_list) => forge_domain::Models::Hardcoded(model_list.clone()),
-        };
-        Ok(Provider {
-            id: config.id,
-            response: config.response_type.clone(),
-            url: forge_domain::Template::new(&config.url),
-            auth_methods: config.auth_methods.clone(),
-            url_params: config
-                .url_param_vars
-                .iter()
-                .map(|v| URLParam::from(v.clone()))
-                .collect(),
-            credential: None,
-            models,
-        })
-=======
     /// Creates an unconfigured provider when environment variables are missing.
     fn create_unconfigured_provider(
         &self,
         config: &ProviderConfig,
     ) -> anyhow::Result<Provider<forge_domain::Template<HashMap<String, String>>>> {
         Ok(config.into())
->>>>>>> a85b37f3
     }
 
     async fn provider_from_id(&self, id: ProviderId) -> anyhow::Result<Provider<Url>> {
@@ -409,19 +346,11 @@
         }
 
         // Look up provider from cached providers - only return configured ones
-<<<<<<< HEAD
-        let providers = self.get_providers().await;
-        providers
-            .iter()
-            .find_map(|p| match p {
-                ProviderEntry::Available(cp) if cp.id == id => Some(cp.clone()),
-=======
         self.get_providers()
             .await
             .iter()
             .find_map(|p| match p {
                 AnyProvider::Url(cp) if cp.id == id => Some(cp.clone()),
->>>>>>> a85b37f3
                 _ => None,
             })
             .ok_or_else(|| Error::provider_not_available(id).into())
@@ -469,13 +398,8 @@
 impl<F: EnvironmentInfra + FileReaderInfra + FileWriterInfra + Sync> ProviderRepository
     for ForgeProviderRepository<F>
 {
-<<<<<<< HEAD
-    async fn get_all_providers(&self) -> anyhow::Result<Vec<ProviderEntry>> {
-        Ok(self.get_providers().await)
-=======
     async fn get_all_providers(&self) -> anyhow::Result<Vec<AnyProvider>> {
         Ok(self.get_providers().await.clone())
->>>>>>> a85b37f3
     }
 
     async fn get_provider(&self, id: ProviderId) -> anyhow::Result<Provider<Url>> {
@@ -622,6 +546,7 @@
     use std::sync::Arc;
 
     use forge_app::domain::Environment;
+    use forge_domain::AnyProvider;
     use pretty_assertions::assert_eq;
 
     use super::*;
@@ -709,11 +634,7 @@
 
     #[async_trait::async_trait]
     impl ProviderRepository for MockInfra {
-<<<<<<< HEAD
-        async fn get_all_providers(&self) -> anyhow::Result<Vec<ProviderEntry>> {
-=======
         async fn get_all_providers(&self) -> anyhow::Result<Vec<AnyProvider>> {
->>>>>>> a85b37f3
             Ok(vec![])
         }
 
@@ -958,22 +879,14 @@
         let openai_provider = providers
             .iter()
             .find_map(|p| match p {
-<<<<<<< HEAD
-                ProviderEntry::Available(cp) if cp.id == ProviderId::OpenAI => Some(cp),
-=======
                 AnyProvider::Url(cp) if cp.id == ProviderId::OpenAI => Some(cp),
->>>>>>> a85b37f3
                 _ => None,
             })
             .unwrap();
         let anthropic_provider = providers
             .iter()
             .find_map(|p| match p {
-<<<<<<< HEAD
-                ProviderEntry::Available(cp) if cp.id == ProviderId::Anthropic => Some(cp),
-=======
                 AnyProvider::Url(cp) if cp.id == ProviderId::Anthropic => Some(cp),
->>>>>>> a85b37f3
                 _ => None,
             })
             .unwrap();
@@ -1077,11 +990,7 @@
 
         #[async_trait::async_trait]
         impl ProviderRepository for CustomMockInfra {
-<<<<<<< HEAD
-            async fn get_all_providers(&self) -> anyhow::Result<Vec<ProviderEntry>> {
-=======
             async fn get_all_providers(&self) -> anyhow::Result<Vec<AnyProvider>> {
->>>>>>> a85b37f3
                 Ok(vec![])
             }
 
