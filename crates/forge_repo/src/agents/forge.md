--- conflicted
+++ resolved
@@ -16,11 +16,8 @@
   - sage
   - mcp_*
   - read_image
-<<<<<<< HEAD
   - codebase_search
-=======
   - skill
->>>>>>> 9698d318
 user_prompt: |-
   <{{event.name}}>{{event.value}}</{{event.name}}>
   <system_date>{{current_date}}</system_date>
