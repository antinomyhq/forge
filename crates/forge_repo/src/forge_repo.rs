--- conflicted
+++ resolved
@@ -8,15 +8,9 @@
     UserInfra, WalkedFile, Walker, WalkerInfra,
 };
 use forge_domain::{
-<<<<<<< HEAD
-    AppConfig, AppConfigRepository, AuthCredential, CommandOutput, Conversation, ConversationId,
-    ConversationRepository, Environment, FileInfo, McpServerConfig, Provider, ProviderEntry,
+    AnyProvider, AppConfig, AppConfigRepository, AuthCredential, CommandOutput, Conversation,
+    ConversationId, ConversationRepository, Environment, FileInfo, McpServerConfig, Provider,
     ProviderId, ProviderRepository, Snapshot, SnapshotRepository,
-=======
-    AnyProvider, AppConfig, AppConfigRepository, CommandOutput, Conversation, ConversationId,
-    ConversationRepository, Environment, FileInfo, McpServerConfig, Provider, ProviderId,
-    ProviderRepository, Snapshot, SnapshotRepository,
->>>>>>> a85b37f3
 };
 use forge_infra::CacacheStorage;
 use reqwest::header::HeaderMap;
@@ -114,15 +108,10 @@
 }
 
 #[async_trait::async_trait]
-<<<<<<< HEAD
 impl<F: EnvironmentInfra + FileReaderInfra + FileWriterInfra + Send + Sync> ProviderRepository
     for ForgeRepo<F>
 {
-    async fn get_all_providers(&self) -> anyhow::Result<Vec<ProviderEntry>> {
-=======
-impl<F: EnvironmentInfra + FileReaderInfra + Send + Sync> ProviderRepository for ForgeRepo<F> {
     async fn get_all_providers(&self) -> anyhow::Result<Vec<AnyProvider>> {
->>>>>>> a85b37f3
         self.provider_repository.get_all_providers().await
     }
 
