--- conflicted
+++ resolved
@@ -8,14 +8,9 @@
     UserInfra, WalkedFile, Walker, WalkerInfra,
 };
 use forge_domain::{
-<<<<<<< HEAD
     AppConfig, AppConfigRepository, AuthCredential, AuthRepository, CommandOutput, Conversation,
     ConversationId, ConversationRepository, Environment, FileInfo, McpServerConfig, Provider,
-=======
-    AppConfig, AppConfigRepository, CommandOutput, Conversation, ConversationId,
-    ConversationRepository, Environment, FileInfo, McpServerConfig, Provider, ProviderEntry,
->>>>>>> e1792699
-    ProviderId, ProviderRepository, Snapshot, SnapshotRepository,
+    ProviderEntry, ProviderId, ProviderRepository, Snapshot, SnapshotRepository,
 };
 use forge_infra::CacacheStorage;
 use reqwest::header::HeaderMap;
