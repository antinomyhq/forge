syntax = "proto3";

package forge.v1;

// Main service for interacting with Forge's context engine
service ForgeService {
  // Searches for nodes matching a query
  rpc Search(SearchRequest) returns (SearchResponse);
  
  // Uploads files to the context engine
  rpc UploadFiles(UploadFilesRequest) returns (UploadFilesResponse);

  // Deletes files from the context engine
  rpc DeleteFiles(DeleteFilesRequest) returns (DeleteFilesResponse);
  
  // Lists all files in a workspace
  rpc ListFiles(ListFilesRequest) returns (ListFilesResponse);
  
  // Splits files into chunks without uploading them
  rpc ChunkFiles(ChunkFilesRequest) returns (ChunkFilesResponse);
  
  // Health check endpoint
  rpc HealthCheck(HealthCheckRequest) returns (HealthCheckResponse);
  
  // Creates a new workspace
  rpc CreateWorkspace(CreateWorkspaceRequest) returns (CreateWorkspaceResponse);
  
  // Lists all workspaces for a user
  rpc ListWorkspaces(ListWorkspacesRequest) returns (ListWorkspacesResponse);
  
  // Retrieves workspace info for a specific workspace
  rpc GetWorkspaceInfo(GetWorkspaceInfoRequest) returns (GetWorkspaceInfoResponse);
  
  // Deletes a workspace
  rpc DeleteWorkspace(DeleteWorkspaceRequest) returns (DeleteWorkspaceResponse);
  
  // Creates a new API key for a user
  rpc CreateApiKey(CreateApiKeyRequest) returns (CreateApiKeyResponse);
}

// Node types
enum NodeKind {
  NODE_KIND_UNSPECIFIED = 0;
  NODE_KIND_FILE = 1;
  NODE_KIND_FILE_CHUNK = 2;
  NODE_KIND_FILE_REF = 3;
  NODE_KIND_NOTE = 4;
  NODE_KIND_TASK = 5;
}

// Relation types
enum RelationType {
  RELATION_TYPE_UNSPECIFIED = 0;
  RELATION_TYPE_CALLS = 1;
  RELATION_TYPE_EXTENDS = 2;
  RELATION_TYPE_IMPLEMENTS = 3;
  RELATION_TYPE_USES = 4;
  RELATION_TYPE_DEFINES = 5;
  RELATION_TYPE_REFERENCES = 6;
  RELATION_TYPE_CONTAINS = 7;
  RELATION_TYPE_DEPENDS_ON = 8;
  RELATION_TYPE_RELATED_TO = 9;
  RELATION_TYPE_INVERSE = 10;
}

// Messages
message NodeId {
  string id = 1;
}

message WorkspaceId {
  string id = 1;
}

message RelationId {
  string id = 1;
}

message UserId {
  string id = 1;
}

message Workspace {
  WorkspaceId workspace_id = 1;
  string working_dir = 2;
  uint64 node_count = 3;
  uint64 relation_count = 4;
  optional string last_updated = 5;
}

message WorkspaceDefinition {
  string working_dir = 1;
}

message GitInfo {
  optional string commit = 1;
  optional string branch = 2;
}

message File {
  string path = 1;
  string content = 2;
}

message FileChunk {
  string path = 1;
  string content = 2;
  uint32 start_line = 3;
  uint32 end_line = 4;
}

message FileRef {
  string path = 1;
  string file_hash = 2;
}

message Note {
  string content = 1;
}

message Task {
  string task = 1;
}

message NodeData {
  oneof kind {
    File file = 1;
    FileChunk file_chunk = 2;
    FileRef file_ref = 3;
    Note note = 4;
    Task task = 5;
  }
}

message Node {
  NodeId node_id = 1;
  WorkspaceId workspace_id = 2;
  string hash = 3;
  optional GitInfo git = 4;
  NodeData data = 6;
}

message Relation {
  oneof kind {
    RelationType relation_type = 1;
    Relation inverse = 2;
  }
}

<<<<<<< HEAD
message NodeDefinition {
  optional NodeId node_id = 1;
  optional GitInfo git = 2;
  NodeData data = 3;
}

message RelationDefinition {
  WorkspaceId workspace_id = 1;
  NodeId source_node_id = 2;
  NodeId target_node_id = 3;
  Relation relation_type = 4;
}

message RelationInfo {
  RelationId relation_id = 1;
  NodeId source_node_id = 2;
  NodeId target_node_id = 3;
  Relation relation_type = 4;
}


=======
>>>>>>> 372f7a8a
message QueryItem {
  Node node = 1;
  optional float distance = 2;
  optional float similarity = 3;
  optional uint64 rank = 4;
  optional float relevance = 5;
}

message QueryResult {
  repeated QueryItem data = 1;
}

message Query {
  optional string prompt = 1;
  optional float max_distance = 2;
  optional uint32 limit = 3;
  repeated NodeKind kinds = 4;
  optional uint32 top_k = 5;
  optional string relevance_query = 6;
}

message FileUploadContent {
  repeated File files = 1;
  optional GitInfo git = 2;
}

message RelationCreateResult {
  RelationId relation_id = 1;
}

message UploadResult {
  repeated string node_ids = 1;
  repeated RelationCreateResult relations = 2;
}

// Request/Response messages
message SearchRequest {
  WorkspaceId workspace_id = 1;
  optional Query query = 2;
}

message SearchResponse {
  QueryResult result = 1;
}

<<<<<<< HEAD
message CreateRelationRequest {
  RelationDefinition relation = 1;
}

message CreateRelationResponse {
  RelationId relation_id = 1;
}

message DeleteRelationRequest {
  WorkspaceId workspace_id = 1;
  repeated RelationId relation_ids = 2;
}

message DeleteRelationResponse {
  uint64 deleted_count = 1;
}

message ListRelatedNodesRequest {
  WorkspaceId workspace_id = 1;
  optional RelatedNodesQuery query = 2;
}

message ListRelatedNodesResponse {
  RelatedNodesResult result = 1;
}

=======
>>>>>>> 372f7a8a
message UploadFilesRequest {
  WorkspaceId workspace_id = 1;
  FileUploadContent content = 2;
}

message UploadFilesResponse {
  UploadResult result = 1;
}

message DeleteFilesRequest {
  WorkspaceId workspace_id = 1;
  repeated string file_paths = 2;
}

message DeleteFilesResponse {
  uint32 deleted_nodes = 1;
  uint32 deleted_relations = 2;
}

message ListFilesRequest {
  WorkspaceId workspace_id = 1;
}

message ListFilesResponse {
  repeated FileRefNode files = 1;
}

message FileRefNode {
  NodeId node_id = 1;
  string hash = 2;
  optional GitInfo git = 3;
  FileRef data = 4;
}

message ChunkFilesRequest {
  repeated File files = 1;
  optional uint32 min_chunk_size = 2;
  optional uint32 max_chunk_size = 3;
}

message ChunkFilesResponse {
  repeated FileChunk chunks = 1;
}

message HealthCheckRequest {}

message HealthCheckResponse {
  string status = 1;
}

message CreateWorkspaceRequest {
  WorkspaceDefinition workspace = 1;
}

message CreateWorkspaceResponse {
  Workspace workspace = 1;
}

message ListWorkspacesRequest {}

message ListWorkspacesResponse {
  repeated Workspace workspaces = 1;
}

message GetWorkspaceInfoRequest {
  WorkspaceId workspace_id = 1;
}

message GetWorkspaceInfoResponse {
  optional Workspace workspace = 1;
}

message DeleteWorkspaceRequest {
  WorkspaceId workspace_id = 1;
}

message DeleteWorkspaceResponse {
  WorkspaceId workspace_id = 1;
}


message CreateApiKeyRequest {
  optional UserId user_id = 1;
}

message CreateApiKeyResponse {
  UserId user_id = 1;
  string key = 2;
}<|MERGE_RESOLUTION|>--- conflicted
+++ resolved
@@ -147,30 +147,6 @@
   }
 }
 
-<<<<<<< HEAD
-message NodeDefinition {
-  optional NodeId node_id = 1;
-  optional GitInfo git = 2;
-  NodeData data = 3;
-}
-
-message RelationDefinition {
-  WorkspaceId workspace_id = 1;
-  NodeId source_node_id = 2;
-  NodeId target_node_id = 3;
-  Relation relation_type = 4;
-}
-
-message RelationInfo {
-  RelationId relation_id = 1;
-  NodeId source_node_id = 2;
-  NodeId target_node_id = 3;
-  Relation relation_type = 4;
-}
-
-
-=======
->>>>>>> 372f7a8a
 message QueryItem {
   Node node = 1;
   optional float distance = 2;
@@ -216,35 +192,6 @@
   QueryResult result = 1;
 }
 
-<<<<<<< HEAD
-message CreateRelationRequest {
-  RelationDefinition relation = 1;
-}
-
-message CreateRelationResponse {
-  RelationId relation_id = 1;
-}
-
-message DeleteRelationRequest {
-  WorkspaceId workspace_id = 1;
-  repeated RelationId relation_ids = 2;
-}
-
-message DeleteRelationResponse {
-  uint64 deleted_count = 1;
-}
-
-message ListRelatedNodesRequest {
-  WorkspaceId workspace_id = 1;
-  optional RelatedNodesQuery query = 2;
-}
-
-message ListRelatedNodesResponse {
-  RelatedNodesResult result = 1;
-}
-
-=======
->>>>>>> 372f7a8a
 message UploadFilesRequest {
   WorkspaceId workspace_id = 1;
   FileUploadContent content = 2;
