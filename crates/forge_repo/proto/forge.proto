syntax = "proto3";

package forge.v1;

// Main service for interacting with Forge's context engine
service ForgeService {
  // Searches for nodes matching a query
  rpc Search(SearchRequest) returns (SearchResponse);
  
  // Uploads files to the context engine
  rpc UploadFiles(UploadFilesRequest) returns (UploadFilesResponse);

  // Deletes files from the context engine
  rpc DeleteFiles(DeleteFilesRequest) returns (DeleteFilesResponse);
  
  // Lists all files in a workspace
  rpc ListFiles(ListFilesRequest) returns (ListFilesResponse);
  
  // Splits files into chunks without uploading them
  rpc ChunkFiles(ChunkFilesRequest) returns (ChunkFilesResponse);
  
  // Health check endpoint
  rpc HealthCheck(HealthCheckRequest) returns (HealthCheckResponse);
  
  // Creates a new workspace
  rpc CreateWorkspace(CreateWorkspaceRequest) returns (CreateWorkspaceResponse);
  
  // Lists all workspaces for a user
  rpc ListWorkspaces(ListWorkspacesRequest) returns (ListWorkspacesResponse);
  
  // Retrieves workspace info for a specific workspace
  rpc GetWorkspaceInfo(GetWorkspaceInfoRequest) returns (GetWorkspaceInfoResponse);
  
  // Deletes a workspace
  rpc DeleteWorkspace(DeleteWorkspaceRequest) returns (DeleteWorkspaceResponse);
  
  // Creates a new API key for a user
  rpc CreateApiKey(CreateApiKeyRequest) returns (CreateApiKeyResponse);
}

// Node types
enum NodeKind {
  NODE_KIND_UNSPECIFIED = 0;
  NODE_KIND_FILE = 1;
  NODE_KIND_FILE_CHUNK = 2;
  NODE_KIND_FILE_REF = 3;
  NODE_KIND_NOTE = 4;
  NODE_KIND_TASK = 5;
}

// Relation types
enum RelationType {
  RELATION_TYPE_UNSPECIFIED = 0;
  RELATION_TYPE_CALLS = 1;
  RELATION_TYPE_EXTENDS = 2;
  RELATION_TYPE_IMPLEMENTS = 3;
  RELATION_TYPE_USES = 4;
  RELATION_TYPE_DEFINES = 5;
  RELATION_TYPE_REFERENCES = 6;
  RELATION_TYPE_CONTAINS = 7;
  RELATION_TYPE_DEPENDS_ON = 8;
  RELATION_TYPE_RELATED_TO = 9;
  RELATION_TYPE_INVERSE = 10;
}

// Messages
message NodeId {
  string id = 1;
}

message WorkspaceId {
  string id = 1;
}

message RelationId {
  string id = 1;
}

message UserId {
  string id = 1;
}

message Workspace {
  WorkspaceId workspace_id = 1;
  string working_dir = 2;
  uint64 node_count = 3;
  uint64 relation_count = 4;
  optional string last_updated = 5;
<<<<<<< HEAD
  optional string created_at = 6;
=======
  uint32 min_chunk_size = 6;
  uint32 max_chunk_size = 7;
>>>>>>> f1408ab1
}

message WorkspaceDefinition {
  string working_dir = 1;
  uint32 min_chunk_size = 2;
  uint32 max_chunk_size = 3;
}

message GitInfo {
  optional string commit = 1;
  optional string branch = 2;
}

message File {
  string path = 1;
  string content = 2;
}

message FileChunk {
  string path = 1;
  string content = 2;
  uint32 start_line = 3;
  uint32 end_line = 4;
}

message FileRef {
  string path = 1;
  string file_hash = 2;
}

message Note {
  string content = 1;
}

message Task {
  string task = 1;
}

message NodeData {
  oneof kind {
    File file = 1;
    FileChunk file_chunk = 2;
    FileRef file_ref = 3;
    Note note = 4;
    Task task = 5;
  }
}

message Node {
  NodeId node_id = 1;
  WorkspaceId workspace_id = 2;
  string hash = 3;
  optional GitInfo git = 4;
  NodeData data = 6;
}

message QueryItem {
  Node node = 1;
  optional float distance = 2;
  optional float similarity = 3;
  optional uint64 rank = 4;
  optional float relevance = 5;
}

message QueryResult {
  repeated QueryItem data = 1;
}

message Query {
  optional string prompt = 1;
  optional float max_distance = 2;
  optional uint32 limit = 3;
  repeated NodeKind kinds = 4;
  optional uint32 top_k = 5;
  optional string relevance_query = 6;
  optional string starts_with = 7;
  optional string ends_with = 8;
}

message FileUploadContent {
  repeated File files = 1;
  optional GitInfo git = 2;
}

message RelationCreateResult {
  RelationId relation_id = 1;
}

message UploadResult {
  repeated string node_ids = 1;
  repeated RelationCreateResult relations = 2;
}

// Request/Response messages
message SearchRequest {
  WorkspaceId workspace_id = 1;
  optional Query query = 2;
}

message SearchResponse {
  QueryResult result = 1;
}

message UploadFilesRequest {
  WorkspaceId workspace_id = 1;
  FileUploadContent content = 2;
}

message UploadFilesResponse {
  UploadResult result = 1;
}

message DeleteFilesRequest {
  WorkspaceId workspace_id = 1;
  repeated string file_paths = 2;
}

message DeleteFilesResponse {
  uint32 deleted_nodes = 1;
  uint32 deleted_relations = 2;
}

message ListFilesRequest {
  WorkspaceId workspace_id = 1;
}

message ListFilesResponse {
  repeated FileRefNode files = 1;
}

message FileRefNode {
  NodeId node_id = 1;
  string hash = 2;
  optional GitInfo git = 3;
  FileRef data = 4;
}

message ChunkFilesRequest {
  repeated File files = 1;
  optional uint32 min_chunk_size = 2;
  optional uint32 max_chunk_size = 3;
}

message ChunkFilesResponse {
  repeated FileChunk chunks = 1;
}

message HealthCheckRequest {}

message HealthCheckResponse {
  string status = 1;
}

message CreateWorkspaceRequest {
  WorkspaceDefinition workspace = 1;
}

message CreateWorkspaceResponse {
  Workspace workspace = 1;
}

message ListWorkspacesRequest {}

message ListWorkspacesResponse {
  repeated Workspace workspaces = 1;
}

message GetWorkspaceInfoRequest {
  WorkspaceId workspace_id = 1;
}

message GetWorkspaceInfoResponse {
  optional Workspace workspace = 1;
}

message DeleteWorkspaceRequest {
  WorkspaceId workspace_id = 1;
}

message DeleteWorkspaceResponse {
  WorkspaceId workspace_id = 1;
}


message CreateApiKeyRequest {
  optional UserId user_id = 1;
}

message CreateApiKeyResponse {
  UserId user_id = 1;
  string key = 2;
}<|MERGE_RESOLUTION|>--- conflicted
+++ resolved
@@ -86,12 +86,8 @@
   uint64 node_count = 3;
   uint64 relation_count = 4;
   optional string last_updated = 5;
-<<<<<<< HEAD
-  optional string created_at = 6;
-=======
   uint32 min_chunk_size = 6;
   uint32 max_chunk_size = 7;
->>>>>>> f1408ab1
 }
 
 message WorkspaceDefinition {
