use edtui::{EditorMode, EditorTheme, EditorView};
use ratatui::layout::{Constraint, Direction, Layout};
use ratatui::style::{Color, Style, Stylize};
use ratatui::symbols::{border, line};
use ratatui::widgets::{Block, Padding, StatefulWidget, Widget};

<<<<<<< HEAD
use crate::domain::{EditorStateExt, MenuItems, State};
=======
use crate::domain::{MenuItems, State};
>>>>>>> a9bdba60
use crate::widgets::menu::MenuWidget;
use crate::widgets::message_list::MessageList;
use crate::widgets::status_bar::StatusBar;
use crate::widgets::welcome::WelcomeWidget;

/// Chat widget that handles the chat interface with editor and message list
#[derive(Clone, Default)]
pub struct ChatWidget;

impl StatefulWidget for ChatWidget {
    type State = State;
    fn render(
        self,
        area: ratatui::prelude::Rect,
        buf: &mut ratatui::prelude::Buffer,
        state: &mut State,
    ) where
        Self: Sized,
    {
        let is_normal_mode = state.editor.mode == EditorMode::Normal;

        // Create chat layout with messages area at top and user input area at bottom
        let chat_layout = Layout::new(
            Direction::Vertical,
            [Constraint::Fill(0), Constraint::Max(5)],
        );
        let [messages_area, user_area] = chat_layout.areas(area);

        // Messages area block (now at top)
        let message_block = Block::new();

        // Render welcome widget if no messages, otherwise render message list
        if state.messages.is_empty() {
            WelcomeWidget.render(message_block.inner(messages_area), buf, state);
        } else {
            MessageList.render(message_block.inner(messages_area), buf, state);
        }

        if is_normal_mode {
            MenuWidget::new(MenuItems::new().to_vec()).render(messages_area, buf, state);
        }

        // Render spotlight when visible
        if state.spotlight.is_visible {
            use crate::widgets::spotlight::SpotlightWidget;
            SpotlightWidget.render(messages_area, buf, state);
        }

        // Render slash command menu when visible
        if state.slash_menu_visible {
            // Get the current search term (everything after "/")
            let text = state.editor.get_text();
            let search_term = text.strip_prefix('/').unwrap_or("");

<<<<<<< HEAD
            // Get filtered commands using fuzzy search
            let filtered_commands = crate::domain::SlashCommand::fuzzy_filter(search_term);
            MenuWidget::new(filtered_commands).render(messages_area, buf, state);
=======
            MenuWidget::new(MenuItems::new().to_vec()).render(messages_area, buf, state);
>>>>>>> a9bdba60
        }

        // User input area block with status bar (now at bottom)
        let user_block = Block::bordered()
            .padding(Padding::new(0, 0, 0, 1))
            .border_style(Style::default().dark_gray())
            .border_set(if is_normal_mode {
                border::Set {
                    top_left: line::VERTICAL_RIGHT,
                    top_right: line::VERTICAL_LEFT,
                    ..border::PLAIN
                }
            } else {
                border::PLAIN
            })
            .title_bottom(StatusBar::new(
                "FORGE",
                state.editor.mode.name(),
                state.workspace.clone(),
            ));

        EditorView::new(&mut state.editor)
            .theme(
                EditorTheme::default()
                    .base(Style::reset())
                    .cursor_style(Style::default().fg(Color::Black).bg(Color::White))
                    .hide_status_line(),
            )
            .wrap(true)
            .render(user_block.inner(user_area), buf);

        // Render blocks
        message_block.render(messages_area, buf);
        user_block.render(user_area, buf);
    }
}<|MERGE_RESOLUTION|>--- conflicted
+++ resolved
@@ -4,11 +4,7 @@
 use ratatui::symbols::{border, line};
 use ratatui::widgets::{Block, Padding, StatefulWidget, Widget};
 
-<<<<<<< HEAD
-use crate::domain::{EditorStateExt, MenuItems, State};
-=======
 use crate::domain::{MenuItems, State};
->>>>>>> a9bdba60
 use crate::widgets::menu::MenuWidget;
 use crate::widgets::message_list::MessageList;
 use crate::widgets::status_bar::StatusBar;
@@ -63,13 +59,9 @@
             let text = state.editor.get_text();
             let search_term = text.strip_prefix('/').unwrap_or("");
 
-<<<<<<< HEAD
             // Get filtered commands using fuzzy search
             let filtered_commands = crate::domain::SlashCommand::fuzzy_filter(search_term);
             MenuWidget::new(filtered_commands).render(messages_area, buf, state);
-=======
-            MenuWidget::new(MenuItems::new().to_vec()).render(messages_area, buf, state);
->>>>>>> a9bdba60
         }
 
         // User input area block with status bar (now at bottom)
