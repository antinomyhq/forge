use std::path::PathBuf;
use std::sync::Arc;
use std::time::Duration;

use forge_api::{API, ForgeAPI};
use ratatui::DefaultTerminal;
use ratatui::widgets::StatefulWidget;

use crate::TRACKER;
use crate::domain::{Action, Command, State, update};
use crate::event_reader::EventReader;
use crate::executor::Executor;
use crate::widgets::App;

<<<<<<< HEAD
pub async fn run(
    mut terminal: DefaultTerminal,
    experimental_no_stdout_tool: bool,
) -> anyhow::Result<()> {
=======
pub async fn run(mut terminal: DefaultTerminal, cwd: PathBuf) -> anyhow::Result<()> {
>>>>>>> e1868b9c
    // Initialize channels
    let (action_tx, mut action_rx) = tokio::sync::mpsc::channel::<anyhow::Result<Action>>(1024);
    let (cmd_tx, cmd_rx) = tokio::sync::mpsc::channel::<Command>(1024);

    let mut state = State::default();
<<<<<<< HEAD
    let api = ForgeAPI::init(false, experimental_no_stdout_tool);
=======
    let api = ForgeAPI::init(false, cwd);
>>>>>>> e1868b9c

    // Initialize forge_tracker using the API instance
    let env = api.environment();
    let _guard = forge_tracker::init_tracing(env.log_path(), TRACKER.clone())?;

    // Initialize Executor
    let executor = Executor::new(Arc::new(api));
    executor.init(action_tx.clone(), cmd_rx).await;

    // Initial STDIN
    let event_reader = EventReader::new(Duration::from_millis(100));
    event_reader.init(action_tx.clone()).await;

    // Send initial Initialize action - workspace info will be read by executor
    action_tx.send(Ok(Action::Initialize)).await?;
    loop {
        terminal.draw(|frame| {
            StatefulWidget::render(App, frame.area(), frame.buffer_mut(), &mut state);
        })?;

        if let Some(action) = action_rx.recv().await {
            let cmd = update(&mut state, action?);
            if cmd != Command::Empty {
                tracing::debug!(command = ?cmd, "Command Received");
            }
            if cmd == Command::Exit {
                break;
            } else {
                cmd_tx.send(cmd).await?;
            }
        } else {
            break;
        }
    }

    Ok(())
}<|MERGE_RESOLUTION|>--- conflicted
+++ resolved
@@ -12,24 +12,17 @@
 use crate::executor::Executor;
 use crate::widgets::App;
 
-<<<<<<< HEAD
 pub async fn run(
     mut terminal: DefaultTerminal,
     experimental_no_stdout_tool: bool,
-) -> anyhow::Result<()> {
-=======
-pub async fn run(mut terminal: DefaultTerminal, cwd: PathBuf) -> anyhow::Result<()> {
->>>>>>> e1868b9c
+    cwd: PathBuf
+    ) -> anyhow::Result<()> {
     // Initialize channels
     let (action_tx, mut action_rx) = tokio::sync::mpsc::channel::<anyhow::Result<Action>>(1024);
     let (cmd_tx, cmd_rx) = tokio::sync::mpsc::channel::<Command>(1024);
 
     let mut state = State::default();
-<<<<<<< HEAD
-    let api = ForgeAPI::init(false, experimental_no_stdout_tool);
-=======
-    let api = ForgeAPI::init(false, cwd);
->>>>>>> e1868b9c
+    let api = ForgeAPI::init(false, cwd, experimental_no_stdout_tool);
 
     // Initialize forge_tracker using the API instance
     let env = api.environment();
