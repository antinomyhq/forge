use std::time::Duration;

use edtui::actions::{
    Execute, MoveToEndOfLine, MoveToStartOfLine, MoveWordBackward, MoveWordForward,
};
use edtui::{EditorEventHandler, EditorMode};
use ratatui::crossterm::event::{KeyCode, KeyModifiers};

use crate::domain::spotlight::SpotlightState;
use crate::domain::{Command, EditorStateExt, MenuItems, State};

fn handle_spotlight_input_change(state: &mut State) {
    // Check if the spotlight should be hidden (text doesn't start with '/')
    let text = state.spotlight.editor.get_text();
    if !text.starts_with('/') || text.is_empty() {
        // Move any remaining text back to main editor
        if !text.is_empty() && !text.starts_with('/') {
            state.editor.set_text_insert_mode(text);
        }
        state.spotlight = SpotlightState::default();
        return;
    }

    // Reset selection index when input changes to ensure it's within bounds
    // of the filtered results
    let filtered_count = state.spotlight.filtered_commands().len();

    // Reset selection to 0 if current selection is out of bounds
    if state.spotlight.selected_index >= filtered_count {
        state.spotlight.selected_index = 0;
    }
}

fn handle_spotlight_navigation(
    state: &mut State,
    key_event: ratatui::crossterm::event::KeyEvent,
) -> Option<Command> {
    use ratatui::crossterm::event::KeyCode;

    if !state.spotlight.is_visible {
        return None;
    }

    let filtered_commands = state.spotlight.filtered_commands();

    match key_event.code {
        KeyCode::Up => {
            if state.spotlight.selected_index > 0 {
                state.spotlight.selected_index -= 1;
            }
            Some(Command::Empty)
        }
        KeyCode::Down => {
            // Use filtered commands count for navigation
            let max_commands = filtered_commands.len();
            if max_commands > 0 && state.spotlight.selected_index < max_commands - 1 {
                state.spotlight.selected_index += 1;
            }
            Some(Command::Empty)
        }
        KeyCode::Tab => {
            // Auto-complete with the first matching command
            if !filtered_commands.is_empty() {
                let first_match = filtered_commands[0].to_string();
                // Clear current input and set to the first match
                state.spotlight.editor.set_text_insert_mode(first_match);
                state.spotlight.selected_index = 0;
            }
            Some(Command::Empty)
        }
        KeyCode::Enter => {
            // Execute the selected command
            if let Some(selected_cmd) = state.spotlight.selected_command() {
                // Convert SlashCommand to appropriate Command
                let command = match selected_cmd {
                    crate::domain::SlashCommand::Exit => Command::Exit,
                    crate::domain::SlashCommand::Agent => {
                        // For now, just hide spotlight - proper agent selection would need more UI
                        Command::Empty
                    }
                    crate::domain::SlashCommand::Model => {
                        // For now, just hide spotlight - proper model selection would need more UI
                        Command::Empty
                    }
                    _ => {
                        // For other commands, just hide spotlight for now
                        Command::Empty
                    }
                };

                // Hide spotlight and return the command
                state.spotlight = SpotlightState::default();
                return Some(command);
            }
            Some(Command::Empty)
        }
        _ => None,
    }
}
fn handle_slash_menu_navigation(
    state: &mut State,
    key_event: ratatui::crossterm::event::KeyEvent,
) -> Option<Command> {
    use ratatui::crossterm::event::KeyCode;

    if !state.slash_menu_visible {
        return None;
    }

    // Get the current search term (everything after "/")
    let text = state.editor.get_text();
    let search_term = text.strip_prefix('/').unwrap_or("");

    // Get filtered commands using fuzzy search
    let filtered_commands = crate::domain::SlashCommand::fuzzy_filter(search_term);

    match key_event.code {
        KeyCode::Up => {
            let current = state.menu.list.selected().unwrap_or(0);
            if current > 0 {
                state.menu.list.select(Some(current - 1));
            }
            Some(Command::Empty)
        }
        KeyCode::Down => {
            let current = state.menu.list.selected().unwrap_or(0);
            if !filtered_commands.is_empty() && current < filtered_commands.len() - 1 {
                state.menu.list.select(Some(current + 1));
            }
            Some(Command::Empty)
        }
        KeyCode::Enter => {
            // Execute the selected command from filtered results
            if let Some(selected_index) = state.menu.list.selected()
                && let Some(selected_cmd) = filtered_commands.get(selected_index)
            {
                // Replace the current text with the selected command
                state
                    .editor
                    .set_text_insert_mode(format!("/{selected_cmd}"));

                // Hide the menu
                state.slash_menu_visible = false;

                // Convert SlashCommand to appropriate Command for execution
                let command = match selected_cmd {
                    crate::domain::SlashCommand::Exit => Command::Exit,
                    crate::domain::SlashCommand::Agent => {
                        // For now, just return empty - proper agent selection would need more
                        // UI
                        Command::Empty
                    }
                    crate::domain::SlashCommand::Model => {
                        // For now, just return empty - proper model selection would need more
                        // UI
                        Command::Empty
                    }
                    _ => {
                        // For other commands, just return empty for now
                        Command::Empty
                    }
                };

                return Some(command);
            }
            Some(Command::Empty)
        }
        KeyCode::Esc => {
            // Hide menu and clear the "/" from editor
            state.slash_menu_visible = false;
            state.editor.clear();
            Some(Command::Empty)
        }
        KeyCode::Backspace => {
            // If we backspace the "/", hide the menu
            let text = state.editor.get_text();
            if text.is_empty() || !text.starts_with('/') {
                state.slash_menu_visible = false;
            } else {
                // Reset selection when search term changes
                state.menu.list.select(Some(0));
            }
            None // Let the editor handle the backspace
        }
        _ => {
            // For any other character input, reset selection to first item
            // This will be handled after the editor processes the key
            None
        }
    }
}

fn handle_word_navigation(
    editor: &mut edtui::EditorState,
    key_event: ratatui::crossterm::event::KeyEvent,
) -> bool {
    use ratatui::crossterm::event::{KeyCode, KeyModifiers};

    if key_event.modifiers.contains(KeyModifiers::ALT) {
        match key_event.code {
            KeyCode::Char('b') => {
                MoveWordBackward(1).execute(editor);
                true
            }
            KeyCode::Char('f') => {
                MoveWordForward(1).execute(editor);
                true
            }
            _ => false,
        }
    } else {
        false
    }
}

fn handle_slash_menu_visibility(state: &mut State) {
    // Hide slash menu if text doesn't start with "/" or is empty
    let text = state.editor.get_text();
    if state.slash_menu_visible && (!text.starts_with('/') || text.is_empty()) {
        state.slash_menu_visible = false;
    }
}
fn handle_slash_menu_search_update(state: &mut State) {
    if state.slash_menu_visible {
        // Reset selection to first item when search term changes
        state.menu.list.select(Some(0));
    }
}

fn handle_line_navigation(
    editor: &mut edtui::EditorState,
    key_event: ratatui::crossterm::event::KeyEvent,
) -> bool {
    use ratatui::crossterm::event::{KeyCode, KeyModifiers};

    if key_event.modifiers.contains(KeyModifiers::CONTROL) {
        match key_event.code {
            KeyCode::Char('a') => {
                MoveToStartOfLine().execute(editor);
                true
            }
            KeyCode::Char('e') => {
                MoveToEndOfLine().execute(editor);
                true
            }
            _ => false,
        }
    } else {
        false
    }
}

fn handle_prompt_submit(
    state: &mut State,
    key_event: ratatui::crossterm::event::KeyEvent,
) -> Command {
    use ratatui::crossterm::event::KeyCode;

    if key_event.code == KeyCode::Enter && state.editor.mode == EditorMode::Normal {
        let message = state.take_lines().join("\n");
        if message.trim().is_empty() {
            Command::Empty
        } else {
            state.add_user_message(message.clone());
            state.show_spinner = true;
            let chat_command = Command::ChatMessage {
                message,
                conversation_id: state.conversation.conversation_id,
                is_first: state.conversation.is_first,
            };
            Command::Interval { duration: Duration::from_millis(100) }.and(chat_command)
        }
    } else {
        Command::Empty
    }
}

fn handle_spotlight_show(
    state: &mut State,
    key_event: ratatui::crossterm::event::KeyEvent,
) -> Command {
    use ratatui::crossterm::event::KeyCode;

    if key_event.code == KeyCode::Char(':') && state.editor.mode == EditorMode::Normal {
        state.spotlight.is_visible = true;
        Command::Empty
    } else if key_event.code == KeyCode::Char('/') && state.editor.mode == EditorMode::Insert {
        // Check if we just typed "/" to show the slash command menu
        let text = state.editor.get_text();

        // Only auto-show if the text is exactly "/" (just typed)
        if text == "/" && !state.slash_menu_visible {
            state.slash_menu_visible = true;
            // Reset menu selection to the first item
            state.menu.list.select(Some(0));
        }
        Command::Empty
    } else {
        Command::Empty
    }
}

fn handle_spotlight_toggle(
    state: &mut State,
    key_event: ratatui::crossterm::event::KeyEvent,
    original_editor_mode: EditorMode,
) -> Command {
    use ratatui::crossterm::event::KeyCode;

    if key_event.code == KeyCode::Esc {
        if !state.spotlight.is_visible && original_editor_mode == EditorMode::Normal {
            // Open spotlight when it's closed and editor was originally in normal mode
            state.spotlight.is_visible = true;
        } else {
            // Hide spotlight in all other cases
            state.spotlight = SpotlightState::default();
        }
        Command::Empty
    } else {
        Command::Empty
    }
}

fn handle_menu_navigation(
    state: &mut State,
    key_event: ratatui::crossterm::event::KeyEvent,
) -> bool {
    use ratatui::crossterm::event::KeyCode;

    // Only handle menu navigation when spotlight is not visible and editor is in
    // normal mode
    if state.spotlight.is_visible || state.editor.mode != EditorMode::Normal {
        return false;
    }

    // Get menu items count dynamically to ensure consistency
    let menu_items_count = MenuItems::new().count();

    match key_event.code {
        KeyCode::Up => {
            let current_selected = state.menu.list.selected().unwrap_or(0);
            if current_selected > 0 {
                state.menu.list.select(Some(current_selected - 1));
            } else {
                // Wrap to bottom when at top
                state.menu.list.select(Some(menu_items_count - 1));
            }
            true
        }
        KeyCode::Down => {
            let current_selected = state.menu.list.selected().unwrap_or(0);
            if current_selected < menu_items_count - 1 {
                state.menu.list.select(Some(current_selected + 1));
            } else {
                // Wrap to top when at bottom
                state.menu.list.select(Some(0));
            }
            true
        }
        _ => false,
    }
}

fn handle_message_scroll(
    state: &mut State,
    key_event: ratatui::crossterm::event::KeyEvent,
) -> bool {
    use ratatui::crossterm::event::KeyCode;

    // Only handle message scroll when menu navigation doesn't handle it first
    if state.spotlight.is_visible || state.editor.mode != EditorMode::Normal {
        return false;
    }

    // Check if there are no messages to scroll (menu should be visible and take
    // precedence)
    if state.messages.is_empty() {
        return false;
    }

    // Check if there are no messages to scroll (menu should be visible and take
    // precedence)
    if state.messages.is_empty() {
        return false;
    }

    match key_event.code {
        KeyCode::Up => {
            state.message_scroll_state.scroll_up();
            true
        }
        KeyCode::Down => {
            state.message_scroll_state.scroll_down();
            true
        }
        _ => false,
    }
}

fn handle_editor_default(
    editor: &mut edtui::EditorState,
    key_event: ratatui::crossterm::event::KeyEvent,
) -> Command {
    EditorEventHandler::default().on_key_event(key_event, editor);
    Command::Empty
}

pub fn handle_key_event(
    state: &mut State,
    key_event: ratatui::crossterm::event::KeyEvent,
) -> Command {
    // Always handle exit regardless of spotlight state
    if key_event.code == KeyCode::Char('d') && key_event.modifiers.contains(KeyModifiers::CONTROL) {
        return Command::Exit;
    }

    // Handle Ctrl+C interrupt (stop current LLM output stream)
    if key_event.code == KeyCode::Char('c') && key_event.modifiers.contains(KeyModifiers::CONTROL) {
        return Command::InterruptStream;
    }

    if state.spotlight.is_visible {
        // When spotlight is visible, route events to spotlight editor
        let cmd = handle_spotlight_toggle(state, key_event, state.editor.mode);

        // Check spotlight navigation first
        let spotlight_nav_cmd = handle_spotlight_navigation(state, key_event);

        if spotlight_nav_cmd.is_none() {
            // Check if navigation was handled
            let line_nav_handled = handle_line_navigation(&mut state.spotlight.editor, key_event);
            let word_nav_handled = handle_word_navigation(&mut state.spotlight.editor, key_event);

            // Only call editor default if no navigation was handled
            let result_cmd = if !line_nav_handled && !word_nav_handled {
                let editor_cmd = handle_editor_default(&mut state.spotlight.editor, key_event);
                // Reset selection index when input changes
                handle_spotlight_input_change(state);
                cmd.and(editor_cmd)
            } else {
                cmd
            };

            // Always keep spotlight in "insert" mode
            state.spotlight.editor.mode = EditorMode::Insert;
            result_cmd
        } else {
            // Spotlight navigation handled, return the command from navigation
            cmd.and(spotlight_nav_cmd.unwrap_or(Command::Empty))
        }
    } else {
        // When spotlight is not visible, route events to main editor
        // Capture original editor mode before any modifications
        let original_editor_mode = state.editor.mode;

        // Handle slash menu navigation first if visible
        if let Some(slash_cmd) = handle_slash_menu_navigation(state, key_event) {
            return slash_cmd;
        }

        // Handle menu navigation first (only in normal mode when no messages or menu
        // takes precedence)
        let menu_nav_handled = handle_menu_navigation(state, key_event);
        if menu_nav_handled {
            return Command::Empty;
        }

        // Handle message scrolling second (only in normal mode when menu doesn't handle
        // it)
        let scroll_cmd = handle_message_scroll(state, key_event);
        if scroll_cmd {
            return Command::Empty;
        }

        // Check if navigation was handled first
        let line_nav_handled = handle_line_navigation(&mut state.editor, key_event);
        let word_nav_handled = handle_word_navigation(&mut state.editor, key_event);

        // Only call editor default and spotlight show if no navigation was handled
        if !line_nav_handled && !word_nav_handled {
            let result = handle_editor_default(&mut state.editor, key_event)
                .and(handle_spotlight_show(state, key_event))
                .and(handle_spotlight_toggle(
                    state,
                    key_event,
                    original_editor_mode,
                ))
                .and(handle_prompt_submit(state, key_event));

            // Check slash menu visibility after editor changes
            handle_slash_menu_visibility(state);

            // Update slash menu search if menu is visible
            handle_slash_menu_search_update(state);

            result
        } else {
            // Check slash menu visibility even for navigation keys
            handle_slash_menu_visibility(state);
            Command::Empty
        }
    }
}

#[cfg(test)]
mod tests {
    use edtui::Index2;
    use pretty_assertions::assert_eq;
    use ratatui::crossterm::event::{KeyCode, KeyEvent, KeyModifiers};

    use super::*;
    use crate::domain::{SlashCommand, State};

    fn create_test_state_with_text() -> State {
        let mut state = State::default();
        // Set up some text content for testing cursor movement
        state.editor.set_text_with_cursor_at_end(
            "hello world this is a test\nsecond line here".to_string(),
        );
        // Position cursor in the middle of the first word for testing
        state.editor.cursor = Index2::new(0, 6); // After "hello "
        // Ensure spotlight is not visible for main editor tests
        state.spotlight.is_visible = false;
        state
    }

    #[test]
    fn test_macos_option_left_moves_word_backward() {
        let mut state = create_test_state_with_text();
        let initial_cursor = state.editor.cursor;
        let key_event = KeyEvent::new(KeyCode::Char('b'), KeyModifiers::ALT);

        let actual_command = handle_key_event(&mut state, key_event);
        let expected_command = Command::Empty;

        assert_eq!(actual_command, expected_command);
        // Cursor should have moved backward to the beginning of the previous word
        assert!(state.editor.cursor.col < initial_cursor.col);
    }

    #[test]
    fn test_macos_option_right_moves_word_forward() {
        let mut state = create_test_state_with_text();
        let initial_cursor = state.editor.cursor;
        let key_event = KeyEvent::new(KeyCode::Char('f'), KeyModifiers::ALT);

        let actual_command = handle_key_event(&mut state, key_event);
        let expected_command = Command::Empty;

        assert_eq!(actual_command, expected_command);
        // Cursor should have moved forward to the beginning of the next word
        assert!(state.editor.cursor.col > initial_cursor.col);
    }

    #[test]
    fn test_macos_cmd_left_moves_to_line_start() {
        let mut state = create_test_state_with_text();
        let key_event = KeyEvent::new(KeyCode::Char('a'), KeyModifiers::CONTROL);

        let actual_command = handle_key_event(&mut state, key_event);
        let expected_command = Command::Empty;

        assert_eq!(actual_command, expected_command);
        // Cursor should be at the beginning of the line
        assert_eq!(state.editor.cursor.col, 0);
    }

    #[test]
    fn test_macos_cmd_right_moves_to_line_end() {
        let mut state = create_test_state_with_text();
        let initial_row = state.editor.cursor.row;
        let key_event = KeyEvent::new(KeyCode::Char('e'), KeyModifiers::CONTROL);

        let actual_command = handle_key_event(&mut state, key_event);
        let expected_command = Command::Empty;

        assert_eq!(actual_command, expected_command);
        // Cursor should be at the end of the current line
        // The first line is "hello world this is a test" (25 characters, 0-indexed so
        // position 25)
        assert_eq!(state.editor.cursor.row, initial_row);
        assert_eq!(state.editor.cursor.col, 25);
    }

    #[test]
    fn test_regular_arrow_keys_still_work() {
        let mut state = create_test_state_with_text();
        let _initial_cursor = state.editor.cursor;
        let key_event = KeyEvent::new(KeyCode::Left, KeyModifiers::NONE);

        let actual_command = handle_key_event(&mut state, key_event);
        let expected_command = Command::Empty;

        assert_eq!(actual_command, expected_command);
        // Regular arrow keys should pass through to the editor
        // The cursor position might change due to normal editor handling
        // We just verify the command was processed normally
    }

    #[test]
    fn test_spotlight_visible_routes_events_to_spotlight_editor() {
        let mut state = create_test_state_with_text();
        state.spotlight.is_visible = true;
        let key_event = KeyEvent::new(KeyCode::Char('a'), KeyModifiers::CONTROL);

        let actual_command = handle_key_event(&mut state, key_event);
        let expected_command = Command::Empty;

        assert_eq!(actual_command, expected_command);
        // When spotlight is visible, cursor movement should affect spotlight editor
        assert_eq!(state.spotlight.editor.cursor.col, 0);
        // Main editor cursor should remain unchanged
        assert_eq!(state.editor.cursor.col, 6);
    }

    #[test]
    fn test_spotlight_hidden_routes_events_to_main_editor() {
        let mut state = create_test_state_with_text();
        state.spotlight.is_visible = false;
        let key_event = KeyEvent::new(KeyCode::Char('a'), KeyModifiers::CONTROL);

        let actual_command = handle_key_event(&mut state, key_event);
        let expected_command = Command::Empty;

        assert_eq!(actual_command, expected_command);
        // When spotlight is hidden, cursor movement should affect main editor
        assert_eq!(state.editor.cursor.col, 0);
        // Spotlight editor cursor should remain unchanged
        assert_eq!(state.spotlight.editor.cursor.col, 0);
    }

    #[test]
    fn test_escape_opens_spotlight_when_closed_and_in_normal_mode() {
        let mut state = create_test_state_with_text();
        state.spotlight.is_visible = false;
        state.editor.mode = EditorMode::Normal;
        let key_event = KeyEvent::new(KeyCode::Esc, KeyModifiers::NONE);

        let actual_command = handle_key_event(&mut state, key_event);
        let expected_command = Command::Empty;

        assert_eq!(actual_command, expected_command);
        assert!(state.spotlight.is_visible);
    }

    #[test]
    fn test_escape_hides_spotlight_when_visible() {
        let mut state = create_test_state_with_text();
        state.spotlight.is_visible = true;
        let key_event = KeyEvent::new(KeyCode::Esc, KeyModifiers::NONE);

        let actual_command = handle_key_event(&mut state, key_event);
        let expected_command = Command::Empty;

        assert_eq!(actual_command, expected_command);
        assert!(!state.spotlight.is_visible);
    }

    #[test]
    fn test_escape_does_not_open_spotlight_when_editor_in_insert_mode() {
        let mut state = create_test_state_with_text();
        state.spotlight.is_visible = false;
        state.editor.mode = EditorMode::Insert;
        let key_event = KeyEvent::new(KeyCode::Esc, KeyModifiers::NONE);

        let actual_command = handle_key_event(&mut state, key_event);
        let expected_command = Command::Empty;

        assert_eq!(actual_command, expected_command);
        assert!(!state.spotlight.is_visible);
    }

    #[test]
    fn test_exit_command_works_regardless_of_spotlight_state() {
        let mut state = create_test_state_with_text();
        state.spotlight.is_visible = true;
        let key_event = KeyEvent::new(KeyCode::Char('d'), KeyModifiers::CONTROL);

        let actual_command = handle_key_event(&mut state, key_event);
        let expected_command = Command::Exit;

        assert_eq!(actual_command, expected_command);
    }

    #[test]
    fn test_ctrl_c_interrupt_stops_stream_regardless_of_spotlight_state() {
        let mut state = create_test_state_with_text();
        state.spotlight.is_visible = true;
        let key_event = KeyEvent::new(KeyCode::Char('c'), KeyModifiers::CONTROL);

        let actual_command = handle_key_event(&mut state, key_event);
        let expected_command = Command::InterruptStream;

        assert_eq!(actual_command, expected_command);
    }

    #[test]
    fn test_ctrl_c_interrupt_stops_stream_when_spotlight_hidden() {
        let mut state = create_test_state_with_text();
        state.spotlight.is_visible = false;
        let key_event = KeyEvent::new(KeyCode::Char('c'), KeyModifiers::CONTROL);

        let actual_command = handle_key_event(&mut state, key_event);
        let expected_command = Command::InterruptStream;

        assert_eq!(actual_command, expected_command);
    }

    #[test]
    fn test_spotlight_word_navigation() {
        let mut state = create_test_state_with_text();
        state.spotlight.is_visible = true;
        // Set up some text in spotlight editor
        state
            .spotlight
            .editor
            .set_text_with_cursor_at_end("hello world test".to_string());
        state.spotlight.editor.cursor = Index2::new(0, 6); // After "hello "
        let initial_cursor = state.spotlight.editor.cursor;
        let key_event = KeyEvent::new(KeyCode::Char('f'), KeyModifiers::ALT);

        let actual_command = handle_key_event(&mut state, key_event);
        let expected_command = Command::Empty;

        assert_eq!(actual_command, expected_command);
        // Cursor should have moved forward in spotlight editor
        assert!(state.spotlight.editor.cursor.col > initial_cursor.col);
    }

    #[test]
    fn test_navigation_prevents_editor_default_and_spotlight_show() {
        let mut state = create_test_state_with_text();
        let key_event = KeyEvent::new(KeyCode::Char('a'), KeyModifiers::CONTROL);

        // Before the fix, this would have called editor_default and potentially
        // spotlight_show After the fix, navigation handling should
        // short-circuit these calls
        let actual_command = handle_key_event(&mut state, key_event);
        let expected_command = Command::Empty;

        assert_eq!(actual_command, expected_command);
        // Cursor should have moved to line start (navigation was handled)
        assert_eq!(state.editor.cursor.col, 0);
        // Spotlight should remain hidden (spotlight_show was not called)
        assert!(!state.spotlight.is_visible);
    }

    #[test]
    fn test_word_navigation_prevents_editor_default_and_spotlight_show() {
        let mut state = create_test_state_with_text();
        let key_event = KeyEvent::new(KeyCode::Char('f'), KeyModifiers::ALT);

        // Before the fix, this would have called editor_default and potentially
        // spotlight_show After the fix, word navigation handling should
        // short-circuit these calls
        let actual_command = handle_key_event(&mut state, key_event);
        let expected_command = Command::Empty;

        assert_eq!(actual_command, expected_command);
        // Cursor should have moved forward (navigation was handled)
        assert!(state.editor.cursor.col > 6); // Started at position 6
        // Spotlight should remain hidden (spotlight_show was not called)
        assert!(!state.spotlight.is_visible);
    }

    #[test]
    fn test_slash_auto_detection_shows_slash_menu() {
        let mut state = State::default();
        state.editor.mode = EditorMode::Insert;
        state.slash_menu_visible = false;

        // Simulate typing "/" in insert mode
        let key_event = KeyEvent::new(KeyCode::Char('/'), KeyModifiers::NONE);

        let actual_command = handle_key_event(&mut state, key_event);
        let expected_command = Command::Empty;

        assert_eq!(actual_command, expected_command);
        // Slash menu should be visible after typing "/"
        assert!(state.slash_menu_visible);
        // Main editor should have the "/" character
        assert_eq!(state.editor.get_text(), "/");
        // Menu should be selected to first item
        assert_eq!(state.menu.list.selected(), Some(0));
    }

    #[test]
    fn test_slash_auto_detection_only_triggers_on_exact_slash() {
        let mut state = State::default();
        state.editor.mode = EditorMode::Insert;
        state.slash_menu_visible = false;

        // Set text to something that starts with "/" but is not exactly "/"
        state.editor.set_text_insert_mode("/test".to_string());

        let key_event = KeyEvent::new(KeyCode::Char('x'), KeyModifiers::NONE);
        let actual_command = handle_key_event(&mut state, key_event);
        let expected_command = Command::Empty;

        assert_eq!(actual_command, expected_command);
        // Slash menu should NOT be visible since we didn't type "/"
        assert!(!state.slash_menu_visible);
        // Main editor should have the new character added
        assert_eq!(state.editor.get_text(), "/testx");
    }

    #[test]
    fn test_spotlight_navigation_up_down() {
        let mut state = create_test_state_with_text();
        state.spotlight.is_visible = true;
        state.spotlight.selected_index = 2;

        // Test down navigation
        let key_event = KeyEvent::new(KeyCode::Down, KeyModifiers::NONE);
        let actual_command = handle_key_event(&mut state, key_event);
        let expected_command = Command::Empty;

        assert_eq!(actual_command, expected_command);
        assert_eq!(state.spotlight.selected_index, 3);

        // Test up navigation
        let key_event = KeyEvent::new(KeyCode::Up, KeyModifiers::NONE);
        let actual_command = handle_key_event(&mut state, key_event);
        let expected_command = Command::Empty;

        assert_eq!(actual_command, expected_command);
        assert_eq!(state.spotlight.selected_index, 2);
    }

    #[test]
    fn test_spotlight_navigation_boundaries() {
        let mut state = create_test_state_with_text();
        state.spotlight.is_visible = true;
        state.spotlight.selected_index = 0;

        // Test up navigation at top boundary
        let key_event = KeyEvent::new(KeyCode::Up, KeyModifiers::NONE);
        let actual_command = handle_key_event(&mut state, key_event);
        let expected_command = Command::Empty;

        assert_eq!(actual_command, expected_command);
        assert_eq!(state.spotlight.selected_index, 0); // Should stay at 0

        // Move to bottom
        state.spotlight.selected_index = 14; // Max index for 15 commands

        // Test down navigation at bottom boundary
        let key_event = KeyEvent::new(KeyCode::Down, KeyModifiers::NONE);
        let actual_command = handle_key_event(&mut state, key_event);
        let expected_command = Command::Empty;

        assert_eq!(actual_command, expected_command);
        assert_eq!(state.spotlight.selected_index, 14); // Should stay at 14
    }

    #[test]
    fn test_spotlight_navigation_when_not_visible() {
        let mut state = create_test_state_with_text();
        state.spotlight.is_visible = false;
        state.spotlight.selected_index = 2;

        // Test that navigation doesn't work when spotlight is not visible
        let key_event = KeyEvent::new(KeyCode::Down, KeyModifiers::NONE);
        let actual_command = handle_key_event(&mut state, key_event);
        let expected_command = Command::Empty;

        assert_eq!(actual_command, expected_command);
        assert_eq!(state.spotlight.selected_index, 2); // Should not change
    }

    #[test]
    fn test_spotlight_shows_slash_commands() {
        let mut state = State::default();
        state.spotlight.is_visible = true;

        // Test that spotlight shows all slash commands
        let filtered_commands = state.spotlight.filtered_commands();
        assert_eq!(filtered_commands.len(), 12); // All 12 slash commands

        // Test that filtering works
        state
            .spotlight
            .editor
            .set_text_insert_mode("ex".to_string());
        let filtered_commands = state.spotlight.filtered_commands();
        assert_eq!(filtered_commands.len(), 1); // Only "exit" command
        assert_eq!(filtered_commands[0], SlashCommand::Exit);

        // Test selected command
        let selected = state.spotlight.selected_command();
        assert_eq!(selected, Some(SlashCommand::Exit));
    }

    #[test]
    fn test_spotlight_command_execution() {
        let mut state = State::default();
        state.spotlight.is_visible = true;

        // Set up to select the exit command
        state
            .spotlight
            .editor
            .set_text_insert_mode("exit".to_string());
        state.spotlight.selected_index = 0;

        // Test Enter key executes the command
        let key_event = KeyEvent::new(KeyCode::Enter, KeyModifiers::NONE);
        let actual_command = handle_key_event(&mut state, key_event);
        let expected_command = Command::Exit;

        assert_eq!(actual_command, expected_command);
        // Spotlight should be hidden after command execution
        assert!(!state.spotlight.is_visible);
    }

    #[test]
    fn test_handle_prompt_submit_with_empty_input() {
        let mut fixture = State::default();
        fixture.editor.mode = EditorMode::Normal;
        fixture.editor.clear();

        let key_event = KeyEvent::new(KeyCode::Enter, KeyModifiers::NONE);

        let actual = handle_prompt_submit(&mut fixture, key_event);
        let expected = Command::Empty;

        assert_eq!(actual, expected);
        assert_eq!(fixture.messages.len(), 0);
        assert!(!fixture.show_spinner);
    }

    #[test]
    fn test_menu_navigation_comprehensive() {
        let mut state = State::default();
        state.editor.mode = EditorMode::Normal;
        state.spotlight.is_visible = false;

        // Test basic down navigation
        let key_event = KeyEvent::new(KeyCode::Down, KeyModifiers::NONE);
        let actual_command = handle_key_event(&mut state, key_event);
        assert_eq!(actual_command, Command::Empty);
        assert_eq!(state.menu.list.selected(), Some(1));

        // Test basic up navigation
        let key_event = KeyEvent::new(KeyCode::Up, KeyModifiers::NONE);
        let actual_command = handle_key_event(&mut state, key_event);
        assert_eq!(actual_command, Command::Empty);
<<<<<<< HEAD
        assert_eq!(state.menu.list.selected(), Some(0));

        // Test wrapping from top to bottom (up from index 0)
        let key_event = KeyEvent::new(KeyCode::Up, KeyModifiers::NONE);
        let actual_command = handle_key_event(&mut state, key_event);
        assert_eq!(actual_command, Command::Empty);
        assert_eq!(state.menu.list.selected(), Some(13)); // Last item (14 total, 0-indexed)

        // Test wrapping from bottom to top (down from last index)
        let key_event = KeyEvent::new(KeyCode::Down, KeyModifiers::NONE);
        let actual_command = handle_key_event(&mut state, key_event);
        assert_eq!(actual_command, Command::Empty);
        assert_eq!(state.menu.list.selected(), Some(0));
    }

    #[test]
    fn test_menu_navigation_disabled_states() {
        let mut state = State::default();

        // Test navigation disabled when spotlight is visible
        state.editor.mode = EditorMode::Normal;
        state.spotlight.is_visible = true;
        let key_event = KeyEvent::new(KeyCode::Down, KeyModifiers::NONE);
        let actual_command = handle_key_event(&mut state, key_event);
        assert_eq!(actual_command, Command::Empty);
        assert_eq!(state.menu.list.selected(), Some(0)); // Should not change

        // Test navigation disabled when editor is in insert mode
        state.editor.mode = EditorMode::Insert;
        state.spotlight.is_visible = false;
        let key_event = KeyEvent::new(KeyCode::Down, KeyModifiers::NONE);
        let actual_command = handle_key_event(&mut state, key_event);
        assert_eq!(actual_command, Command::Empty);
        assert_eq!(state.menu.list.selected(), Some(0)); // Should not change
    }

    #[test]
    fn test_menu_navigation_works_with_messages() {
        let mut state = State::default();
        state.editor.mode = EditorMode::Normal;
        state.spotlight.is_visible = false;
        state.add_user_message("Test message".to_string()); // Add messages to state

        // Test that menu navigation still works when messages are present
        let key_event = KeyEvent::new(KeyCode::Down, KeyModifiers::NONE);
        let actual_command = handle_key_event(&mut state, key_event);
        assert_eq!(actual_command, Command::Empty);
        assert_eq!(state.menu.list.selected(), Some(1));
    }

    #[test]
    fn test_slash_menu_navigation() {
        let mut state = State::default();
        state.editor.mode = EditorMode::Insert;
        state.editor.set_text_insert_mode("/".to_string());
        state.slash_menu_visible = true;
        state.menu.list.select(Some(0));

        // Test down arrow moves to next item
        let key_event = KeyEvent::new(KeyCode::Down, KeyModifiers::NONE);
        let actual_command = handle_key_event(&mut state, key_event);
        let expected_command = Command::Empty;

        assert_eq!(actual_command, expected_command);
        assert_eq!(state.menu.list.selected(), Some(1));

        // Test up arrow moves back to previous item
        let key_event = KeyEvent::new(KeyCode::Up, KeyModifiers::NONE);
        let actual_command = handle_key_event(&mut state, key_event);
        let expected_command = Command::Empty;

        assert_eq!(actual_command, expected_command);
        assert_eq!(state.menu.list.selected(), Some(0));
    }

    #[test]
    fn test_slash_menu_enter_selection() {
        let mut state = State::default();
        state.editor.mode = EditorMode::Insert;
        state.editor.set_text_insert_mode("/".to_string());
        state.slash_menu_visible = true;
        state.menu.list.select(Some(0)); // First command is "agent"

        // Test enter selects the command
        let key_event = KeyEvent::new(KeyCode::Enter, KeyModifiers::NONE);
        let _actual_command = handle_key_event(&mut state, key_event);

        // Menu should be hidden after selection
        assert!(!state.slash_menu_visible);
        // Editor should now have the selected command
        assert_eq!(state.editor.get_text(), "/agent");
    }

    #[test]
    fn test_slash_menu_fuzzy_search_filtering() {
        let mut state = State::default();
        state.editor.mode = EditorMode::Insert;
        state.editor.set_text_insert_mode("/ag".to_string());
        state.slash_menu_visible = true;
        state.menu.list.select(Some(0));

        // Verify that fuzzy filtering works
        let text = state.editor.get_text();
        let search_term = text.strip_prefix('/').unwrap_or("");
        let filtered_commands = crate::domain::SlashCommand::fuzzy_filter(search_term);

        // Should only match "agent"
        assert_eq!(filtered_commands.len(), 1);
        assert_eq!(filtered_commands[0], SlashCommand::Agent);
    }

    #[test]
    fn test_slash_menu_fuzzy_search_multiple_matches() {
        let mut state = State::default();
        state.editor.mode = EditorMode::Insert;
        state.editor.set_text_insert_mode("/e".to_string());
        state.slash_menu_visible = true;
        state.menu.list.select(Some(0));

        // Verify that fuzzy filtering works with multiple matches
        let text = state.editor.get_text();
        let search_term = text.strip_prefix('/').unwrap_or("");
        let filtered_commands = crate::domain::SlashCommand::fuzzy_filter(search_term);

        // Should match multiple commands containing 'e'
        assert!(filtered_commands.len() > 1);
        assert!(filtered_commands.contains(&SlashCommand::Help));
        assert!(filtered_commands.contains(&SlashCommand::Exit));
    }

    #[test]
    fn test_slash_menu_fuzzy_search_no_matches() {
        let mut state = State::default();
        state.editor.mode = EditorMode::Insert;
        state.editor.set_text_insert_mode("/xyz".to_string());
        state.slash_menu_visible = true;
        state.menu.list.select(Some(0));

        // Verify that fuzzy filtering works with no matches
        let text = state.editor.get_text();
        let search_term = text.strip_prefix('/').unwrap_or("");
        let filtered_commands = crate::domain::SlashCommand::fuzzy_filter(search_term);

        // Should have no matches
        assert_eq!(filtered_commands.len(), 0);
    }

    #[test]
    fn test_slash_menu_selection_reset_on_text_change() {
        let mut state = State::default();
        state.editor.mode = EditorMode::Insert;
        state.editor.set_text_insert_mode("/".to_string());
        state.slash_menu_visible = true;
        state.menu.list.select(Some(5)); // Set to some non-zero selection

        // Simulate typing 'a' - this would call handle_slash_menu_search_update
        handle_slash_menu_search_update(&mut state);

        // Selection should reset to 0
        assert_eq!(state.menu.list.selected(), Some(0));
    }

    #[test]
    fn test_slash_menu_navigation_with_filtered_results() {
        let mut state = State::default();
        state.editor.mode = EditorMode::Insert;
        state.editor.set_text_insert_mode("/ag".to_string()); // Should only match "agent"
        state.slash_menu_visible = true;
        state.menu.list.select(Some(0));

        // Test down arrow should not move since there's only one match
        let key_event = KeyEvent::new(KeyCode::Down, KeyModifiers::NONE);
        let actual_command = handle_key_event(&mut state, key_event);
        let expected_command = Command::Empty;

        assert_eq!(actual_command, expected_command);
        assert_eq!(state.menu.list.selected(), Some(0)); // Should stay at 0

        // Test that Enter selects the filtered command
        let key_event = KeyEvent::new(KeyCode::Enter, KeyModifiers::NONE);
        let _actual_command = handle_key_event(&mut state, key_event);

        // Should set text to "/agent" and hide menu
        assert_eq!(state.editor.get_text(), "/agent");
        assert!(!state.slash_menu_visible);
=======
        assert_eq!(state.menu.list.selected(), Some(0));

        // Test wrapping from top to bottom (up from index 0)
        let key_event = KeyEvent::new(KeyCode::Up, KeyModifiers::NONE);
        let actual_command = handle_key_event(&mut state, key_event);
        assert_eq!(actual_command, Command::Empty);
        assert_eq!(state.menu.list.selected(), Some(13)); // Last item (14 total, 0-indexed)

        // Test wrapping from bottom to top (down from last index)
        let key_event = KeyEvent::new(KeyCode::Down, KeyModifiers::NONE);
        let actual_command = handle_key_event(&mut state, key_event);
        assert_eq!(actual_command, Command::Empty);
        assert_eq!(state.menu.list.selected(), Some(0));
    }

    #[test]
    fn test_menu_navigation_disabled_states() {
        let mut state = State::default();

        // Test navigation disabled when spotlight is visible
        state.editor.mode = EditorMode::Normal;
        state.spotlight.is_visible = true;
        let key_event = KeyEvent::new(KeyCode::Down, KeyModifiers::NONE);
        let actual_command = handle_key_event(&mut state, key_event);
        assert_eq!(actual_command, Command::Empty);
        assert_eq!(state.menu.list.selected(), Some(0)); // Should not change

        // Test navigation disabled when editor is in insert mode
        state.editor.mode = EditorMode::Insert;
        state.spotlight.is_visible = false;
        let key_event = KeyEvent::new(KeyCode::Down, KeyModifiers::NONE);
        let actual_command = handle_key_event(&mut state, key_event);
        assert_eq!(actual_command, Command::Empty);
        assert_eq!(state.menu.list.selected(), Some(0)); // Should not change
    }

    #[test]
    fn test_menu_navigation_works_with_messages() {
        let mut state = State::default();
        state.editor.mode = EditorMode::Normal;
        state.spotlight.is_visible = false;
        state.add_user_message("Test message".to_string()); // Add messages to state

        // Test that menu navigation still works when messages are present
        let key_event = KeyEvent::new(KeyCode::Down, KeyModifiers::NONE);
        let actual_command = handle_key_event(&mut state, key_event);
        assert_eq!(actual_command, Command::Empty);
        assert_eq!(state.menu.list.selected(), Some(1));
>>>>>>> a9bdba60
    }
}<|MERGE_RESOLUTION|>--- conflicted
+++ resolved
@@ -945,7 +945,6 @@
         let key_event = KeyEvent::new(KeyCode::Up, KeyModifiers::NONE);
         let actual_command = handle_key_event(&mut state, key_event);
         assert_eq!(actual_command, Command::Empty);
-<<<<<<< HEAD
         assert_eq!(state.menu.list.selected(), Some(0));
 
         // Test wrapping from top to bottom (up from index 0)
@@ -985,6 +984,8 @@
     #[test]
     fn test_menu_navigation_works_with_messages() {
         let mut state = State::default();
+
+        // Test navigation disabled when spotlight is visible
         state.editor.mode = EditorMode::Normal;
         state.spotlight.is_visible = false;
         state.add_user_message("Test message".to_string()); // Add messages to state
@@ -1115,6 +1116,7 @@
         state.editor.set_text_insert_mode("/ag".to_string()); // Should only match "agent"
         state.slash_menu_visible = true;
         state.menu.list.select(Some(0));
+        state.add_user_message("Test message".to_string()); // Add messages to state
 
         // Test down arrow should not move since there's only one match
         let key_event = KeyEvent::new(KeyCode::Down, KeyModifiers::NONE);
@@ -1131,55 +1133,5 @@
         // Should set text to "/agent" and hide menu
         assert_eq!(state.editor.get_text(), "/agent");
         assert!(!state.slash_menu_visible);
-=======
-        assert_eq!(state.menu.list.selected(), Some(0));
-
-        // Test wrapping from top to bottom (up from index 0)
-        let key_event = KeyEvent::new(KeyCode::Up, KeyModifiers::NONE);
-        let actual_command = handle_key_event(&mut state, key_event);
-        assert_eq!(actual_command, Command::Empty);
-        assert_eq!(state.menu.list.selected(), Some(13)); // Last item (14 total, 0-indexed)
-
-        // Test wrapping from bottom to top (down from last index)
-        let key_event = KeyEvent::new(KeyCode::Down, KeyModifiers::NONE);
-        let actual_command = handle_key_event(&mut state, key_event);
-        assert_eq!(actual_command, Command::Empty);
-        assert_eq!(state.menu.list.selected(), Some(0));
-    }
-
-    #[test]
-    fn test_menu_navigation_disabled_states() {
-        let mut state = State::default();
-
-        // Test navigation disabled when spotlight is visible
-        state.editor.mode = EditorMode::Normal;
-        state.spotlight.is_visible = true;
-        let key_event = KeyEvent::new(KeyCode::Down, KeyModifiers::NONE);
-        let actual_command = handle_key_event(&mut state, key_event);
-        assert_eq!(actual_command, Command::Empty);
-        assert_eq!(state.menu.list.selected(), Some(0)); // Should not change
-
-        // Test navigation disabled when editor is in insert mode
-        state.editor.mode = EditorMode::Insert;
-        state.spotlight.is_visible = false;
-        let key_event = KeyEvent::new(KeyCode::Down, KeyModifiers::NONE);
-        let actual_command = handle_key_event(&mut state, key_event);
-        assert_eq!(actual_command, Command::Empty);
-        assert_eq!(state.menu.list.selected(), Some(0)); // Should not change
-    }
-
-    #[test]
-    fn test_menu_navigation_works_with_messages() {
-        let mut state = State::default();
-        state.editor.mode = EditorMode::Normal;
-        state.spotlight.is_visible = false;
-        state.add_user_message("Test message".to_string()); // Add messages to state
-
-        // Test that menu navigation still works when messages are present
-        let key_event = KeyEvent::new(KeyCode::Down, KeyModifiers::NONE);
-        let actual_command = handle_key_event(&mut state, key_event);
-        assert_eq!(actual_command, Command::Empty);
-        assert_eq!(state.menu.list.selected(), Some(1));
->>>>>>> a9bdba60
     }
 }