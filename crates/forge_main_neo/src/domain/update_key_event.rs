use std::time::Duration;

use edtui::actions::{
    Execute, MoveToEndOfLine, MoveToStartOfLine, MoveWordBackward, MoveWordForward,
};
use edtui::{EditorEventHandler, EditorMode};
use ratatui::crossterm::event::{KeyCode, KeyModifiers};

use crate::domain::spotlight::SpotlightState;
use crate::domain::{Command, EditorStateExt, MenuItems, State};

fn handle_spotlight_input_change(state: &mut State) {
    // Reset selection index when input changes to ensure it's within bounds
    // of the filtered results
    let filtered_count = state.spotlight.filtered_commands().len();

    // Reset selection to 0 if current selection is out of bounds
    if state.spotlight.selected_index >= filtered_count {
        state.spotlight.selected_index = 0;
    }
}

fn handle_spotlight_navigation(
    state: &mut State,
    key_event: ratatui::crossterm::event::KeyEvent,
) -> Option<Command> {
    use ratatui::crossterm::event::KeyCode;

    if !state.spotlight.is_visible {
        return None;
    }

    let filtered_commands = state.spotlight.filtered_commands();

    match key_event.code {
        KeyCode::Up => {
            if state.spotlight.selected_index > 0 {
                state.spotlight.selected_index -= 1;
            }
            Some(Command::Empty)
        }
        KeyCode::Down => {
            // Use filtered commands count for navigation
            let max_commands = filtered_commands.len();
            if max_commands > 0 && state.spotlight.selected_index < max_commands - 1 {
                state.spotlight.selected_index += 1;
            }
            Some(Command::Empty)
        }
        KeyCode::Tab => {
            // Auto-complete with the first matching command
            if !filtered_commands.is_empty() {
                let first_match = filtered_commands[0].to_string();
                // Clear current input and set to the first match
                state.spotlight.editor.set_text_insert_mode(first_match);
                state.spotlight.selected_index = 0;
            }
            Some(Command::Empty)
        }
        KeyCode::Enter => {
            // Execute the selected command
            if let Some(selected_cmd) = state.spotlight.selected_command() {
                // Convert SlashCommand to appropriate Command
                let command = match selected_cmd {
                    crate::domain::slash_command::SlashCommand::Exit => Command::Exit,
                    crate::domain::slash_command::SlashCommand::Agent => {
                        // For now, just hide spotlight - proper agent selection would need more UI
                        Command::Empty
                    }
                    crate::domain::slash_command::SlashCommand::Model => {
                        // For now, just hide spotlight - proper model selection would need more UI
                        Command::Empty
                    }
                    _ => {
                        // For other commands, just hide spotlight for now
                        Command::Empty
                    }
                };

                // Hide spotlight and return the command
                state.spotlight = SpotlightState::default();
                return Some(command);
            }
            Some(Command::Empty)
        }
        _ => None,
    }
}

fn handle_word_navigation(
    editor: &mut edtui::EditorState,
    key_event: ratatui::crossterm::event::KeyEvent,
) -> bool {
    use ratatui::crossterm::event::{KeyCode, KeyModifiers};

    if key_event.modifiers.contains(KeyModifiers::ALT) {
        match key_event.code {
            KeyCode::Char('b') => {
                MoveWordBackward(1).execute(editor);
                true
            }
            KeyCode::Char('f') => {
                MoveWordForward(1).execute(editor);
                true
            }
            _ => false,
        }
    } else {
        false
    }
}

fn handle_line_navigation(
    editor: &mut edtui::EditorState,
    key_event: ratatui::crossterm::event::KeyEvent,
) -> bool {
    use ratatui::crossterm::event::{KeyCode, KeyModifiers};

    if key_event.modifiers.contains(KeyModifiers::CONTROL) {
        match key_event.code {
            KeyCode::Char('a') => {
                MoveToStartOfLine().execute(editor);
                true
            }
            KeyCode::Char('e') => {
                MoveToEndOfLine().execute(editor);
                true
            }
            _ => false,
        }
    } else {
        false
    }
}

fn handle_prompt_submit(
    state: &mut State,
    key_event: ratatui::crossterm::event::KeyEvent,
) -> Command {
    use ratatui::crossterm::event::KeyCode;

    if key_event.code == KeyCode::Enter && state.editor.mode == EditorMode::Normal {
        let message = state.take_lines().join("\n");
        if message.trim().is_empty() {
            Command::Empty
        } else {
            state.add_user_message(message.clone());
            state.show_spinner = true;
            let chat_command = Command::ChatMessage {
                message,
                conversation_id: state.conversation.conversation_id,
                is_first: state.conversation.is_first,
            };
            Command::Interval { duration: Duration::from_millis(100) }.and(chat_command)
        }
    } else {
        Command::Empty
    }
}

fn handle_spotlight_show(
    state: &mut State,
    key_event: ratatui::crossterm::event::KeyEvent,
) -> Command {
    use ratatui::crossterm::event::KeyCode;

    if key_event.code == KeyCode::Char(':') && state.editor.mode == EditorMode::Normal {
        state.spotlight.is_visible = true;
        Command::Empty
    } else {
        Command::Empty
    }
}

fn handle_spotlight_toggle(
    state: &mut State,
    key_event: ratatui::crossterm::event::KeyEvent,
    original_editor_mode: EditorMode,
) -> Command {
    use ratatui::crossterm::event::KeyCode;

    if key_event.code == KeyCode::Esc {
        if !state.spotlight.is_visible && original_editor_mode == EditorMode::Normal {
            // Open spotlight when it's closed and editor was originally in normal mode
            state.spotlight.is_visible = true;
        } else {
            // Hide spotlight in all other cases
            state.spotlight = SpotlightState::default();
        }
        Command::Empty
    } else {
        Command::Empty
    }
}

fn handle_menu_navigation(
    state: &mut State,
    key_event: ratatui::crossterm::event::KeyEvent,
) -> bool {
    use ratatui::crossterm::event::KeyCode;

    // Only handle menu navigation when spotlight is not visible and editor is in
    // normal mode
    if state.spotlight.is_visible || state.editor.mode != EditorMode::Normal {
        return false;
    }

<<<<<<< HEAD
    // Get menu items count dynamically to ensure consistency
    let menu_items_count = MenuItems::new().count();
=======
    // Menu items count - this should match the menu items defined in chat.rs
    const MENU_ITEMS_COUNT: usize = 14;
>>>>>>> d304e00e

    match key_event.code {
        KeyCode::Up => {
            let current_selected = state.menu.list.selected().unwrap_or(0);
            if current_selected > 0 {
                state.menu.list.select(Some(current_selected - 1));
            } else {
                // Wrap to bottom when at top
<<<<<<< HEAD
                state.menu.list.select(Some(menu_items_count - 1));
=======
                state.menu.list.select(Some(MENU_ITEMS_COUNT - 1));
>>>>>>> d304e00e
            }
            true
        }
        KeyCode::Down => {
            let current_selected = state.menu.list.selected().unwrap_or(0);
<<<<<<< HEAD
            if current_selected < menu_items_count - 1 {
=======
            if current_selected < MENU_ITEMS_COUNT - 1 {
>>>>>>> d304e00e
                state.menu.list.select(Some(current_selected + 1));
            } else {
                // Wrap to top when at bottom
                state.menu.list.select(Some(0));
            }
            true
        }
        _ => false,
    }
}

fn handle_message_scroll(
    state: &mut State,
    key_event: ratatui::crossterm::event::KeyEvent,
) -> bool {
    use ratatui::crossterm::event::KeyCode;

    // Only handle message scroll when menu navigation doesn't handle it first
    if state.spotlight.is_visible || state.editor.mode != EditorMode::Normal {
        return false;
    }

    // Check if there are no messages to scroll (menu should be visible and take
    // precedence)
    if state.messages.is_empty() {
        return false;
    }

    match key_event.code {
        KeyCode::Up => {
            state.message_scroll_state.scroll_up();
            true
        }
        KeyCode::Down => {
            state.message_scroll_state.scroll_down();
            true
        }
        _ => false,
    }
}

fn handle_editor_default(
    editor: &mut edtui::EditorState,
    key_event: ratatui::crossterm::event::KeyEvent,
) -> Command {
    EditorEventHandler::default().on_key_event(key_event, editor);
    Command::Empty
}

pub fn handle_key_event(
    state: &mut State,
    key_event: ratatui::crossterm::event::KeyEvent,
) -> Command {
    // Always handle exit regardless of spotlight state
    if key_event.code == KeyCode::Char('d') && key_event.modifiers.contains(KeyModifiers::CONTROL) {
        return Command::Exit;
    }

    // Handle Ctrl+C interrupt (stop current LLM output stream)
    if key_event.code == KeyCode::Char('c') && key_event.modifiers.contains(KeyModifiers::CONTROL) {
        return Command::InterruptStream;
    }

    if state.spotlight.is_visible {
        // When spotlight is visible, route events to spotlight editor
        let cmd = handle_spotlight_toggle(state, key_event, state.editor.mode);

        // Check spotlight navigation first
        let spotlight_nav_cmd = handle_spotlight_navigation(state, key_event);

        if spotlight_nav_cmd.is_none() {
            // Check if navigation was handled
            let line_nav_handled = handle_line_navigation(&mut state.spotlight.editor, key_event);
            let word_nav_handled = handle_word_navigation(&mut state.spotlight.editor, key_event);

            // Only call editor default if no navigation was handled
            let result_cmd = if !line_nav_handled && !word_nav_handled {
                let editor_cmd = handle_editor_default(&mut state.spotlight.editor, key_event);
                // Reset selection index when input changes
                handle_spotlight_input_change(state);
                cmd.and(editor_cmd)
            } else {
                cmd
            };

            // Always keep spotlight in "insert" mode
            state.spotlight.editor.mode = EditorMode::Insert;
            result_cmd
        } else {
            // Spotlight navigation handled, return the command from navigation
            cmd.and(spotlight_nav_cmd.unwrap_or(Command::Empty))
        }
    } else {
        // When spotlight is not visible, route events to main editor
        // Capture original editor mode before any modifications
        let original_editor_mode = state.editor.mode;

        // Handle menu navigation first (only in normal mode when no messages or menu
        // takes precedence)
        let menu_nav_handled = handle_menu_navigation(state, key_event);
        if menu_nav_handled {
            return Command::Empty;
        }

        // Handle message scrolling second (only in normal mode when menu doesn't handle
        // it)
        let scroll_cmd = handle_message_scroll(state, key_event);
        if scroll_cmd {
            return Command::Empty;
        }

        // Check if navigation was handled first
        let line_nav_handled = handle_line_navigation(&mut state.editor, key_event);
        let word_nav_handled = handle_word_navigation(&mut state.editor, key_event);

        // Only call editor default and spotlight show if no navigation was handled
        if !line_nav_handled && !word_nav_handled {
            handle_editor_default(&mut state.editor, key_event)
                .and(handle_spotlight_show(state, key_event))
                .and(handle_spotlight_toggle(
                    state,
                    key_event,
                    original_editor_mode,
                ))
                .and(handle_prompt_submit(state, key_event))
        } else {
            Command::Empty
        }
    }
}

#[cfg(test)]
mod tests {
    use edtui::Index2;
    use pretty_assertions::assert_eq;
    use ratatui::crossterm::event::{KeyCode, KeyEvent, KeyModifiers};

    use super::*;
    use crate::domain::State;
    use crate::domain::slash_command::SlashCommand;

    fn create_test_state_with_text() -> State {
        let mut state = State::default();
        // Set up some text content for testing cursor movement
        state.editor.set_text_with_cursor_at_end(
            "hello world this is a test\nsecond line here".to_string(),
        );
        // Position cursor in the middle of the first word for testing
        state.editor.cursor = Index2::new(0, 6); // After "hello "
        // Ensure spotlight is not visible for main editor tests
        state.spotlight.is_visible = false;
        state
    }

    #[test]
    fn test_macos_option_left_moves_word_backward() {
        let mut state = create_test_state_with_text();
        let initial_cursor = state.editor.cursor;
        let key_event = KeyEvent::new(KeyCode::Char('b'), KeyModifiers::ALT);

        let actual_command = handle_key_event(&mut state, key_event);
        let expected_command = Command::Empty;

        assert_eq!(actual_command, expected_command);
        // Cursor should have moved backward to the beginning of the previous word
        assert!(state.editor.cursor.col < initial_cursor.col);
    }

    #[test]
    fn test_macos_option_right_moves_word_forward() {
        let mut state = create_test_state_with_text();
        let initial_cursor = state.editor.cursor;
        let key_event = KeyEvent::new(KeyCode::Char('f'), KeyModifiers::ALT);

        let actual_command = handle_key_event(&mut state, key_event);
        let expected_command = Command::Empty;

        assert_eq!(actual_command, expected_command);
        // Cursor should have moved forward to the beginning of the next word
        assert!(state.editor.cursor.col > initial_cursor.col);
    }

    #[test]
    fn test_macos_cmd_left_moves_to_line_start() {
        let mut state = create_test_state_with_text();
        let key_event = KeyEvent::new(KeyCode::Char('a'), KeyModifiers::CONTROL);

        let actual_command = handle_key_event(&mut state, key_event);
        let expected_command = Command::Empty;

        assert_eq!(actual_command, expected_command);
        // Cursor should be at the beginning of the line
        assert_eq!(state.editor.cursor.col, 0);
    }

    #[test]
    fn test_macos_cmd_right_moves_to_line_end() {
        let mut state = create_test_state_with_text();
        let initial_row = state.editor.cursor.row;
        let key_event = KeyEvent::new(KeyCode::Char('e'), KeyModifiers::CONTROL);

        let actual_command = handle_key_event(&mut state, key_event);
        let expected_command = Command::Empty;

        assert_eq!(actual_command, expected_command);
        // Cursor should be at the end of the current line
        // The first line is "hello world this is a test" (25 characters, 0-indexed so
        // position 25)
        assert_eq!(state.editor.cursor.row, initial_row);
        assert_eq!(state.editor.cursor.col, 25);
    }

    #[test]
    fn test_regular_arrow_keys_still_work() {
        let mut state = create_test_state_with_text();
        let _initial_cursor = state.editor.cursor;
        let key_event = KeyEvent::new(KeyCode::Left, KeyModifiers::NONE);

        let actual_command = handle_key_event(&mut state, key_event);
        let expected_command = Command::Empty;

        assert_eq!(actual_command, expected_command);
        // Regular arrow keys should pass through to the editor
        // The cursor position might change due to normal editor handling
        // We just verify the command was processed normally
    }

    #[test]
    fn test_spotlight_visible_routes_events_to_spotlight_editor() {
        let mut state = create_test_state_with_text();
        state.spotlight.is_visible = true;
        let key_event = KeyEvent::new(KeyCode::Char('a'), KeyModifiers::CONTROL);

        let actual_command = handle_key_event(&mut state, key_event);
        let expected_command = Command::Empty;

        assert_eq!(actual_command, expected_command);
        // When spotlight is visible, cursor movement should affect spotlight editor
        assert_eq!(state.spotlight.editor.cursor.col, 0);
        // Main editor cursor should remain unchanged
        assert_eq!(state.editor.cursor.col, 6);
    }

    #[test]
    fn test_spotlight_hidden_routes_events_to_main_editor() {
        let mut state = create_test_state_with_text();
        state.spotlight.is_visible = false;
        let key_event = KeyEvent::new(KeyCode::Char('a'), KeyModifiers::CONTROL);

        let actual_command = handle_key_event(&mut state, key_event);
        let expected_command = Command::Empty;

        assert_eq!(actual_command, expected_command);
        // When spotlight is hidden, cursor movement should affect main editor
        assert_eq!(state.editor.cursor.col, 0);
        // Spotlight editor cursor should remain unchanged
        assert_eq!(state.spotlight.editor.cursor.col, 0);
    }

    #[test]
    fn test_escape_opens_spotlight_when_closed_and_in_normal_mode() {
        let mut state = create_test_state_with_text();
        state.spotlight.is_visible = false;
        state.editor.mode = EditorMode::Normal;
        let key_event = KeyEvent::new(KeyCode::Esc, KeyModifiers::NONE);

        let actual_command = handle_key_event(&mut state, key_event);
        let expected_command = Command::Empty;

        assert_eq!(actual_command, expected_command);
        assert!(state.spotlight.is_visible);
    }

    #[test]
    fn test_escape_hides_spotlight_when_visible() {
        let mut state = create_test_state_with_text();
        state.spotlight.is_visible = true;
        let key_event = KeyEvent::new(KeyCode::Esc, KeyModifiers::NONE);

        let actual_command = handle_key_event(&mut state, key_event);
        let expected_command = Command::Empty;

        assert_eq!(actual_command, expected_command);
        assert!(!state.spotlight.is_visible);
    }

    #[test]
    fn test_escape_does_not_open_spotlight_when_editor_in_insert_mode() {
        let mut state = create_test_state_with_text();
        state.spotlight.is_visible = false;
        state.editor.mode = EditorMode::Insert;
        let key_event = KeyEvent::new(KeyCode::Esc, KeyModifiers::NONE);

        let actual_command = handle_key_event(&mut state, key_event);
        let expected_command = Command::Empty;

        assert_eq!(actual_command, expected_command);
        assert!(!state.spotlight.is_visible);
    }

    #[test]
    fn test_exit_command_works_regardless_of_spotlight_state() {
        let mut state = create_test_state_with_text();
        state.spotlight.is_visible = true;
        let key_event = KeyEvent::new(KeyCode::Char('d'), KeyModifiers::CONTROL);

        let actual_command = handle_key_event(&mut state, key_event);
        let expected_command = Command::Exit;

        assert_eq!(actual_command, expected_command);
    }

    #[test]
    fn test_ctrl_c_interrupt_stops_stream_regardless_of_spotlight_state() {
        let mut state = create_test_state_with_text();
        state.spotlight.is_visible = true;
        let key_event = KeyEvent::new(KeyCode::Char('c'), KeyModifiers::CONTROL);

        let actual_command = handle_key_event(&mut state, key_event);
        let expected_command = Command::InterruptStream;

        assert_eq!(actual_command, expected_command);
    }

    #[test]
    fn test_ctrl_c_interrupt_stops_stream_when_spotlight_hidden() {
        let mut state = create_test_state_with_text();
        state.spotlight.is_visible = false;
        let key_event = KeyEvent::new(KeyCode::Char('c'), KeyModifiers::CONTROL);

        let actual_command = handle_key_event(&mut state, key_event);
        let expected_command = Command::InterruptStream;

        assert_eq!(actual_command, expected_command);
    }

    #[test]
    fn test_spotlight_word_navigation() {
        let mut state = create_test_state_with_text();
        state.spotlight.is_visible = true;
        // Set up some text in spotlight editor
        state
            .spotlight
            .editor
            .set_text_with_cursor_at_end("hello world test".to_string());
        state.spotlight.editor.cursor = Index2::new(0, 6); // After "hello "
        let initial_cursor = state.spotlight.editor.cursor;
        let key_event = KeyEvent::new(KeyCode::Char('f'), KeyModifiers::ALT);

        let actual_command = handle_key_event(&mut state, key_event);
        let expected_command = Command::Empty;

        assert_eq!(actual_command, expected_command);
        // Cursor should have moved forward in spotlight editor
        assert!(state.spotlight.editor.cursor.col > initial_cursor.col);
    }

    #[test]
    fn test_navigation_prevents_editor_default_and_spotlight_show() {
        let mut state = create_test_state_with_text();
        let key_event = KeyEvent::new(KeyCode::Char('a'), KeyModifiers::CONTROL);

        // Before the fix, this would have called editor_default and potentially
        // spotlight_show After the fix, navigation handling should
        // short-circuit these calls
        let actual_command = handle_key_event(&mut state, key_event);
        let expected_command = Command::Empty;

        assert_eq!(actual_command, expected_command);
        // Cursor should have moved to line start (navigation was handled)
        assert_eq!(state.editor.cursor.col, 0);
        // Spotlight should remain hidden (spotlight_show was not called)
        assert!(!state.spotlight.is_visible);
    }

    #[test]
    fn test_word_navigation_prevents_editor_default_and_spotlight_show() {
        let mut state = create_test_state_with_text();
        let key_event = KeyEvent::new(KeyCode::Char('f'), KeyModifiers::ALT);

        // Before the fix, this would have called editor_default and potentially
        // spotlight_show After the fix, word navigation handling should
        // short-circuit these calls
        let actual_command = handle_key_event(&mut state, key_event);
        let expected_command = Command::Empty;

        assert_eq!(actual_command, expected_command);
        // Cursor should have moved forward (navigation was handled)
        assert!(state.editor.cursor.col > 6); // Started at position 6
        // Spotlight should remain hidden (spotlight_show was not called)
        assert!(!state.spotlight.is_visible);
    }

    #[test]
    fn test_spotlight_navigation_up_down() {
        let mut state = create_test_state_with_text();
        state.spotlight.is_visible = true;
        state.spotlight.selected_index = 2;

        // Test down navigation
        let key_event = KeyEvent::new(KeyCode::Down, KeyModifiers::NONE);
        let actual_command = handle_key_event(&mut state, key_event);
        let expected_command = Command::Empty;

        assert_eq!(actual_command, expected_command);
        assert_eq!(state.spotlight.selected_index, 3);

        // Test up navigation
        let key_event = KeyEvent::new(KeyCode::Up, KeyModifiers::NONE);
        let actual_command = handle_key_event(&mut state, key_event);
        let expected_command = Command::Empty;

        assert_eq!(actual_command, expected_command);
        assert_eq!(state.spotlight.selected_index, 2);
    }

    #[test]
    fn test_spotlight_navigation_boundaries() {
        let mut state = create_test_state_with_text();
        state.spotlight.is_visible = true;
        state.spotlight.selected_index = 0;

        // Test up navigation at top boundary
        let key_event = KeyEvent::new(KeyCode::Up, KeyModifiers::NONE);
        let actual_command = handle_key_event(&mut state, key_event);
        let expected_command = Command::Empty;

        assert_eq!(actual_command, expected_command);
        assert_eq!(state.spotlight.selected_index, 0); // Should stay at 0

        // Move to bottom
        state.spotlight.selected_index = 14; // Max index for 15 commands

        // Test down navigation at bottom boundary
        let key_event = KeyEvent::new(KeyCode::Down, KeyModifiers::NONE);
        let actual_command = handle_key_event(&mut state, key_event);
        let expected_command = Command::Empty;

        assert_eq!(actual_command, expected_command);
        assert_eq!(state.spotlight.selected_index, 14); // Should stay at 14
    }

    #[test]
    fn test_spotlight_navigation_when_not_visible() {
        let mut state = create_test_state_with_text();
        state.spotlight.is_visible = false;
        state.spotlight.selected_index = 2;

        // Test that navigation doesn't work when spotlight is not visible
        let key_event = KeyEvent::new(KeyCode::Down, KeyModifiers::NONE);
        let actual_command = handle_key_event(&mut state, key_event);
        let expected_command = Command::Empty;

        assert_eq!(actual_command, expected_command);
        assert_eq!(state.spotlight.selected_index, 2); // Should not change
    }

    #[test]
    fn test_spotlight_shows_slash_commands() {
        let mut state = State::default();
        state.spotlight.is_visible = true;

        // Test that spotlight shows all slash commands
        let filtered_commands = state.spotlight.filtered_commands();
        assert_eq!(filtered_commands.len(), 12); // All 12 slash commands

        // Test that filtering works
        state
            .spotlight
            .editor
            .set_text_insert_mode("ex".to_string());
        let filtered_commands = state.spotlight.filtered_commands();
        assert_eq!(filtered_commands.len(), 1); // Only "exit" command
        assert_eq!(filtered_commands[0], SlashCommand::Exit);

        // Test selected command
        let selected = state.spotlight.selected_command();
        assert_eq!(selected, Some(SlashCommand::Exit));
    }

    #[test]
    fn test_spotlight_command_execution() {
        let mut state = State::default();
        state.spotlight.is_visible = true;

        // Set up to select the exit command
        state
            .spotlight
            .editor
            .set_text_insert_mode("exit".to_string());
        state.spotlight.selected_index = 0;

        // Test Enter key executes the command
        let key_event = KeyEvent::new(KeyCode::Enter, KeyModifiers::NONE);
        let actual_command = handle_key_event(&mut state, key_event);
        let expected_command = Command::Exit;

        assert_eq!(actual_command, expected_command);
        // Spotlight should be hidden after command execution
        assert!(!state.spotlight.is_visible);
    }

    #[test]
    fn test_handle_prompt_submit_with_empty_input() {
        let mut fixture = State::default();
        fixture.editor.mode = EditorMode::Normal;
        fixture.editor.clear();

        let key_event = KeyEvent::new(KeyCode::Enter, KeyModifiers::NONE);

        let actual = handle_prompt_submit(&mut fixture, key_event);
        let expected = Command::Empty;

        assert_eq!(actual, expected);
        assert_eq!(fixture.messages.len(), 0);
        assert!(!fixture.show_spinner);
    }

    #[test]
<<<<<<< HEAD
    fn test_menu_navigation_comprehensive() {
=======
    fn test_menu_navigation_up_down() {
>>>>>>> d304e00e
        let mut state = State::default();
        state.editor.mode = EditorMode::Normal;
        state.spotlight.is_visible = false;

<<<<<<< HEAD
        // Test basic down navigation
        let key_event = KeyEvent::new(KeyCode::Down, KeyModifiers::NONE);
        let actual_command = handle_key_event(&mut state, key_event);
        assert_eq!(actual_command, Command::Empty);
        assert_eq!(state.menu.list.selected(), Some(1));

        // Test basic up navigation
        let key_event = KeyEvent::new(KeyCode::Up, KeyModifiers::NONE);
        let actual_command = handle_key_event(&mut state, key_event);
        assert_eq!(actual_command, Command::Empty);
        assert_eq!(state.menu.list.selected(), Some(0));

        // Test wrapping from top to bottom (up from index 0)
        let key_event = KeyEvent::new(KeyCode::Up, KeyModifiers::NONE);
        let actual_command = handle_key_event(&mut state, key_event);
        assert_eq!(actual_command, Command::Empty);
        assert_eq!(state.menu.list.selected(), Some(13)); // Last item (14 total, 0-indexed)

        // Test wrapping from bottom to top (down from last index)
        let key_event = KeyEvent::new(KeyCode::Down, KeyModifiers::NONE);
        let actual_command = handle_key_event(&mut state, key_event);
        assert_eq!(actual_command, Command::Empty);
=======
        // Test down navigation
        let key_event = KeyEvent::new(KeyCode::Down, KeyModifiers::NONE);
        let actual_command = handle_key_event(&mut state, key_event);
        let expected_command = Command::Empty;

        assert_eq!(actual_command, expected_command);
        assert_eq!(state.menu.list.selected(), Some(1));

        // Test up navigation
        let key_event = KeyEvent::new(KeyCode::Up, KeyModifiers::NONE);
        let actual_command = handle_key_event(&mut state, key_event);
        let expected_command = Command::Empty;

        assert_eq!(actual_command, expected_command);
        assert_eq!(state.menu.list.selected(), Some(0));
    }

    #[test]
    fn test_menu_navigation_wrapping() {
        let mut state = State::default();
        state.editor.mode = EditorMode::Normal;
        state.spotlight.is_visible = false;

        // Test up navigation at top boundary (should wrap to bottom)
        let key_event = KeyEvent::new(KeyCode::Up, KeyModifiers::NONE);
        let actual_command = handle_key_event(&mut state, key_event);
        let expected_command = Command::Empty;

        assert_eq!(actual_command, expected_command);
        assert_eq!(state.menu.list.selected(), Some(13)); // 14 items, so last index is 13

        // Test down navigation at bottom boundary (should wrap to top)
        let key_event = KeyEvent::new(KeyCode::Down, KeyModifiers::NONE);
        let actual_command = handle_key_event(&mut state, key_event);
        let expected_command = Command::Empty;

        assert_eq!(actual_command, expected_command);
>>>>>>> d304e00e
        assert_eq!(state.menu.list.selected(), Some(0));
    }

    #[test]
<<<<<<< HEAD
    fn test_menu_navigation_disabled_states() {
        let mut state = State::default();

        // Test navigation disabled when spotlight is visible
        state.editor.mode = EditorMode::Normal;
        state.spotlight.is_visible = true;
        let key_event = KeyEvent::new(KeyCode::Down, KeyModifiers::NONE);
        let actual_command = handle_key_event(&mut state, key_event);
        assert_eq!(actual_command, Command::Empty);
        assert_eq!(state.menu.list.selected(), Some(0)); // Should not change

        // Test navigation disabled when editor is in insert mode
        state.editor.mode = EditorMode::Insert;
        state.spotlight.is_visible = false;
        let key_event = KeyEvent::new(KeyCode::Down, KeyModifiers::NONE);
        let actual_command = handle_key_event(&mut state, key_event);
        assert_eq!(actual_command, Command::Empty);
        assert_eq!(state.menu.list.selected(), Some(0)); // Should not change
    }

    #[test]
    fn test_menu_navigation_works_with_messages() {
        let mut state = State::default();
        state.editor.mode = EditorMode::Normal;
        state.spotlight.is_visible = false;
        state.add_user_message("Test message".to_string()); // Add messages to state

        // Test that menu navigation still works when messages are present
        let key_event = KeyEvent::new(KeyCode::Down, KeyModifiers::NONE);
        let actual_command = handle_key_event(&mut state, key_event);
        assert_eq!(actual_command, Command::Empty);
        assert_eq!(state.menu.list.selected(), Some(1));
=======
    fn test_menu_navigation_always_available_in_normal_mode() {
        let mut state = State::default();
        state.editor.mode = EditorMode::Normal;
        state.spotlight.is_visible = false;
        state.add_user_message("Test message".to_string()); // Add a message

        // Test that menu navigation works even when messages are present
        let key_event = KeyEvent::new(KeyCode::Down, KeyModifiers::NONE);
        let actual_command = handle_key_event(&mut state, key_event);
        let expected_command = Command::Empty;

        assert_eq!(actual_command, expected_command);
        // Menu selection should change since navigation is enabled in normal mode
        assert_eq!(state.menu.list.selected(), Some(1));
    }

    #[test]
    fn test_menu_navigation_disabled_when_spotlight_visible() {
        let mut state = State::default();
        state.editor.mode = EditorMode::Normal;
        state.spotlight.is_visible = true;

        // Test that menu navigation is disabled when spotlight is visible
        let key_event = KeyEvent::new(KeyCode::Down, KeyModifiers::NONE);
        let actual_command = handle_key_event(&mut state, key_event);
        let expected_command = Command::Empty;

        assert_eq!(actual_command, expected_command);
        // Menu selection should remain at initial value (0) since navigation is
        // disabled
        assert_eq!(state.menu.list.selected(), Some(0));
    }

    #[test]
    fn test_menu_navigation_disabled_when_editor_in_insert_mode() {
        let mut state = State::default();
        state.editor.mode = EditorMode::Insert;
        state.spotlight.is_visible = false;

        // Test that menu navigation is disabled when editor is in insert mode
        let key_event = KeyEvent::new(KeyCode::Down, KeyModifiers::NONE);
        let actual_command = handle_key_event(&mut state, key_event);
        let expected_command = Command::Empty;

        assert_eq!(actual_command, expected_command);
        // Menu selection should remain at initial value (0) since navigation is
        // disabled
        assert_eq!(state.menu.list.selected(), Some(0));
    }

    #[test]
    fn test_menu_navigation_full_cycle_down() {
        let mut state = State::default();
        state.editor.mode = EditorMode::Normal;
        state.spotlight.is_visible = false;

        // Start from index 0 and navigate down through all items
        for expected_index in 1..14 {
            let key_event = KeyEvent::new(KeyCode::Down, KeyModifiers::NONE);
            let actual_command = handle_key_event(&mut state, key_event);
            assert_eq!(actual_command, Command::Empty);
            assert_eq!(state.menu.list.selected(), Some(expected_index));
        }

        // Now we're at index 13 (last item), pressing down should wrap to 0
        let key_event = KeyEvent::new(KeyCode::Down, KeyModifiers::NONE);
        let actual_command = handle_key_event(&mut state, key_event);
        assert_eq!(actual_command, Command::Empty);
        assert_eq!(state.menu.list.selected(), Some(0));
    }

    #[test]
    fn test_menu_navigation_full_cycle_up() {
        let mut state = State::default();
        state.editor.mode = EditorMode::Normal;
        state.spotlight.is_visible = false;

        // Start from index 0, pressing up should wrap to 13
        let key_event = KeyEvent::new(KeyCode::Up, KeyModifiers::NONE);
        let actual_command = handle_key_event(&mut state, key_event);
        assert_eq!(actual_command, Command::Empty);
        assert_eq!(state.menu.list.selected(), Some(13));

        // Navigate up through all items
        for expected_index in (0..13).rev() {
            let key_event = KeyEvent::new(KeyCode::Up, KeyModifiers::NONE);
            let actual_command = handle_key_event(&mut state, key_event);
            assert_eq!(actual_command, Command::Empty);
            assert_eq!(state.menu.list.selected(), Some(expected_index));
        }
>>>>>>> d304e00e
    }
}<|MERGE_RESOLUTION|>--- conflicted
+++ resolved
@@ -205,13 +205,8 @@
         return false;
     }
 
-<<<<<<< HEAD
     // Get menu items count dynamically to ensure consistency
     let menu_items_count = MenuItems::new().count();
-=======
-    // Menu items count - this should match the menu items defined in chat.rs
-    const MENU_ITEMS_COUNT: usize = 14;
->>>>>>> d304e00e
 
     match key_event.code {
         KeyCode::Up => {
@@ -220,21 +215,13 @@
                 state.menu.list.select(Some(current_selected - 1));
             } else {
                 // Wrap to bottom when at top
-<<<<<<< HEAD
                 state.menu.list.select(Some(menu_items_count - 1));
-=======
-                state.menu.list.select(Some(MENU_ITEMS_COUNT - 1));
->>>>>>> d304e00e
             }
             true
         }
         KeyCode::Down => {
             let current_selected = state.menu.list.selected().unwrap_or(0);
-<<<<<<< HEAD
             if current_selected < menu_items_count - 1 {
-=======
-            if current_selected < MENU_ITEMS_COUNT - 1 {
->>>>>>> d304e00e
                 state.menu.list.select(Some(current_selected + 1));
             } else {
                 // Wrap to top when at bottom
@@ -254,6 +241,12 @@
 
     // Only handle message scroll when menu navigation doesn't handle it first
     if state.spotlight.is_visible || state.editor.mode != EditorMode::Normal {
+        return false;
+    }
+
+    // Check if there are no messages to scroll (menu should be visible and take
+    // precedence)
+    if state.messages.is_empty() {
         return false;
     }
 
@@ -754,16 +747,11 @@
     }
 
     #[test]
-<<<<<<< HEAD
     fn test_menu_navigation_comprehensive() {
-=======
-    fn test_menu_navigation_up_down() {
->>>>>>> d304e00e
         let mut state = State::default();
         state.editor.mode = EditorMode::Normal;
         state.spotlight.is_visible = false;
 
-<<<<<<< HEAD
         // Test basic down navigation
         let key_event = KeyEvent::new(KeyCode::Down, KeyModifiers::NONE);
         let actual_command = handle_key_event(&mut state, key_event);
@@ -786,50 +774,10 @@
         let key_event = KeyEvent::new(KeyCode::Down, KeyModifiers::NONE);
         let actual_command = handle_key_event(&mut state, key_event);
         assert_eq!(actual_command, Command::Empty);
-=======
-        // Test down navigation
-        let key_event = KeyEvent::new(KeyCode::Down, KeyModifiers::NONE);
-        let actual_command = handle_key_event(&mut state, key_event);
-        let expected_command = Command::Empty;
-
-        assert_eq!(actual_command, expected_command);
-        assert_eq!(state.menu.list.selected(), Some(1));
-
-        // Test up navigation
-        let key_event = KeyEvent::new(KeyCode::Up, KeyModifiers::NONE);
-        let actual_command = handle_key_event(&mut state, key_event);
-        let expected_command = Command::Empty;
-
-        assert_eq!(actual_command, expected_command);
         assert_eq!(state.menu.list.selected(), Some(0));
     }
 
     #[test]
-    fn test_menu_navigation_wrapping() {
-        let mut state = State::default();
-        state.editor.mode = EditorMode::Normal;
-        state.spotlight.is_visible = false;
-
-        // Test up navigation at top boundary (should wrap to bottom)
-        let key_event = KeyEvent::new(KeyCode::Up, KeyModifiers::NONE);
-        let actual_command = handle_key_event(&mut state, key_event);
-        let expected_command = Command::Empty;
-
-        assert_eq!(actual_command, expected_command);
-        assert_eq!(state.menu.list.selected(), Some(13)); // 14 items, so last index is 13
-
-        // Test down navigation at bottom boundary (should wrap to top)
-        let key_event = KeyEvent::new(KeyCode::Down, KeyModifiers::NONE);
-        let actual_command = handle_key_event(&mut state, key_event);
-        let expected_command = Command::Empty;
-
-        assert_eq!(actual_command, expected_command);
->>>>>>> d304e00e
-        assert_eq!(state.menu.list.selected(), Some(0));
-    }
-
-    #[test]
-<<<<<<< HEAD
     fn test_menu_navigation_disabled_states() {
         let mut state = State::default();
 
@@ -862,97 +810,5 @@
         let actual_command = handle_key_event(&mut state, key_event);
         assert_eq!(actual_command, Command::Empty);
         assert_eq!(state.menu.list.selected(), Some(1));
-=======
-    fn test_menu_navigation_always_available_in_normal_mode() {
-        let mut state = State::default();
-        state.editor.mode = EditorMode::Normal;
-        state.spotlight.is_visible = false;
-        state.add_user_message("Test message".to_string()); // Add a message
-
-        // Test that menu navigation works even when messages are present
-        let key_event = KeyEvent::new(KeyCode::Down, KeyModifiers::NONE);
-        let actual_command = handle_key_event(&mut state, key_event);
-        let expected_command = Command::Empty;
-
-        assert_eq!(actual_command, expected_command);
-        // Menu selection should change since navigation is enabled in normal mode
-        assert_eq!(state.menu.list.selected(), Some(1));
-    }
-
-    #[test]
-    fn test_menu_navigation_disabled_when_spotlight_visible() {
-        let mut state = State::default();
-        state.editor.mode = EditorMode::Normal;
-        state.spotlight.is_visible = true;
-
-        // Test that menu navigation is disabled when spotlight is visible
-        let key_event = KeyEvent::new(KeyCode::Down, KeyModifiers::NONE);
-        let actual_command = handle_key_event(&mut state, key_event);
-        let expected_command = Command::Empty;
-
-        assert_eq!(actual_command, expected_command);
-        // Menu selection should remain at initial value (0) since navigation is
-        // disabled
-        assert_eq!(state.menu.list.selected(), Some(0));
-    }
-
-    #[test]
-    fn test_menu_navigation_disabled_when_editor_in_insert_mode() {
-        let mut state = State::default();
-        state.editor.mode = EditorMode::Insert;
-        state.spotlight.is_visible = false;
-
-        // Test that menu navigation is disabled when editor is in insert mode
-        let key_event = KeyEvent::new(KeyCode::Down, KeyModifiers::NONE);
-        let actual_command = handle_key_event(&mut state, key_event);
-        let expected_command = Command::Empty;
-
-        assert_eq!(actual_command, expected_command);
-        // Menu selection should remain at initial value (0) since navigation is
-        // disabled
-        assert_eq!(state.menu.list.selected(), Some(0));
-    }
-
-    #[test]
-    fn test_menu_navigation_full_cycle_down() {
-        let mut state = State::default();
-        state.editor.mode = EditorMode::Normal;
-        state.spotlight.is_visible = false;
-
-        // Start from index 0 and navigate down through all items
-        for expected_index in 1..14 {
-            let key_event = KeyEvent::new(KeyCode::Down, KeyModifiers::NONE);
-            let actual_command = handle_key_event(&mut state, key_event);
-            assert_eq!(actual_command, Command::Empty);
-            assert_eq!(state.menu.list.selected(), Some(expected_index));
-        }
-
-        // Now we're at index 13 (last item), pressing down should wrap to 0
-        let key_event = KeyEvent::new(KeyCode::Down, KeyModifiers::NONE);
-        let actual_command = handle_key_event(&mut state, key_event);
-        assert_eq!(actual_command, Command::Empty);
-        assert_eq!(state.menu.list.selected(), Some(0));
-    }
-
-    #[test]
-    fn test_menu_navigation_full_cycle_up() {
-        let mut state = State::default();
-        state.editor.mode = EditorMode::Normal;
-        state.spotlight.is_visible = false;
-
-        // Start from index 0, pressing up should wrap to 13
-        let key_event = KeyEvent::new(KeyCode::Up, KeyModifiers::NONE);
-        let actual_command = handle_key_event(&mut state, key_event);
-        assert_eq!(actual_command, Command::Empty);
-        assert_eq!(state.menu.list.selected(), Some(13));
-
-        // Navigate up through all items
-        for expected_index in (0..13).rev() {
-            let key_event = KeyEvent::new(KeyCode::Up, KeyModifiers::NONE);
-            let actual_command = handle_key_event(&mut state, key_event);
-            assert_eq!(actual_command, Command::Empty);
-            assert_eq!(state.menu.list.selected(), Some(expected_index));
-        }
->>>>>>> d304e00e
     }
 }