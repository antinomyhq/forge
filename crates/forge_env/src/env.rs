--- conflicted
+++ resolved
@@ -6,25 +6,16 @@
 #[derive(Serialize, Debug)]
 pub struct EnvironmentValue {
     operating_system: String,
-<<<<<<< HEAD
-    current_working_directory: String,
-=======
     current_working_dir: String,
     default_shell: String,
     home_directory: String,
->>>>>>> 504b089b
 }
 
-impl EnvironmentValue {
-    pub fn build() -> Self {
-        EnvironmentValue {
+pub struct Environment;
+impl Environment {
+    pub fn render(template: &str) -> Result<String> {
+        let env = EnvironmentValue {
             operating_system: std::env::consts::OS.to_string(),
-<<<<<<< HEAD
-            current_working_directory: format!("{}", std::env::current_dir().unwrap().display()),
-        }
-    }
-}
-=======
             current_working_dir: std::env::current_dir()?.display().to_string(),
             default_shell: if cfg!(windows) {
                 std::env::var("COMSPEC").or(Err(Error::IndeterminateShell(Platform::Windows)))?
@@ -36,11 +27,7 @@
                 .display()
                 .to_string(),
         };
->>>>>>> 504b089b
 
-pub struct Environment;
-impl Environment {
-    pub fn render<C: Serialize>(template: &str, context: &C) -> Result<String> {
         let mut hb = Handlebars::new();
         hb.set_strict_mode(true);
         Ok(hb.render_template(template, context)?)
