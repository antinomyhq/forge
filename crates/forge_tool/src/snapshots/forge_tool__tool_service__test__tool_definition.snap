---
source: crates/forge_tool/src/tool_service.rs
expression: "serde_json::to_string_pretty(&tools).unwrap()"
snapshot_kind: text
---
[
  {
    "name": "apply_patch",
    "description": "Replace sections in a file using SEARCH/REPLACE blocks for precise\nmodifications.\n\n<<<<<<< SEARCH\n[exact content to find]\n=======\n[new content to replace with]\n>>>>>>> REPLACE\n\nRules:\n1. SEARCH must match exactly (whitespace, indentation, line endings)\n2. Each block replaces first match only\n3. Keep blocks minimal - include only changing lines plus needed context\n4. Complete lines only - no truncation\n5. For moves: use 2 blocks (delete + insert)\n6. For deletes: use empty REPLACE section\n\nExample:\n<<<<<<< SEARCH\ndef old_function(x):\n    return x + 1\n=======\ndef new_function(x, y=0):\n    return x + y\n>>>>>>> REPLACE\n\nParameters:\n- diff (required): SEARCH/REPLACE blocks defining changes\n- path (required): File path relative to the current working directory",
    "input_schema": {
      "$schema": "http://json-schema.org/draft-07/schema#",
      "title": "FSReplaceInput",
      "type": "object",
      "required": [
        "diff",
        "path"
      ],
      "properties": {
        "diff": {
          "description": "SEARCH/REPLACE blocks defining changes",
          "type": "string"
        },
        "path": {
          "description": "File path relative to the current working directory",
          "type": "string"
        }
      }
    },
    "output_schema": {
      "$schema": "http://json-schema.org/draft-07/schema#",
      "title": "FSReplaceOutput",
      "type": "object",
      "required": [
        "content",
        "path"
      ],
      "properties": {
        "content": {
          "type": "string"
        },
        "path": {
          "type": "string"
        },
        "syntax_checker": {
          "type": [
            "string",
            "null"
          ]
        }
      }
    }
  },
  {
    "name": "execute_command",
    "description": "Execute shell commands with safety checks and validation. This tool provides\n controlled access to system shell commands while preventing dangerous\n operations through a comprehensive blacklist and validation system.\n\nParameters:\n- command (required): The shell command to execute.\n- cwd (required): The working directory where the command should be executed.",
    "input_schema": {
      "$schema": "http://json-schema.org/draft-07/schema#",
      "title": "ShellInput",
      "type": "object",
      "required": [
        "command",
        "cwd"
      ],
      "properties": {
        "command": {
          "description": "The shell command to execute.",
          "type": "string"
        },
        "cwd": {
          "description": "The working directory where the command should be executed.",
          "type": "string"
        }
      }
    },
    "output_schema": {
      "$schema": "http://json-schema.org/draft-07/schema#",
      "title": "ShellOutput",
      "type": "object",
      "required": [
        "success"
      ],
      "properties": {
        "stderr": {
          "type": [
            "string",
            "null"
          ]
        },
        "stdout": {
          "type": [
            "string",
            "null"
          ]
        },
        "success": {
          "type": "boolean"
        }
      }
    },
    "required_permissions": [
      "Execute"
    ]
  },
  {
    "name": "file_information",
    "description": "Request to retrieve detailed metadata about a file or directory at the\n specified path. Returns comprehensive information including size, creation\n time, last modified time, permissions, and type. Use this when you need to\n understand file characteristics without reading the actual content.\n\nParameters:\n- path (required): The path of the file or directory to inspect (relative to the current working directory)",
    "input_schema": {
      "$schema": "http://json-schema.org/draft-07/schema#",
      "title": "FSFileInfoInput",
      "type": "object",
      "required": [
        "path"
      ],
      "properties": {
        "path": {
          "description": "The path of the file or directory to inspect (relative to the current working directory)",
          "type": "string"
        }
      }
    },
    "output_schema": {
      "$schema": "http://json-schema.org/draft-07/schema#",
      "title": "String",
      "type": "string"
    },
    "required_permissions": []
  },
  {
<<<<<<< HEAD
    "name": "find_and_replace",
    "description": "Replace sections in a file using SEARCH/REPLACE blocks for precise\nmodifications.\n\n<<<<<<< SEARCH\n[exact content to find]\n=======\n[new content to replace with]\n>>>>>>> REPLACE\n\nRules:\n1. SEARCH must match exactly (whitespace, indentation, line endings)\n2. Each block replaces first match only\n3. Keep blocks minimal - include only changing lines plus needed context\n4. Complete lines only - no truncation\n5. For moves: use 2 blocks (delete + insert)\n6. For deletes: use empty REPLACE section\n\nExample:\n<<<<<<< SEARCH\ndef old_function(x):\n    return x + 1\n=======\ndef new_function(x, y=0):\n    return x + y\n>>>>>>> REPLACE\n\nParameters:\n- diff (required): SEARCH/REPLACE blocks defining changes\n- path (required): File path relative to the current working directory",
    "input_schema": {
      "$schema": "http://json-schema.org/draft-07/schema#",
      "title": "FSReplaceInput",
      "type": "object",
      "required": [
        "diff",
        "path"
      ],
      "properties": {
        "diff": {
          "description": "SEARCH/REPLACE blocks defining changes",
          "type": "string"
        },
        "path": {
          "description": "File path relative to the current working directory",
          "type": "string"
        }
      }
    },
    "output_schema": {
      "$schema": "http://json-schema.org/draft-07/schema#",
      "title": "FSReplaceOutput",
      "type": "object",
      "required": [
        "content",
        "path"
      ],
      "properties": {
        "content": {
          "type": "string"
        },
        "path": {
          "type": "string"
        },
        "syntax_checker": {
          "type": [
            "string",
            "null"
          ]
        }
      }
    },
    "required_permissions": [
      "Read",
      "Write"
    ]
  },
  {
=======
>>>>>>> 3473ab58
    "name": "list_directory_content",
    "description": "Request to list files and directories within the specified directory. If\n recursive is true, it will list all files and directories recursively. If\n recursive is false or not provided, it will only list the top-level\n contents. Do not use this tool to confirm the existence of files you may\n have created, as the user will let you know if the files were created\n successfully or not.\n\nParameters:\n- path (required): The path of the directory to list contents for (relative to the current working directory)\n- recursive: Whether to list files recursively. Use true for recursive listing, false or omit for top-level only.",
    "input_schema": {
      "$schema": "http://json-schema.org/draft-07/schema#",
      "title": "FSListInput",
      "type": "object",
      "required": [
        "path"
      ],
      "properties": {
        "path": {
          "description": "The path of the directory to list contents for (relative to the current working directory)",
          "type": "string"
        },
        "recursive": {
          "description": "Whether to list files recursively. Use true for recursive listing, false or omit for top-level only.",
          "type": [
            "boolean",
            "null"
          ]
        }
      }
    },
    "output_schema": {
      "$schema": "http://json-schema.org/draft-07/schema#",
      "title": "Array_of_String",
      "type": "array",
      "items": {
        "type": "string"
      }
    },
    "required_permissions": []
  },
  {
    "name": "outline",
    "description": "List definition names (classes, functions, methods, etc.) in source code\n files. This tool is particularly useful when you need to:\n - Map relationships between types, traits, and interfaces\n   - See inheritance hierarchies in object-oriented code\n   - Identify trait implementations in Rust\n   - Understand class composition patterns\n - Analyze architectural patterns:\n   - Discover service/component dependencies\n   - Find implementation details of interfaces\n   - Track type usage across modules\n - Navigate large codebases:\n   - Quickly find relevant type definitions\n   - Understand module organization\n   - Locate specific implementations\n Supports multiple programming languages:\n - Rust (.rs files): structs, traits, impls\n - JavaScript (.js files): classes, methods, prototypes\n - Python (.py files): classes, decorators, inheritance\n - TypeScript (.ts, .tsx files): interfaces, classes, methods\n - Scala (.scala files): traits, classes, objects\n - Java (.java files): classes, methods, interfaces\n - CSS (.css files): classes, ids, pseudo-classes\n Returns a formatted string showing file names and their definitions in a\n tree-like structure. Example output:\n ```text\n models.rs\n │trait Repository<T>\n │struct UserRepository\n |----\n │impl Repository<User> for UserRepository\n ```\n\nParameters:\n- path (required): The path to the directory containing the source code files to analyze.",
    "input_schema": {
      "$schema": "http://json-schema.org/draft-07/schema#",
      "title": "OutlineInput",
      "type": "object",
      "required": [
        "path"
      ],
      "properties": {
        "path": {
          "description": "The path to the directory containing the source code files to analyze.",
          "type": "string"
        }
      }
    },
    "output_schema": {
      "$schema": "http://json-schema.org/draft-07/schema#",
      "title": "String",
      "type": "string"
    },
    "required_permissions": [
      "Read"
    ]
  },
  {
    "name": "read_file",
    "description": "Request to read the contents of a file at the specified path. Use this when\n you need to examine the contents of an existing file you do not know the\n contents of, for example to analyze code, review text files, or extract\n information from configuration files. Automatically extracts raw text from\n PDF and DOCX files. May not be suitable for other types of binary files, as\n it returns the raw content as a string.\n\nParameters:\n- path (required): The path of the file to read (relative to the current working directory)",
    "input_schema": {
      "$schema": "http://json-schema.org/draft-07/schema#",
      "title": "FSReadInput",
      "type": "object",
      "required": [
        "path"
      ],
      "properties": {
        "path": {
          "description": "The path of the file to read (relative to the current working directory)",
          "type": "string"
        }
      }
    },
    "output_schema": {
      "$schema": "http://json-schema.org/draft-07/schema#",
      "title": "String",
      "type": "string"
    },
    "required_permissions": [
      "Read"
    ]
  },
  {
    "name": "search_in_files",
    "description": "Request to perform a regex search across files in a specified directory,\n providing context-rich results. This tool searches for patterns or specific\n content across multiple files, displaying each match with encapsulating\n context.\n\nParameters:\n- file_pattern: Glob pattern to filter files (e.g., '*.ts' for TypeScript files). If not provided, it will search all files (*).\n- path (required): The path of the directory to search in (relative to the current working directory). This directory will be recursively searched.\n- regex (required): The regular expression pattern to search for. Uses Rust regex syntax.",
    "input_schema": {
      "$schema": "http://json-schema.org/draft-07/schema#",
      "title": "FSSearchInput",
      "type": "object",
      "required": [
        "path",
        "regex"
      ],
      "properties": {
        "file_pattern": {
          "description": "Glob pattern to filter files (e.g., '*.ts' for TypeScript files). If not provided, it will search all files (*).",
          "type": [
            "string",
            "null"
          ]
        },
        "path": {
          "description": "The path of the directory to search in (relative to the current working directory). This directory will be recursively searched.",
          "type": "string"
        },
        "regex": {
          "description": "The regular expression pattern to search for. Uses Rust regex syntax.",
          "type": "string"
        }
      }
    },
    "output_schema": {
      "$schema": "http://json-schema.org/draft-07/schema#",
      "title": "Array_of_String",
      "type": "array",
      "items": {
        "type": "string"
      }
    },
    "required_permissions": [
      "Read"
    ]
  },
  {
    "name": "think_step",
    "description": "A framework for iterative reasoning in problem-solving.\n Purpose:\n Tracks reasoning steps (\\\"thoughts\\\") to solve complex problems:\n - Breaks tasks into steps\n - Supports revisions and branching\n - Tracks confidence and verifies solutions\n Key Features:\n - Adjust `total_thoughts` for complexity\n - Link revisions with `revises_thought`\n - Branch paths via `branch_from_thought`\n - Update `solution_confidence`\n - Mark completion with `solution_reached`\n Workflow:\n 1. Initialize `Think` with `total_thoughts`.\n 2. Add steps to `thought_history`.\n 3. Revise or branch as needed.\n 4. Update confidence and validate.\n 5. Mark `solution_reached` when done.\n Fields:\n - `thought_history`: Steps taken.\n - `branches`: Alternate paths.\n - `solution_reached`: Final solution.\n\nParameters:\n- branch_from_thought: The number of the thought from which this thought branches, if this is a branch.\n- branch_id: A unique identifier for the branch, if this is a branch.\n- is_revision: Whether this thought is a revision of a previous thought.\n- needs_more_thoughts: Whether additional thoughts are needed to reach a solution.\n- next_thought_needed (required): Whether another thought is needed to reach a solution.\n- revises_thought: The number of the thought being revised, if this is a revision.\n- solution_confidence: The current confidence in the solution, ranging from 0.0 to 1.0.\n- thought (required): The description of the current thought or reasoning step.\n- thought_number (required): The number of the current thought or reasoning step.\n- total_thoughts (required): The total number of thoughts or reasoning steps expected to reach a solution.",
    "input_schema": {
      "$schema": "http://json-schema.org/draft-07/schema#",
      "title": "ThoughtInput",
      "type": "object",
      "required": [
        "next_thought_needed",
        "thought",
        "thought_number",
        "total_thoughts"
      ],
      "properties": {
        "branch_from_thought": {
          "description": "The number of the thought from which this thought branches, if this is a branch.",
          "type": [
            "integer",
            "null"
          ],
          "format": "int32"
        },
        "branch_id": {
          "description": "A unique identifier for the branch, if this is a branch.",
          "type": [
            "string",
            "null"
          ]
        },
        "is_revision": {
          "description": "Whether this thought is a revision of a previous thought.",
          "type": [
            "boolean",
            "null"
          ]
        },
        "needs_more_thoughts": {
          "description": "Whether additional thoughts are needed to reach a solution.",
          "type": [
            "boolean",
            "null"
          ]
        },
        "next_thought_needed": {
          "description": "Whether another thought is needed to reach a solution.",
          "type": "boolean"
        },
        "revises_thought": {
          "description": "The number of the thought being revised, if this is a revision.",
          "type": [
            "integer",
            "null"
          ],
          "format": "int32"
        },
        "solution_confidence": {
          "description": "The current confidence in the solution, ranging from 0.0 to 1.0.",
          "type": [
            "number",
            "null"
          ],
          "format": "float"
        },
        "thought": {
          "description": "The description of the current thought or reasoning step.",
          "type": "string"
        },
        "thought_number": {
          "description": "The number of the current thought or reasoning step.",
          "type": "integer",
          "format": "int32"
        },
        "total_thoughts": {
          "description": "The total number of thoughts or reasoning steps expected to reach a solution.",
          "type": "integer",
          "format": "int32"
        }
      }
    },
    "output_schema": {
      "$schema": "http://json-schema.org/draft-07/schema#",
      "title": "ThoughtResult",
      "type": "object",
      "required": [
        "branches",
        "next_thought_needed",
        "solution_confidence",
        "solution_reached",
        "thought_history_length",
        "thought_number",
        "total_thoughts"
      ],
      "properties": {
        "branches": {
          "type": "array",
          "items": {
            "type": "string"
          }
        },
        "next_thought_needed": {
          "type": "boolean"
        },
        "solution_confidence": {
          "type": "number",
          "format": "float"
        },
        "solution_reached": {
          "type": "boolean"
        },
        "thought_history_length": {
          "type": "integer",
          "format": "uint",
          "minimum": 0.0
        },
        "thought_number": {
          "type": "integer",
          "format": "int32"
        },
        "total_thoughts": {
          "type": "integer",
          "format": "int32"
        }
      }
    },
    "required_permissions": []
  },
  {
    "name": "user_confirmation",
    "description": "The approve tool provides an interactive confirmation dialog for critical\n operations. Use this tool when a simple yes/no answer is sufficient for\n to proceed with its decision-making.\n # Use Cases\n - Confirming destructive operations (file deletions, data modifications)\n - Validating important user decisions\n - Ensuring user awareness before significant actions\n - Getting explicit consent for sensitive operations\n # Behavior\n - Displays a yes/no dialog with the provided message\n - Default selection is \\'yes\\' for quick confirmations\n - Interactive: requires direct user input\n - Returns true only on explicit \\'yes\\' confirmation\n\nParameters:\n- message (required): The message to display when asking for confirmation",
    "input_schema": {
      "$schema": "http://json-schema.org/draft-07/schema#",
      "title": "ApproveInput",
      "description": "Input parameters for the approve tool",
      "type": "object",
      "required": [
        "message"
      ],
      "properties": {
        "message": {
          "description": "The message to display when asking for confirmation",
          "type": "string"
        }
      }
    },
    "output_schema": {
      "$schema": "http://json-schema.org/draft-07/schema#",
      "title": "Boolean",
      "type": "boolean"
    },
    "required_permissions": []
  },
  {
    "name": "user_options",
    "description": "The select tool provides an interactive selection dialog for choosing from\n multiple options. Use this tool when you need the user to choose one item\n from a list of possibilities.\n # Use Cases\n - Selecting from multiple available options\n - Making configuration choices\n - Choosing between different paths of action\n - Filtering or narrowing down possibilities\n # Behavior\n - Displays a selection dialog with the provided message and options\n - Interactive: user can navigate through options using arrow keys\n - Returns the selected option as a string\n - Supports keyboard navigation and search\n - Best used with multiple options to provide meaningful choices\n\nParameters:\n- message (required): The message to display above the selection options\n- options (required): The list of options to choose from. Intended for multiple options (2 or more) to provide meaningful choices to the user.",
    "input_schema": {
      "$schema": "http://json-schema.org/draft-07/schema#",
      "title": "SelectInput",
      "description": "Input parameters for the select tool",
      "type": "object",
      "required": [
        "message",
        "options"
      ],
      "properties": {
        "message": {
          "description": "The message to display above the selection options",
          "type": "string"
        },
        "options": {
          "description": "The list of options to choose from. Intended for multiple options (2 or more) to provide meaningful choices to the user.",
          "type": "array",
          "items": {
            "type": "string"
          }
        }
      }
    },
    "output_schema": {
      "$schema": "http://json-schema.org/draft-07/schema#",
      "title": "String",
      "type": "string"
    },
    "required_permissions": []
  },
  {
    "name": "write_file",
    "description": "Request to write content to a file at the specified path. If the file\n exists, it will be overwritten with the provided content. If the file\n doesn\\'t exist, it will be created. This tool will automatically create any\n directories needed to write the file.\n\nParameters:\n- content (required): The content to write to the file. ALWAYS provide the COMPLETE intended content of the file, without any truncation or omissions. You MUST include ALL parts of the file, even if they haven't been modified.\n- path (required): The path of the file to write to (relative to the current working directory)",
    "input_schema": {
      "$schema": "http://json-schema.org/draft-07/schema#",
      "title": "FSWriteInput",
      "type": "object",
      "required": [
        "content",
        "path"
      ],
      "properties": {
        "content": {
          "description": "The content to write to the file. ALWAYS provide the COMPLETE intended content of the file, without any truncation or omissions. You MUST include ALL parts of the file, even if they haven't been modified.",
          "type": "string"
        },
        "path": {
          "description": "The path of the file to write to (relative to the current working directory)",
          "type": "string"
        }
      }
    },
    "output_schema": {
      "$schema": "http://json-schema.org/draft-07/schema#",
      "title": "FSWriteOutput",
      "type": "object",
      "required": [
        "content",
        "path"
      ],
      "properties": {
        "content": {
          "type": "string"
        },
        "path": {
          "type": "string"
        },
        "syntax_checker": {
          "type": [
            "string",
            "null"
          ]
        }
      }
    },
    "required_permissions": [
      "Write"
    ]
  }
]<|MERGE_RESOLUTION|>--- conflicted
+++ resolved
@@ -1,7 +1,6 @@
 ---
 source: crates/forge_tool/src/tool_service.rs
 expression: "serde_json::to_string_pretty(&tools).unwrap()"
-snapshot_kind: text
 ---
 [
   {
@@ -48,7 +47,11 @@
           ]
         }
       }
-    }
+    },
+    "required_permissions": [
+      "Read",
+      "Write"
+    ]
   },
   {
     "name": "execute_command",
@@ -126,59 +129,6 @@
     "required_permissions": []
   },
   {
-<<<<<<< HEAD
-    "name": "find_and_replace",
-    "description": "Replace sections in a file using SEARCH/REPLACE blocks for precise\nmodifications.\n\n<<<<<<< SEARCH\n[exact content to find]\n=======\n[new content to replace with]\n>>>>>>> REPLACE\n\nRules:\n1. SEARCH must match exactly (whitespace, indentation, line endings)\n2. Each block replaces first match only\n3. Keep blocks minimal - include only changing lines plus needed context\n4. Complete lines only - no truncation\n5. For moves: use 2 blocks (delete + insert)\n6. For deletes: use empty REPLACE section\n\nExample:\n<<<<<<< SEARCH\ndef old_function(x):\n    return x + 1\n=======\ndef new_function(x, y=0):\n    return x + y\n>>>>>>> REPLACE\n\nParameters:\n- diff (required): SEARCH/REPLACE blocks defining changes\n- path (required): File path relative to the current working directory",
-    "input_schema": {
-      "$schema": "http://json-schema.org/draft-07/schema#",
-      "title": "FSReplaceInput",
-      "type": "object",
-      "required": [
-        "diff",
-        "path"
-      ],
-      "properties": {
-        "diff": {
-          "description": "SEARCH/REPLACE blocks defining changes",
-          "type": "string"
-        },
-        "path": {
-          "description": "File path relative to the current working directory",
-          "type": "string"
-        }
-      }
-    },
-    "output_schema": {
-      "$schema": "http://json-schema.org/draft-07/schema#",
-      "title": "FSReplaceOutput",
-      "type": "object",
-      "required": [
-        "content",
-        "path"
-      ],
-      "properties": {
-        "content": {
-          "type": "string"
-        },
-        "path": {
-          "type": "string"
-        },
-        "syntax_checker": {
-          "type": [
-            "string",
-            "null"
-          ]
-        }
-      }
-    },
-    "required_permissions": [
-      "Read",
-      "Write"
-    ]
-  },
-  {
-=======
->>>>>>> 3473ab58
     "name": "list_directory_content",
     "description": "Request to list files and directories within the specified directory. If\n recursive is true, it will list all files and directories recursively. If\n recursive is false or not provided, it will only list the top-level\n contents. Do not use this tool to confirm the existence of files you may\n have created, as the user will let you know if the files were created\n successfully or not.\n\nParameters:\n- path (required): The path of the directory to list contents for (relative to the current working directory)\n- recursive: Whether to list files recursively. Use true for recursive listing, false or omit for top-level only.",
     "input_schema": {
