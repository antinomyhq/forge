[package]
name = "forge_infra"
version = "0.1.0"
edition = "2021"

[dependencies]
forge_snaps.workspace = true
forge_fs.workspace = true
anyhow.workspace = true
async-trait.workspace = true
dirs.workspace = true
dotenv.workspace = true
forge_domain.workspace = true
forge_services.workspace = true
tokio.workspace = true
serde_json.workspace = true
reqwest.workspace = true
serde.workspace = true
bytes.workspace = true
pretty_assertions.workspace = true
inquire.workspace = true
tempfile.workspace = true
rmcp.workspace = true
tracing.workspace = true
backon.workspace = true
thiserror.workspace = true
forge_app.workspace = true
forge_walker.workspace = true
<<<<<<< HEAD
tokio-util.workspace = true
tokio-stream.workspace = true
=======
lazy_static.workspace = true
>>>>>>> d606a5a7
<|MERGE_RESOLUTION|>--- conflicted
+++ resolved
@@ -26,9 +26,6 @@
 thiserror.workspace = true
 forge_app.workspace = true
 forge_walker.workspace = true
-<<<<<<< HEAD
 tokio-util.workspace = true
 tokio-stream.workspace = true
-=======
-lazy_static.workspace = true
->>>>>>> d606a5a7
+lazy_static.workspace = true