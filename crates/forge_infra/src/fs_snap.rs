use std::path::{Path, PathBuf};
use std::sync::Arc;

use anyhow::Result;
use forge_app::FsSnapshotService;
use forge_domain::Environment;
use forge_snaps::{SnapshotInfo, SnapshotMetadata};

pub struct ForgeFileSnapshotService {
    inner: Arc<forge_snaps::SnapshotService>,
}

impl ForgeFileSnapshotService {
    pub fn new(env: Environment) -> Self {
        Self {
<<<<<<< HEAD
            inner: forge_snaps::SnapshotService::new(env.cwd.clone(), env.snapshot_path()),
=======
            inner: Arc::new(forge_snaps::SnapshotService::new(env.snapshot_path())),
>>>>>>> 518afdca
        }
    }
}

#[async_trait::async_trait]
impl FsSnapshotService for ForgeFileSnapshotService {
    fn snapshot_dir(&self) -> PathBuf {
        self.inner.snapshot_dir()
    }

    // Creation
    // FIXME: don't depend on forge_snaps::SnapshotInfo directly
    async fn create_snapshot(&self, file_path: &Path) -> Result<SnapshotInfo> {
        self.inner.create_snapshot(file_path).await
    }

    // Listing
    async fn list_snapshots(&self, path: Option<&Path>) -> Result<Vec<SnapshotInfo>> {
        self.inner.list_snapshots(path).await
    }

    // Timestamp-based restoration
    async fn restore_by_timestamp(&self, file_path: &Path, timestamp: &str) -> Result<()> {
        self.inner.restore_by_timestamp(file_path, timestamp).await
    }

    // Index-based restoration (0 = newest, 1 = previous version, etc.)
    async fn restore_by_index(&self, file_path: &Path, index: isize) -> Result<()> {
        self.inner.restore_by_index(file_path, index).await
    }

    // Convenient method to restore previous version
    async fn restore_previous(&self, file_path: &Path) -> Result<()> {
        self.inner.restore_by_index(file_path, 1).await
    }

    // Metadata access
    async fn get_snapshot_by_timestamp(
        &self,
        file_path: &Path,
        timestamp: &str,
    ) -> Result<SnapshotMetadata> {
        self.inner
            .get_snapshot_by_timestamp(file_path, timestamp)
            .await
    }
    async fn get_snapshot_by_index(
        &self,
        file_path: &Path,
        index: isize,
    ) -> Result<SnapshotMetadata> {
        self.inner.get_snapshot_by_index(file_path, index).await
    }

    // Global purge operation
    async fn purge_older_than(&self, days: u32) -> Result<usize> {
        self.inner.purge_older_than(days).await
    }
}<|MERGE_RESOLUTION|>--- conflicted
+++ resolved
@@ -13,11 +13,7 @@
 impl ForgeFileSnapshotService {
     pub fn new(env: Environment) -> Self {
         Self {
-<<<<<<< HEAD
-            inner: forge_snaps::SnapshotService::new(env.cwd.clone(), env.snapshot_path()),
-=======
-            inner: Arc::new(forge_snaps::SnapshotService::new(env.snapshot_path())),
->>>>>>> 518afdca
+            inner: Arc::new(forge_snaps::SnapshotService::new(env.cwd.clone(), env.snapshot_path())),
         }
     }
 }
