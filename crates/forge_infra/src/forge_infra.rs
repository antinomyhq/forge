--- conflicted
+++ resolved
@@ -7,12 +7,8 @@
 use forge_fs::FileInfo as FileInfoData;
 use forge_services::{
     CommandInfra, EnvironmentInfra, FileDirectoryInfra, FileInfoInfra, FileReaderInfra,
-<<<<<<< HEAD
     FileRemoverInfra, FileWriterInfra, HttpInfra, McpServerInfra, SnapshotInfra,
-    UserInfra,
-=======
-    FileRemoverInfra, FileWriterInfra, McpServerInfra, SnapshotInfra, UserInfra, WalkerInfra,
->>>>>>> 694598fb
+    UserInfra, WalkerInfra,
 };
 use reqwest::Response;
 
@@ -42,11 +38,8 @@
     command_executor_service: Arc<ForgeCommandExecutorService>,
     inquire_service: Arc<ForgeInquire>,
     mcp_server: ForgeMcpServer,
-<<<<<<< HEAD
+    walker_service: Arc<ForgeWalkerService>,
     http_service: Arc<ForgeHttpService>,
-=======
-    walker_service: Arc<ForgeWalkerService>,
->>>>>>> 694598fb
 }
 
 impl ForgeInfra {
@@ -71,11 +64,8 @@
             )),
             inquire_service: Arc::new(ForgeInquire::new()),
             mcp_server: ForgeMcpServer,
-<<<<<<< HEAD
+            walker_service: Arc::new(ForgeWalkerService::new()),
             http_service,
-=======
-            walker_service: Arc::new(ForgeWalkerService::new()),
->>>>>>> 694598fb
         }
     }
 }
@@ -224,7 +214,16 @@
 }
 
 #[async_trait::async_trait]
-<<<<<<< HEAD
+impl WalkerInfra for ForgeInfra {
+    async fn walk(
+        &self,
+        config: forge_services::WalkerConfig,
+    ) -> anyhow::Result<Vec<forge_services::WalkedFile>> {
+        self.walker_service.walk(config).await
+    }
+}
+
+#[async_trait::async_trait]
 impl HttpInfra for ForgeInfra {
     async fn get(&self, url: &str) -> anyhow::Result<Response> {
         self.http_service.get(url).await
@@ -236,13 +235,5 @@
 
     async fn delete(&self, url: &str) -> anyhow::Result<Response> {
         self.http_service.delete(url).await
-=======
-impl WalkerInfra for ForgeInfra {
-    async fn walk(
-        &self,
-        config: forge_services::WalkerConfig,
-    ) -> anyhow::Result<Vec<forge_services::WalkedFile>> {
-        self.walker_service.walk(config).await
->>>>>>> 694598fb
     }
 }