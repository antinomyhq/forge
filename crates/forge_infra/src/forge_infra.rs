use std::path::{Path, PathBuf};
use std::process::ExitStatus;
use std::sync::Arc;

use bytes::Bytes;
use forge_domain::{CommandOutput, Environment, McpServerConfig};
use forge_fs::FileInfo as FileInfoData;
use forge_services::{
    CommandInfra, EnvironmentInfra, FileDirectoryInfra, FileInfoInfra, FileReaderInfra,
    FileRemoverInfra, FileWriterInfra, McpServerInfra, SnapshotInfra, UserInfra,
};

use crate::env::ForgeEnvironmentInfra;
use crate::executor::ForgeCommandExecutorService;
use crate::fs_create_dirs::ForgeCreateDirsService;
use crate::fs_meta::ForgeFileMetaService;
use crate::fs_read::ForgeFileReadService;
use crate::fs_remove::ForgeFileRemoveService;
use crate::fs_snap::ForgeFileSnapshotService;
use crate::fs_write::ForgeFileWriteService;
use crate::http::ForgeHttpService;
use crate::inquire::ForgeInquire;
use crate::mcp_client::ForgeMcpClient;
use crate::mcp_server::ForgeMcpServer;
use crate::provider::ForgeProviderService;

#[derive(Clone)]
pub struct ForgeInfra {
    file_read_service: Arc<ForgeFileReadService>,
    file_write_service: Arc<ForgeFileWriteService<ForgeFileSnapshotService>>,
    environment_service: Arc<ForgeEnvironmentInfra>,
    file_snapshot_service: Arc<ForgeFileSnapshotService>,
    file_meta_service: Arc<ForgeFileMetaService>,
    file_remove_service: Arc<ForgeFileRemoveService<ForgeFileSnapshotService>>,
    create_dirs_service: Arc<ForgeCreateDirsService>,
    command_executor_service: Arc<ForgeCommandExecutorService>,
    inquire_service: Arc<ForgeInquire>,
    mcp_server: ForgeMcpServer,
    http_service: Arc<ForgeHttpService>,
    provider_service: ForgeProviderService,
}

impl ForgeInfra {
    pub fn new(restricted: bool) -> Self {
        let environment_service = Arc::new(ForgeEnvironmentInfra::new(restricted));
        let env = environment_service.get_environment();
        let file_snapshot_service = Arc::new(ForgeFileSnapshotService::new(env.clone()));
        let http_service = Arc::new(ForgeHttpService::new());
        Self {
            file_read_service: Arc::new(ForgeFileReadService::new()),
            file_write_service: Arc::new(ForgeFileWriteService::new(file_snapshot_service.clone())),
            file_meta_service: Arc::new(ForgeFileMetaService),
            file_remove_service: Arc::new(ForgeFileRemoveService::new(
                file_snapshot_service.clone(),
            )),
            environment_service,
            file_snapshot_service,
            create_dirs_service: Arc::new(ForgeCreateDirsService),
            command_executor_service: Arc::new(ForgeCommandExecutorService::new(
                restricted,
                env.clone(),
            )),
            inquire_service: Arc::new(ForgeInquire::new()),
            mcp_server: ForgeMcpServer,
            http_service,
            provider_service: ForgeProviderService,
        }
    }
}

<<<<<<< HEAD
impl Infrastructure for ForgeInfra {
    type EnvironmentService = ForgeEnvironmentService;
    type FsReadService = ForgeFileReadService;
    type FsWriteService = ForgeFileWriteService<ForgeFileSnapshotService>;
    type FsMetaService = ForgeFileMetaService;
    type FsSnapshotService = ForgeFileSnapshotService;
    type FsRemoveService = ForgeFileRemoveService<ForgeFileSnapshotService>;
    type FsCreateDirsService = ForgeCreateDirsService;
    type CommandExecutorService = ForgeCommandExecutorService;
    type InquireService = ForgeInquire;
    type McpServer = ForgeMcpServer;
    type HttpService = ForgeHttpService;
    type ProviderService = ForgeProviderService;
=======
impl EnvironmentInfra for ForgeInfra {
    fn get_environment(&self) -> Environment {
        self.environment_service.get_environment()
    }
}

#[async_trait::async_trait]
impl FileReaderInfra for ForgeInfra {
    async fn read_utf8(&self, path: &Path) -> anyhow::Result<String> {
        self.file_read_service.read_utf8(path).await
    }

    async fn read(&self, path: &Path) -> anyhow::Result<Vec<u8>> {
        self.file_read_service.read(path).await
    }

    async fn range_read_utf8(
        &self,
        path: &Path,
        start_line: u64,
        end_line: u64,
    ) -> anyhow::Result<(String, FileInfoData)> {
        self.file_read_service
            .range_read_utf8(path, start_line, end_line)
            .await
    }
}
>>>>>>> 54d18305

#[async_trait::async_trait]
impl FileWriterInfra for ForgeInfra {
    async fn write(
        &self,
        path: &Path,
        contents: Bytes,
        capture_snapshot: bool,
    ) -> anyhow::Result<()> {
        self.file_write_service
            .write(path, contents, capture_snapshot)
            .await
    }

    async fn write_temp(&self, prefix: &str, ext: &str, content: &str) -> anyhow::Result<PathBuf> {
        self.file_write_service
            .write_temp(prefix, ext, content)
            .await
    }
}

#[async_trait::async_trait]
impl FileInfoInfra for ForgeInfra {
    async fn is_file(&self, path: &Path) -> anyhow::Result<bool> {
        self.file_meta_service.is_file(path).await
    }

    async fn exists(&self, path: &Path) -> anyhow::Result<bool> {
        self.file_meta_service.exists(path).await
    }

    async fn file_size(&self, path: &Path) -> anyhow::Result<u64> {
        self.file_meta_service.file_size(path).await
    }
}

#[async_trait::async_trait]
impl SnapshotInfra for ForgeInfra {
    async fn create_snapshot(&self, file_path: &Path) -> anyhow::Result<forge_snaps::Snapshot> {
        self.file_snapshot_service.create_snapshot(file_path).await
    }

    async fn undo_snapshot(&self, file_path: &Path) -> anyhow::Result<()> {
        self.file_snapshot_service.undo_snapshot(file_path).await
    }
}

#[async_trait::async_trait]
impl FileRemoverInfra for ForgeInfra {
    async fn remove(&self, path: &Path) -> anyhow::Result<()> {
        self.file_remove_service.remove(path).await
    }
}

#[async_trait::async_trait]
impl FileDirectoryInfra for ForgeInfra {
    async fn create_dirs(&self, path: &Path) -> anyhow::Result<()> {
        self.create_dirs_service.create_dirs(path).await
    }
}

#[async_trait::async_trait]
impl CommandInfra for ForgeInfra {
    async fn execute_command(
        &self,
        command: String,
        working_dir: PathBuf,
    ) -> anyhow::Result<CommandOutput> {
        self.command_executor_service
            .execute_command(command, working_dir)
            .await
    }

    async fn execute_command_raw(&self, command: &str) -> anyhow::Result<ExitStatus> {
        self.command_executor_service
            .execute_command_raw(command)
            .await
    }
}

#[async_trait::async_trait]
impl UserInfra for ForgeInfra {
    async fn prompt_question(&self, question: &str) -> anyhow::Result<Option<String>> {
        self.inquire_service.prompt_question(question).await
    }

    async fn select_one(
        &self,
        message: &str,
        options: Vec<String>,
    ) -> anyhow::Result<Option<String>> {
        self.inquire_service.select_one(message, options).await
    }

    async fn select_many(
        &self,
        message: &str,
        options: Vec<String>,
    ) -> anyhow::Result<Option<Vec<String>>> {
        self.inquire_service.select_many(message, options).await
    }
}

#[async_trait::async_trait]
impl McpServerInfra for ForgeInfra {
    type Client = ForgeMcpClient;

    async fn connect(&self, config: McpServerConfig) -> anyhow::Result<Self::Client> {
        self.mcp_server.connect(config).await
    }
    fn http_service(&self) -> &Self::HttpService {
        &self.http_service
    }
    fn provider_service(&self) -> &Self::ProviderService {
        &self.provider_service
    }
}<|MERGE_RESOLUTION|>--- conflicted
+++ resolved
@@ -1,14 +1,12 @@
+use std::future::Future;
 use std::path::{Path, PathBuf};
 use std::process::ExitStatus;
 use std::sync::Arc;
 
 use bytes::Bytes;
-use forge_domain::{CommandOutput, Environment, McpServerConfig};
+use forge_domain::{CommandOutput, Environment, ForgeKey, McpServerConfig, Provider, ProviderUrl, Response, RetryConfig};
 use forge_fs::FileInfo as FileInfoData;
-use forge_services::{
-    CommandInfra, EnvironmentInfra, FileDirectoryInfra, FileInfoInfra, FileReaderInfra,
-    FileRemoverInfra, FileWriterInfra, McpServerInfra, SnapshotInfra, UserInfra,
-};
+use forge_services::{CommandInfra, EnvironmentInfra, FileDirectoryInfra, FileInfoInfra, FileReaderInfra, FileRemoverInfra, FileWriterInfra, HttpService, McpServerInfra, ProviderService, SnapshotInfra, UserInfra};
 
 use crate::env::ForgeEnvironmentInfra;
 use crate::executor::ForgeCommandExecutorService;
@@ -68,21 +66,6 @@
     }
 }
 
-<<<<<<< HEAD
-impl Infrastructure for ForgeInfra {
-    type EnvironmentService = ForgeEnvironmentService;
-    type FsReadService = ForgeFileReadService;
-    type FsWriteService = ForgeFileWriteService<ForgeFileSnapshotService>;
-    type FsMetaService = ForgeFileMetaService;
-    type FsSnapshotService = ForgeFileSnapshotService;
-    type FsRemoveService = ForgeFileRemoveService<ForgeFileSnapshotService>;
-    type FsCreateDirsService = ForgeCreateDirsService;
-    type CommandExecutorService = ForgeCommandExecutorService;
-    type InquireService = ForgeInquire;
-    type McpServer = ForgeMcpServer;
-    type HttpService = ForgeHttpService;
-    type ProviderService = ForgeProviderService;
-=======
 impl EnvironmentInfra for ForgeInfra {
     fn get_environment(&self) -> Environment {
         self.environment_service.get_environment()
@@ -110,7 +93,6 @@
             .await
     }
 }
->>>>>>> 54d18305
 
 #[async_trait::async_trait]
 impl FileWriterInfra for ForgeInfra {
@@ -221,10 +203,40 @@
     async fn connect(&self, config: McpServerConfig) -> anyhow::Result<Self::Client> {
         self.mcp_server.connect(config).await
     }
-    fn http_service(&self) -> &Self::HttpService {
-        &self.http_service
-    }
-    fn provider_service(&self) -> &Self::ProviderService {
-        &self.provider_service
+}
+
+#[async_trait::async_trait]
+impl HttpService for ForgeInfra {
+    async fn get(&self, url: &str) -> anyhow::Result<Response<Bytes>> {
+        self.http_service.get(url).await
+    }
+
+    async fn post(&self, url: &str, body: Bytes) -> anyhow::Result<Response<Bytes>> {
+        self.http_service.post(url, body).await
+    }
+
+    async fn delete(&self, url: &str) -> anyhow::Result<Response<Bytes>> {
+        self.http_service.delete(url).await
+    }
+
+    async fn poll<T, F>(
+        &self,
+        builder: RetryConfig,
+        call: impl Fn() -> F + Send,
+    ) -> anyhow::Result<T>
+    where
+        F: Future<Output = anyhow::Result<T>> + Send,
+    {
+        self.http_service.poll(builder, call).await
+    }
+}
+
+impl ProviderService for ForgeInfra {
+    fn get(&self, forge_key: Option<ForgeKey>) -> Option<Provider> {
+        self.provider_service.get(forge_key)
+    }
+
+    fn provider_url(&self) -> Option<ProviderUrl> {
+        self.provider_service.provider_url()
     }
 }