use std::fmt::Display;
use std::path::{Path, PathBuf};
use std::process::ExitStatus;
use std::sync::Arc;

use bytes::Bytes;
use forge_domain::{CommandOutput, Environment, McpServerConfig};
use forge_fs::FileInfo as FileInfoData;
use forge_services::{
    CommandInfra, EnvironmentInfra, FileDirectoryInfra, FileInfoInfra, FileReaderInfra,
    FileRemoverInfra, FileWriterInfra, HttpInfra, McpServerInfra, SnapshotInfra, UserInfra,
    WalkerInfra,
};
use reqwest::header::HeaderMap;
use reqwest::Response;

use crate::env::ForgeEnvironmentInfra;
use crate::executor::ForgeCommandExecutorService;
use crate::fs_create_dirs::ForgeCreateDirsService;
use crate::fs_meta::ForgeFileMetaService;
use crate::fs_read::ForgeFileReadService;
use crate::fs_remove::ForgeFileRemoveService;
use crate::fs_snap::ForgeFileSnapshotService;
use crate::fs_write::ForgeFileWriteService;
use crate::http::ForgeHttpService;
use crate::inquire::ForgeInquire;
use crate::mcp_client::ForgeMcpClient;
use crate::mcp_server::ForgeMcpServer;
use crate::walker::ForgeWalkerService;

#[derive(Clone)]
pub struct ForgeInfra {
    file_read_service: Arc<ForgeFileReadService>,
    file_write_service: Arc<ForgeFileWriteService<ForgeFileSnapshotService>>,
    environment_service: Arc<ForgeEnvironmentInfra>,
    file_snapshot_service: Arc<ForgeFileSnapshotService>,
    file_meta_service: Arc<ForgeFileMetaService>,
    file_remove_service: Arc<ForgeFileRemoveService<ForgeFileSnapshotService>>,
    create_dirs_service: Arc<ForgeCreateDirsService>,
    command_executor_service: Arc<
        ForgeCommandExecutorService<
            ForgeInquire,
            ForgeFileWriteService<ForgeFileSnapshotService>,
            ForgeFileReadService,
        >,
    >,
    inquire_service: Arc<ForgeInquire>,
    mcp_server: ForgeMcpServer,
    walker_service: Arc<ForgeWalkerService>,
    http_service: Arc<ForgeHttpService>,
}

impl ForgeInfra {
    pub fn new(restricted: bool) -> Self {
        let environment_service = Arc::new(ForgeEnvironmentInfra::new(restricted));
        let env = environment_service.get_environment();
        let file_snapshot_service = Arc::new(ForgeFileSnapshotService::new(env.clone()));
<<<<<<< HEAD
        let inquire_service = Arc::new(ForgeInquire::new());
        let file_read_service = Arc::new(ForgeFileReadService::new());
        let file_write_service =
            Arc::new(ForgeFileWriteService::new(file_snapshot_service.clone()));
=======
        let http_service = Arc::new(ForgeHttpService::new());
>>>>>>> 2f05290d
        Self {
            file_read_service: file_read_service.clone(),
            file_write_service: file_write_service.clone(),
            file_meta_service: Arc::new(ForgeFileMetaService),
            file_remove_service: Arc::new(ForgeFileRemoveService::new(
                file_snapshot_service.clone(),
            )),
            environment_service,
            file_snapshot_service,
            create_dirs_service: Arc::new(ForgeCreateDirsService),
            command_executor_service: Arc::new(ForgeCommandExecutorService::new(
                restricted,
                env.clone(),
                inquire_service.clone(),
                file_write_service.clone(),
                file_read_service.clone(),
            )),
            inquire_service,
            mcp_server: ForgeMcpServer,
            walker_service: Arc::new(ForgeWalkerService::new()),
            http_service,
        }
    }
}

impl EnvironmentInfra for ForgeInfra {
    fn get_environment(&self) -> Environment {
        self.environment_service.get_environment()
    }

    fn get_env_var(&self, key: &str) -> Option<String> {
        self.environment_service.get_env_var(key)
    }
}

#[async_trait::async_trait]
impl FileReaderInfra for ForgeInfra {
    async fn read_utf8(&self, path: &Path) -> anyhow::Result<String> {
        self.file_read_service.read_utf8(path).await
    }

    async fn read(&self, path: &Path) -> anyhow::Result<Vec<u8>> {
        self.file_read_service.read(path).await
    }

    async fn range_read_utf8(
        &self,
        path: &Path,
        start_line: u64,
        end_line: u64,
    ) -> anyhow::Result<(String, FileInfoData)> {
        self.file_read_service
            .range_read_utf8(path, start_line, end_line)
            .await
    }
}

#[async_trait::async_trait]
impl FileWriterInfra for ForgeInfra {
    async fn write(
        &self,
        path: &Path,
        contents: Bytes,
        capture_snapshot: bool,
    ) -> anyhow::Result<()> {
        self.file_write_service
            .write(path, contents, capture_snapshot)
            .await
    }

    async fn write_temp(&self, prefix: &str, ext: &str, content: &str) -> anyhow::Result<PathBuf> {
        self.file_write_service
            .write_temp(prefix, ext, content)
            .await
    }
}

#[async_trait::async_trait]
impl FileInfoInfra for ForgeInfra {
    async fn is_file(&self, path: &Path) -> anyhow::Result<bool> {
        self.file_meta_service.is_file(path).await
    }

    async fn exists(&self, path: &Path) -> anyhow::Result<bool> {
        self.file_meta_service.exists(path).await
    }

    async fn file_size(&self, path: &Path) -> anyhow::Result<u64> {
        self.file_meta_service.file_size(path).await
    }
}

#[async_trait::async_trait]
impl SnapshotInfra for ForgeInfra {
    async fn create_snapshot(&self, file_path: &Path) -> anyhow::Result<forge_snaps::Snapshot> {
        self.file_snapshot_service.create_snapshot(file_path).await
    }

    async fn undo_snapshot(&self, file_path: &Path) -> anyhow::Result<()> {
        self.file_snapshot_service.undo_snapshot(file_path).await
    }
}

#[async_trait::async_trait]
impl FileRemoverInfra for ForgeInfra {
    async fn remove(&self, path: &Path) -> anyhow::Result<()> {
        self.file_remove_service.remove(path).await
    }
}

#[async_trait::async_trait]
impl FileDirectoryInfra for ForgeInfra {
    async fn create_dirs(&self, path: &Path) -> anyhow::Result<()> {
        self.create_dirs_service.create_dirs(path).await
    }
}

#[async_trait::async_trait]
impl CommandInfra for ForgeInfra {
    async fn execute_command(
        &self,
        command: String,
        working_dir: PathBuf,
    ) -> anyhow::Result<CommandOutput> {
        self.command_executor_service
            .execute_command(command, working_dir)
            .await
    }

    async fn execute_command_raw(&self, command: &str) -> anyhow::Result<ExitStatus> {
        self.command_executor_service
            .execute_command_raw(command)
            .await
    }
}

#[async_trait::async_trait]
impl UserInfra for ForgeInfra {
    async fn prompt_question(&self, question: &str) -> anyhow::Result<Option<String>> {
        self.inquire_service.prompt_question(question).await
    }

    async fn select_one<T: Display + Send + Clone + 'static>(
        &self,
        message: &str,
        options: Vec<T>,
    ) -> anyhow::Result<Option<T>> {
        self.inquire_service.select_one(message, options).await
    }

    async fn select_many<T: Display + Send + Clone + 'static>(
        &self,
        message: &str,
        options: Vec<T>,
    ) -> anyhow::Result<Option<Vec<T>>> {
        self.inquire_service.select_many(message, options).await
    }
}

#[async_trait::async_trait]
impl McpServerInfra for ForgeInfra {
    type Client = ForgeMcpClient;

    async fn connect(&self, config: McpServerConfig) -> anyhow::Result<Self::Client> {
        self.mcp_server.connect(config).await
    }
}

#[async_trait::async_trait]
impl WalkerInfra for ForgeInfra {
    async fn walk(&self, config: forge_app::Walker) -> anyhow::Result<Vec<forge_app::WalkedFile>> {
        self.walker_service.walk(config).await
    }
}

#[async_trait::async_trait]
impl HttpInfra for ForgeInfra {
    async fn get(&self, url: &str, headers: Option<HeaderMap>) -> anyhow::Result<Response> {
        self.http_service.get(url, headers).await
    }

    async fn post(&self, url: &str, body: Bytes) -> anyhow::Result<Response> {
        self.http_service.post(url, body).await
    }

    async fn delete(&self, url: &str) -> anyhow::Result<Response> {
        self.http_service.delete(url).await
    }
}<|MERGE_RESOLUTION|>--- conflicted
+++ resolved
@@ -55,14 +55,11 @@
         let environment_service = Arc::new(ForgeEnvironmentInfra::new(restricted));
         let env = environment_service.get_environment();
         let file_snapshot_service = Arc::new(ForgeFileSnapshotService::new(env.clone()));
-<<<<<<< HEAD
+        let http_service = Arc::new(ForgeHttpService::new());
         let inquire_service = Arc::new(ForgeInquire::new());
         let file_read_service = Arc::new(ForgeFileReadService::new());
         let file_write_service =
             Arc::new(ForgeFileWriteService::new(file_snapshot_service.clone()));
-=======
-        let http_service = Arc::new(ForgeHttpService::new());
->>>>>>> 2f05290d
         Self {
             file_read_service: file_read_service.clone(),
             file_write_service: file_write_service.clone(),
