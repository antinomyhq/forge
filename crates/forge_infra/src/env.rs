use std::path::PathBuf;

use forge_app::EnvironmentService;
use forge_domain::{Environment, Provider};

pub struct ForgeEnvironmentService {
    restricted: bool,
}

impl ForgeEnvironmentService {
    /// Creates a new EnvironmentFactory with current working directory
    ///
    /// # Arguments
    /// * `unrestricted` - If true, use unrestricted shell mode (sh/bash) If
    ///   false, use restricted shell mode (rbash)
    pub fn new(restricted: bool) -> Self {
        Self { restricted }
    }

    /// Get path to appropriate shell based on platform and mode
    fn get_shell_path(&self) -> String {
        if cfg!(target_os = "windows") {
            std::env::var("COMSPEC").unwrap_or("cmd.exe".to_string())
        } else if self.restricted {
            // Default to rbash in restricted mode
            "/bin/rbash".to_string()
        } else {
            // Use user's preferred shell or fallback to sh
            std::env::var("SHELL").unwrap_or("/bin/sh".to_string())
        }
    }

    fn get(&self) -> Environment {
        dotenv::dotenv().ok();
        let cwd = std::env::current_dir().unwrap_or(PathBuf::from("."));
<<<<<<< HEAD
        let api_key = std::env::var("OPEN_ROUTER_KEY").expect("OPEN_ROUTER_KEY must be set in env");
=======
>>>>>>> 9b3cb4cd

        let provider_key = std::env::var("FORGE_KEY")
            .or_else(|_| std::env::var("OPEN_ROUTER_KEY"))
            .or_else(|_| std::env::var("OPENAI_API_KEY"))
            .or_else(|_| std::env::var("ANTHROPIC_API_KEY"))
            .expect("No API key found. Please set one of: FORGE_KEY, OPEN_ROUTER_KEY, OPENAI_API_KEY or ANTHROPIC_API_KEY");
        // note: since we know the key is set, we can unwrap here.
        let provider = Provider::from_env().unwrap();
        Environment {
            os: std::env::consts::OS.to_string(),
            pid: std::process::id(),
            cwd,
            shell: self.get_shell_path(),
<<<<<<< HEAD
            open_router_key: api_key,
=======
>>>>>>> 9b3cb4cd
            base_path: dirs::config_dir()
                .map(|a| a.join("forge"))
                .unwrap_or(PathBuf::from(".").join(".forge")),
            home: dirs::home_dir(),
<<<<<<< HEAD

            qdrant_key: std::env::var("QDRANT_KEY").ok(),
            qdrant_cluster: std::env::var("QDRANT_CLUSTER").ok(),
=======
            provider_key,
            provider_url: provider.to_base_url().to_string(),
>>>>>>> 9b3cb4cd
        }
    }
}

impl EnvironmentService for ForgeEnvironmentService {
    fn get_environment(&self) -> Environment {
        self.get()
    }
}<|MERGE_RESOLUTION|>--- conflicted
+++ resolved
@@ -33,10 +33,6 @@
     fn get(&self) -> Environment {
         dotenv::dotenv().ok();
         let cwd = std::env::current_dir().unwrap_or(PathBuf::from("."));
-<<<<<<< HEAD
-        let api_key = std::env::var("OPEN_ROUTER_KEY").expect("OPEN_ROUTER_KEY must be set in env");
-=======
->>>>>>> 9b3cb4cd
 
         let provider_key = std::env::var("FORGE_KEY")
             .or_else(|_| std::env::var("OPEN_ROUTER_KEY"))
@@ -50,22 +46,15 @@
             pid: std::process::id(),
             cwd,
             shell: self.get_shell_path(),
-<<<<<<< HEAD
-            open_router_key: api_key,
-=======
->>>>>>> 9b3cb4cd
             base_path: dirs::config_dir()
                 .map(|a| a.join("forge"))
                 .unwrap_or(PathBuf::from(".").join(".forge")),
             home: dirs::home_dir(),
-<<<<<<< HEAD
 
             qdrant_key: std::env::var("QDRANT_KEY").ok(),
             qdrant_cluster: std::env::var("QDRANT_CLUSTER").ok(),
-=======
             provider_key,
             provider_url: provider.to_base_url().to_string(),
->>>>>>> 9b3cb4cd
         }
     }
 }
