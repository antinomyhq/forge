use std::path::{Path, PathBuf};
use std::sync::RwLock;

use forge_app::EnvironmentService;
use forge_domain::{Environment, Provider, RetryConfig};

pub struct ForgeEnvironmentService {
    restricted: bool,
    is_env_loaded: RwLock<bool>,
}

type ProviderSearch = (&'static str, Box<dyn FnOnce(&str) -> Provider>);

impl ForgeEnvironmentService {
    /// Creates a new EnvironmentFactory with current working directory
    ///
    /// # Arguments
    /// * `unrestricted` - If true, use unrestricted shell mode (sh/bash) If
    ///   false, use restricted shell mode (rbash)
    pub fn new(restricted: bool) -> Self {
        Self { restricted, is_env_loaded: Default::default() }
    }

    /// Get path to appropriate shell based on platform and mode
    fn get_shell_path(&self) -> String {
        if cfg!(target_os = "windows") {
            std::env::var("COMSPEC").unwrap_or("cmd.exe".to_string())
        } else if self.restricted {
            // Default to rbash in restricted mode
            "/bin/rbash".to_string()
        } else {
            // Use user's preferred shell or fallback to sh
            std::env::var("SHELL").unwrap_or("/bin/sh".to_string())
        }
    }

    /// Resolves the provider key and provider from environment variables
    ///
    /// Returns a tuple of (provider_key, provider)
    /// Panics if no API key is found in the environment
    fn resolve_provider(&self) -> Provider {
        let keys: [ProviderSearch; 4] = [
            ("FORGE_KEY", Box::new(Provider::antinomy)),
            ("OPENROUTER_API_KEY", Box::new(Provider::open_router)),
            ("OPENAI_API_KEY", Box::new(Provider::openai)),
            ("ANTHROPIC_API_KEY", Box::new(Provider::anthropic)),
        ];

        let env_variables = keys
            .iter()
            .map(|(key, _)| *key)
            .collect::<Vec<_>>()
            .join(", ");

        keys.into_iter()
            .find_map(|(key, fun)| {
                std::env::var(key).ok().map(|key| {
                    let mut provider = fun(&key);

                    if let Ok(url) = std::env::var("OPENAI_URL") {
                        provider.open_ai_url(url);
                    }

                    // Check for Anthropic URL override
                    if let Ok(url) = std::env::var("ANTHROPIC_URL") {
                        provider.anthropic_url(url);
                    }

                    provider
                })
            })
            .unwrap_or_else(|| panic!("No API key found. Please set one of: {env_variables}"))
    }

    /// Resolves retry configuration from environment variables or returns
    /// defaults
    fn resolve_retry_config(&self) -> RetryConfig {
        let mut config = RetryConfig::default();

        // Override with environment variables if available
        if let Ok(val) = std::env::var("FORGE_RETRY_INITIAL_BACKOFF_MS") {
            if let Ok(parsed) = val.parse::<u64>() {
                config.initial_backoff_ms = parsed;
            }
        }

        if let Ok(val) = std::env::var("FORGE_RETRY_BACKOFF_FACTOR") {
            if let Ok(parsed) = val.parse::<u64>() {
                config.backoff_factor = parsed;
            }
        }

        if let Ok(val) = std::env::var("FORGE_RETRY_MAX_ATTEMPTS") {
            if let Ok(parsed) = val.parse::<usize>() {
                config.max_retry_attempts = parsed;
            }
        }

        if let Ok(val) = std::env::var("FORGE_RETRY_STATUS_CODES") {
            let status_codes: Vec<u16> = val
                .split(',')
                .filter_map(|code| code.trim().parse::<u16>().ok())
                .collect();
            if !status_codes.is_empty() {
                config.retry_status_codes = status_codes;
            }
        }

        config
    }

    fn get(&self) -> Environment {
        let cwd = std::env::current_dir().unwrap_or(PathBuf::from("."));
        if !self.is_env_loaded.read().map(|v| *v).unwrap_or_default() {
            *self.is_env_loaded.write().unwrap() = true;
            Self::dot_env(&cwd);
        }

        let provider = self.resolve_provider();
        let retry_config = self.resolve_retry_config();

        Environment {
            os: std::env::consts::OS.to_string(),
            pid: std::process::id(),
            cwd,
            shell: self.get_shell_path(),
            base_path: dirs::home_dir()
                .map(|a| a.join("forge"))
                .unwrap_or(PathBuf::from(".").join("forge")),
            home: dirs::home_dir(),
            provider,
            retry_config,
<<<<<<< HEAD
            max_search_lines: 200,
=======
            fetch_truncation_limit: 40_000,
>>>>>>> 0854c60e
        }
    }

    /// Load all `.env` files with priority to lower (closer) files.
    fn dot_env(cwd: &Path) -> Option<()> {
        let mut paths = vec![];
        let mut current = PathBuf::new();

        for component in cwd.components() {
            current.push(component);
            paths.push(current.clone());
        }

        paths.reverse();

        for path in paths {
            let env_file = path.join(".env");
            if env_file.is_file() {
                dotenv::from_path(&env_file).ok();
            }
        }

        Some(())
    }
}

impl EnvironmentService for ForgeEnvironmentService {
    fn get_environment(&self) -> Environment {
        self.get()
    }
}

#[cfg(test)]
mod tests {
    use std::path::PathBuf;
    use std::{env, fs};

    use tempfile::{tempdir, TempDir};

    use super::*;

    fn setup_envs(structure: Vec<(&str, &str)>) -> (TempDir, PathBuf) {
        let root = tempdir().unwrap();
        let root_path = root.path().to_path_buf();

        for (rel_path, content) in &structure {
            let dir = root_path.join(rel_path);
            fs::create_dir_all(&dir).unwrap();
            fs::write(dir.join(".env"), content).unwrap();
        }

        let deepest_path = root_path.join(structure[0].0);
        // We MUST return root path, because dropping it will remove temp dir
        (root, deepest_path)
    }

    #[test]
    fn test_load_all_single_env() {
        let (_root, cwd) = setup_envs(vec![("", "TEST_KEY1=VALUE1")]);

        ForgeEnvironmentService::dot_env(&cwd);

        assert_eq!(env::var("TEST_KEY1").unwrap(), "VALUE1");
    }

    #[test]
    fn test_load_all_nested_envs_override() {
        let (_root, cwd) = setup_envs(vec![("a/b", "TEST_KEY2=SUB"), ("a", "TEST_KEY2=ROOT")]);

        ForgeEnvironmentService::dot_env(&cwd);

        assert_eq!(env::var("TEST_KEY2").unwrap(), "SUB");
    }

    #[test]
    fn test_load_all_multiple_keys() {
        let (_root, cwd) = setup_envs(vec![
            ("a/b", "SUB_KEY3=SUB_VAL"),
            ("a", "ROOT_KEY3=ROOT_VAL"),
        ]);

        ForgeEnvironmentService::dot_env(&cwd);

        assert_eq!(env::var("ROOT_KEY3").unwrap(), "ROOT_VAL");
        assert_eq!(env::var("SUB_KEY3").unwrap(), "SUB_VAL");
    }

    #[test]
    fn test_env_precedence_std_env_wins() {
        let (_root, cwd) = setup_envs(vec![
            ("a/b", "TEST_KEY4=SUB_VAL"),
            ("a", "TEST_KEY4=ROOT_VAL"),
        ]);

        env::set_var("TEST_KEY4", "STD_ENV_VAL");

        ForgeEnvironmentService::dot_env(&cwd);

        assert_eq!(env::var("TEST_KEY4").unwrap(), "STD_ENV_VAL");
    }

    #[test]
    fn test_custom_scenario() {
        let (_root, cwd) = setup_envs(vec![("a/b", "A1=1\nB1=2"), ("a", "A1=2\nC1=3")]);

        ForgeEnvironmentService::dot_env(&cwd);

        assert_eq!(env::var("A1").unwrap(), "1");
        assert_eq!(env::var("B1").unwrap(), "2");
        assert_eq!(env::var("C1").unwrap(), "3");
    }

    #[test]
    fn test_custom_scenario_with_std_env_precedence() {
        let (_root, cwd) = setup_envs(vec![("a/b", "A2=1"), ("a", "A2=2")]);

        env::set_var("A2", "STD_ENV");

        ForgeEnvironmentService::dot_env(&cwd);

        assert_eq!(env::var("A2").unwrap(), "STD_ENV");
    }

    #[test]
    fn test_retry_config_comprehensive() {
        // Test 1: Default consistency
        {
            // Clean up any existing environment variables first
            env::remove_var("FORGE_RETRY_INITIAL_BACKOFF_MS");
            env::remove_var("FORGE_RETRY_BACKOFF_FACTOR");
            env::remove_var("FORGE_RETRY_MAX_ATTEMPTS");
            env::remove_var("FORGE_RETRY_STATUS_CODES");

            // Verify that the environment service uses the same default as RetryConfig
            let env_service = ForgeEnvironmentService::new(false);
            let retry_config_from_env = env_service.resolve_retry_config();
            let default_retry_config = RetryConfig::default();

            assert_eq!(
                retry_config_from_env.max_retry_attempts,
                default_retry_config.max_retry_attempts,
                "Environment service and RetryConfig should have consistent default max_retry_attempts"
            );

            assert_eq!(
                retry_config_from_env.initial_backoff_ms,
                default_retry_config.initial_backoff_ms,
                "Environment service and RetryConfig should have consistent default initial_backoff_ms"
            );

            assert_eq!(
                retry_config_from_env.backoff_factor, default_retry_config.backoff_factor,
                "Environment service and RetryConfig should have consistent default backoff_factor"
            );

            assert_eq!(
                retry_config_from_env.retry_status_codes,
                default_retry_config.retry_status_codes,
                "Environment service and RetryConfig should have consistent default retry_status_codes"
            );
        }

        // Test 2: Environment variable override
        {
            // Clean up any existing environment variables first
            env::remove_var("FORGE_RETRY_INITIAL_BACKOFF_MS");
            env::remove_var("FORGE_RETRY_BACKOFF_FACTOR");
            env::remove_var("FORGE_RETRY_MAX_ATTEMPTS");
            env::remove_var("FORGE_RETRY_STATUS_CODES");

            // Set environment variables to override defaults
            env::set_var("FORGE_RETRY_INITIAL_BACKOFF_MS", "500");
            env::set_var("FORGE_RETRY_BACKOFF_FACTOR", "3");
            env::set_var("FORGE_RETRY_MAX_ATTEMPTS", "5");
            env::set_var("FORGE_RETRY_STATUS_CODES", "429,500,502");

            let env_service = ForgeEnvironmentService::new(false);
            let config = env_service.resolve_retry_config();

            assert_eq!(config.initial_backoff_ms, 500);
            assert_eq!(config.backoff_factor, 3);
            assert_eq!(config.max_retry_attempts, 5);
            assert_eq!(config.retry_status_codes, vec![429, 500, 502]);

            // Clean up environment variables
            env::remove_var("FORGE_RETRY_INITIAL_BACKOFF_MS");
            env::remove_var("FORGE_RETRY_BACKOFF_FACTOR");
            env::remove_var("FORGE_RETRY_MAX_ATTEMPTS");
            env::remove_var("FORGE_RETRY_STATUS_CODES");
        }

        // Test 3: Partial environment variable override
        {
            // Clean up any existing environment variables first
            env::remove_var("FORGE_RETRY_INITIAL_BACKOFF_MS");
            env::remove_var("FORGE_RETRY_BACKOFF_FACTOR");
            env::remove_var("FORGE_RETRY_MAX_ATTEMPTS");
            env::remove_var("FORGE_RETRY_STATUS_CODES");

            // Set only some environment variables
            env::set_var("FORGE_RETRY_MAX_ATTEMPTS", "10");
            env::set_var("FORGE_RETRY_STATUS_CODES", "503,504");

            let env_service = ForgeEnvironmentService::new(false);
            let config = env_service.resolve_retry_config();
            let default_config = RetryConfig::default();

            // Overridden values
            assert_eq!(config.max_retry_attempts, 10);
            assert_eq!(config.retry_status_codes, vec![503, 504]);

            // Default values should remain
            assert_eq!(config.initial_backoff_ms, default_config.initial_backoff_ms);
            assert_eq!(config.backoff_factor, default_config.backoff_factor);

            // Clean up environment variables
            env::remove_var("FORGE_RETRY_MAX_ATTEMPTS");
            env::remove_var("FORGE_RETRY_STATUS_CODES");
        }

        // Test 4: Invalid environment variable values
        {
            // Clean up any existing environment variables first
            env::remove_var("FORGE_RETRY_INITIAL_BACKOFF_MS");
            env::remove_var("FORGE_RETRY_BACKOFF_FACTOR");
            env::remove_var("FORGE_RETRY_MAX_ATTEMPTS");
            env::remove_var("FORGE_RETRY_STATUS_CODES");

            // Set invalid environment variables
            env::set_var("FORGE_RETRY_INITIAL_BACKOFF_MS", "invalid");
            env::set_var("FORGE_RETRY_BACKOFF_FACTOR", "not_a_number");
            env::set_var("FORGE_RETRY_MAX_ATTEMPTS", "abc");
            env::set_var("FORGE_RETRY_STATUS_CODES", "invalid,codes,here");

            let env_service = ForgeEnvironmentService::new(false);
            let config = env_service.resolve_retry_config();
            let default_config = RetryConfig::default();

            // Should fall back to defaults when parsing fails
            assert_eq!(config.initial_backoff_ms, default_config.initial_backoff_ms);
            assert_eq!(config.backoff_factor, default_config.backoff_factor);
            assert_eq!(config.max_retry_attempts, default_config.max_retry_attempts);
            assert_eq!(config.retry_status_codes, default_config.retry_status_codes);

            // Clean up environment variables
            env::remove_var("FORGE_RETRY_INITIAL_BACKOFF_MS");
            env::remove_var("FORGE_RETRY_BACKOFF_FACTOR");
            env::remove_var("FORGE_RETRY_MAX_ATTEMPTS");
            env::remove_var("FORGE_RETRY_STATUS_CODES");
        }
    }
}<|MERGE_RESOLUTION|>--- conflicted
+++ resolved
@@ -130,11 +130,8 @@
             home: dirs::home_dir(),
             provider,
             retry_config,
-<<<<<<< HEAD
             max_search_lines: 200,
-=======
             fetch_truncation_limit: 40_000,
->>>>>>> 0854c60e
         }
     }
 
