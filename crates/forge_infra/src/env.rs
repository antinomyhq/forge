use std::collections::BTreeMap;
use std::path::{Path, PathBuf};
use std::str::FromStr;

use forge_app::EnvironmentInfra;
use forge_domain::{Environment, ModelId, ProviderId, RetryConfig, TlsBackend, TlsVersion};
use reqwest::Url;

#[derive(Clone)]
pub struct ForgeEnvironmentInfra {
    restricted: bool,
    cwd: PathBuf,
}

impl ForgeEnvironmentInfra {
    /// Creates a new EnvironmentFactory with specified working directory
    ///
    /// # Arguments
    /// * `restricted` - If true, use restricted shell mode (rbash) If false,
    ///   use unrestricted shell mode (sh/bash)
    /// * `cwd` - Required working directory path
    pub fn new(restricted: bool, cwd: PathBuf) -> Self {
        Self::dot_env(&cwd);
        Self { restricted, cwd }
    }

    /// Get path to appropriate shell based on platform and mode
    fn get_shell_path(&self) -> String {
        if cfg!(target_os = "windows") {
            std::env::var("COMSPEC").unwrap_or("cmd.exe".to_string())
        } else if self.restricted {
            // Default to rbash in restricted mode
            "/bin/rbash".to_string()
        } else {
            // Use user's preferred shell or fallback to sh
            std::env::var("SHELL").unwrap_or("/bin/sh".to_string())
        }
    }

    fn get(&self) -> Environment {
        let cwd = self.cwd.clone();
        let retry_config = resolve_retry_config();

        let forge_api_url = self
            .get_env_var("FORGE_API_URL")
            .as_ref()
            .and_then(|url| Url::parse(url.as_str()).ok())
            .unwrap_or_else(|| Url::parse("https://antinomy.ai/api/v1/").unwrap());

        // Convert 10 KB to bytes as default
        let default_max_bytes: f64 = 10.0 * 1024.0;
        let max_bytes =
            parse_env::<f64>("FORGE_MAX_SEARCH_RESULT_BYTES").unwrap_or(default_max_bytes);

        // Parse custom history file path from environment variable
        let custom_history_path = parse_env::<String>("FORGE_HISTORY_FILE").map(PathBuf::from);

        let override_model = parse_env::<String>("FORGE_OVERRIDE_MODEL").map(ModelId::new);
        let override_provider = parse_env::<String>("FORGE_OVERRIDE_PROVIDER")
            .and_then(|s| ProviderId::from_str(&s).ok());

        Environment {
            os: std::env::consts::OS.to_string(),
            pid: std::process::id(),
            cwd,
            shell: self.get_shell_path(),
            base_path: dirs::home_dir()
                .map(|a| a.join("forge"))
                .unwrap_or(PathBuf::from(".").join("forge")),
            home: dirs::home_dir(),
            retry_config,
            max_search_lines: 200,
            max_search_result_bytes: max_bytes.ceil() as usize,
            fetch_truncation_limit: 40_000,
            max_read_size: 2000,
            stdout_max_prefix_length: 200,
            stdout_max_suffix_length: 200,
            tool_timeout: parse_env::<u64>("FORGE_TOOL_TIMEOUT").unwrap_or(300),
            auto_open_dump: parse_env::<bool>("FORGE_DUMP_AUTO_OPEN").unwrap_or(false),
            debug_requests: parse_env::<String>("FORGE_DEBUG_REQUESTS").map(PathBuf::from),
            stdout_max_line_length: parse_env::<usize>("FORGE_STDOUT_MAX_LINE_LENGTH")
                .unwrap_or(2000),
            http: resolve_http_config(),
            max_file_size: 256 << 10, // 256 KiB
            max_image_size: parse_env::<u64>("FORGE_MAX_IMAGE_SIZE").unwrap_or(256 << 10), /* 256 KiB */
            forge_api_url,
            custom_history_path,
            max_conversations: parse_env::<usize>("FORGE_MAX_CONVERSATIONS").unwrap_or(100),
            sem_search_limit: parse_env::<usize>("FORGE_SEM_SEARCH_LIMIT").unwrap_or(100),
            sem_search_top_k: parse_env::<usize>("FORGE_SEM_SEARCH_TOP_K").unwrap_or(10),
            workspace_server_url: parse_env::<String>("FORGE_WORKSPACE_SERVER_URL")
                .as_ref()
                .and_then(|url| Url::parse(url.as_str()).ok())
<<<<<<< HEAD
                .unwrap_or_else(|| {
                    Url::parse("https://api.forgecode.dev/").unwrap()
                }),
=======
                .unwrap_or_else(|| Url::parse("https://api.forgecode.dev/").unwrap()),
            override_model,
            override_provider,
>>>>>>> 00e650f2
        }
    }

    /// Load all `.env` files with priority to lower (closer) files.
    fn dot_env(cwd: &Path) -> Option<()> {
        let mut paths = vec![];
        let mut current = PathBuf::new();

        for component in cwd.components() {
            current.push(component);
            paths.push(current.clone());
        }

        paths.reverse();

        for path in paths {
            let env_file = path.join(".env");
            if env_file.is_file() {
                dotenvy::from_path(&env_file).ok();
            }
        }

        Some(())
    }
}

impl EnvironmentInfra for ForgeEnvironmentInfra {
    fn get_environment(&self) -> Environment {
        self.get()
    }

    fn get_env_var(&self, key: &str) -> Option<String> {
        std::env::var(key).ok()
    }

    fn get_env_vars(&self) -> BTreeMap<String, String> {
        // TODO: Maybe cache it?
        std::env::vars().collect()
    }
}

/// Trait for parsing environment variable values with custom logic for
/// different types
trait FromEnvStr: Sized {
    fn from_env_str(s: &str) -> Option<Self>;
}

/// Custom implementation for bool with support for multiple truthy values
/// Supports: "true", "1", "yes" (case-insensitive) as true; everything else as
/// false
impl FromEnvStr for bool {
    fn from_env_str(s: &str) -> Option<Self> {
        Some(matches!(s.to_lowercase().as_str(), "true" | "1" | "yes"))
    }
}

// Macro to implement FromEnvStr for types that already implement FromStr
macro_rules! impl_from_env_str_via_from_str {
    ($($t:ty),* $(,)?) => {
        $(
            impl FromEnvStr for $t {
                fn from_env_str(s: &str) -> Option<Self> {
                    <$t as FromStr>::from_str(s).ok()
                }
            }
        )*
    };
}

// Implement FromEnvStr for commonly used types
impl_from_env_str_via_from_str! {
    u8, u16, u32, u64, u128, usize,
    i8, i16, i32, i64, i128, isize,
    f32, f64,
    String,
    forge_domain::TlsBackend,
    forge_domain::TlsVersion,
}

/// Parse environment variable using custom FromEnvStr trait
fn parse_env<T: FromEnvStr>(name: &str) -> Option<T> {
    std::env::var(name)
        .ok()
        .and_then(|val| T::from_env_str(&val))
}

/// Resolves retry configuration from environment variables or returns defaults
fn resolve_retry_config() -> RetryConfig {
    let mut config = RetryConfig::default();

    if let Some(parsed) = parse_env::<u64>("FORGE_RETRY_INITIAL_BACKOFF_MS") {
        config.initial_backoff_ms = parsed;
    }
    if let Some(parsed) = parse_env::<u64>("FORGE_RETRY_BACKOFF_FACTOR") {
        config.backoff_factor = parsed;
    }
    if let Some(parsed) = parse_env::<usize>("FORGE_RETRY_MAX_ATTEMPTS") {
        config.max_retry_attempts = parsed;
    }
    if let Some(parsed) = parse_env::<bool>("FORGE_SUPPRESS_RETRY_ERRORS") {
        config.suppress_retry_errors = parsed;
    }

    // Special handling for comma-separated status codes
    if let Ok(val) = std::env::var("FORGE_RETRY_STATUS_CODES") {
        let status_codes: Vec<u16> = val
            .split(',')
            .filter_map(|code| code.trim().parse::<u16>().ok())
            .collect();
        if !status_codes.is_empty() {
            config.retry_status_codes = status_codes;
        }
    }

    config
}

fn resolve_http_config() -> forge_domain::HttpConfig {
    let mut config = forge_domain::HttpConfig::default();

    if let Some(parsed) = parse_env::<u64>("FORGE_HTTP_CONNECT_TIMEOUT") {
        config.connect_timeout = parsed;
    }
    if let Some(parsed) = parse_env::<u64>("FORGE_HTTP_READ_TIMEOUT") {
        config.read_timeout = parsed;
    }
    if let Some(parsed) = parse_env::<u64>("FORGE_HTTP_POOL_IDLE_TIMEOUT") {
        config.pool_idle_timeout = parsed;
    }
    if let Some(parsed) = parse_env::<usize>("FORGE_HTTP_POOL_MAX_IDLE_PER_HOST") {
        config.pool_max_idle_per_host = parsed;
    }
    if let Some(parsed) = parse_env::<usize>("FORGE_HTTP_MAX_REDIRECTS") {
        config.max_redirects = parsed;
    }
    if let Some(parsed) = parse_env::<bool>("FORGE_HTTP_USE_HICKORY") {
        config.hickory = parsed;
    }
    if let Some(parsed) = parse_env::<TlsBackend>("FORGE_HTTP_TLS_BACKEND") {
        config.tls_backend = parsed;
    }
    if let Some(parsed) = parse_env::<TlsVersion>("FORGE_HTTP_MIN_TLS_VERSION") {
        config.min_tls_version = Some(parsed);
    }
    if let Some(parsed) = parse_env::<TlsVersion>("FORGE_HTTP_MAX_TLS_VERSION") {
        config.max_tls_version = Some(parsed);
    }
    if let Some(parsed) = parse_env::<bool>("FORGE_HTTP_ADAPTIVE_WINDOW") {
        config.adaptive_window = parsed;
    }

    // Special handling for keep_alive_interval to allow disabling it
    if let Ok(val) = std::env::var("FORGE_HTTP_KEEP_ALIVE_INTERVAL") {
        if val.to_lowercase() == "none" || val.to_lowercase() == "disabled" {
            config.keep_alive_interval = None;
        } else if let Some(parsed) = parse_env::<u64>("FORGE_HTTP_KEEP_ALIVE_INTERVAL") {
            config.keep_alive_interval = Some(parsed);
        }
    }

    if let Some(parsed) = parse_env::<u64>("FORGE_HTTP_KEEP_ALIVE_TIMEOUT") {
        config.keep_alive_timeout = parsed;
    }
    if let Some(parsed) = parse_env::<bool>("FORGE_HTTP_KEEP_ALIVE_WHILE_IDLE") {
        config.keep_alive_while_idle = parsed;
    }
    if let Some(parsed) = parse_env::<bool>("FORGE_HTTP_ACCEPT_INVALID_CERTS") {
        config.accept_invalid_certs = parsed;
    }
    if let Some(val) = parse_env::<String>("FORGE_HTTP_ROOT_CERT_PATHS") {
        let paths: Vec<String> = val
            .split(',')
            .map(|s| s.trim().to_string())
            .filter(|s| !s.is_empty())
            .collect();
        if !paths.is_empty() {
            config.root_cert_paths = Some(paths);
        }
    }

    config
}

#[cfg(test)]
mod tests {
    use std::path::PathBuf;
    use std::{env, fs};

    use forge_domain::{TlsBackend, TlsVersion};
    use serial_test::serial;
    use tempfile::{TempDir, tempdir};

    use super::*;

    fn setup_envs(structure: Vec<(&str, &str)>) -> (TempDir, PathBuf) {
        let root = tempdir().unwrap();
        let root_path = root.path().to_path_buf();

        for (rel_path, content) in &structure {
            let dir = root_path.join(rel_path);
            fs::create_dir_all(&dir).unwrap();
            fs::write(dir.join(".env"), content).unwrap();
        }

        let deepest_path = root_path.join(structure[0].0);
        // We MUST return root path, because dropping it will remove temp dir
        (root, deepest_path)
    }

    fn clean_retry_env_vars() {
        let retry_env_vars = [
            "FORGE_RETRY_INITIAL_BACKOFF_MS",
            "FORGE_RETRY_BACKOFF_FACTOR",
            "FORGE_RETRY_MAX_ATTEMPTS",
            "FORGE_RETRY_STATUS_CODES",
            "FORGE_SUPPRESS_RETRY_ERRORS",
        ];

        for var in &retry_env_vars {
            unsafe {
                env::remove_var(var);
            }
        }
    }

    fn clean_http_env_vars() {
        let http_env_vars = [
            "FORGE_HTTP_CONNECT_TIMEOUT",
            "FORGE_HTTP_READ_TIMEOUT",
            "FORGE_HTTP_POOL_IDLE_TIMEOUT",
            "FORGE_HTTP_POOL_MAX_IDLE_PER_HOST",
            "FORGE_HTTP_MAX_REDIRECTS",
            "FORGE_HTTP_USE_HICKORY",
            "FORGE_HTTP_TLS_BACKEND",
            "FORGE_HTTP_MIN_TLS_VERSION",
            "FORGE_HTTP_MAX_TLS_VERSION",
            "FORGE_HTTP_ADAPTIVE_WINDOW",
            "FORGE_HTTP_KEEP_ALIVE_INTERVAL",
            "FORGE_HTTP_KEEP_ALIVE_TIMEOUT",
            "FORGE_HTTP_KEEP_ALIVE_WHILE_IDLE",
            "FORGE_HTTP_ACCEPT_INVALID_CERTS",
            "FORGE_HTTP_ROOT_CERT_PATHS",
        ];

        for var in &http_env_vars {
            unsafe {
                env::remove_var(var);
            }
        }
    }

    #[test]
    #[serial]
    fn test_dot_env_loading() {
        // Test single env file
        let (_root, cwd) = setup_envs(vec![("", "TEST_KEY1=VALUE1")]);
        ForgeEnvironmentInfra::dot_env(&cwd);
        assert_eq!(env::var("TEST_KEY1").unwrap(), "VALUE1");

        // Test nested env files with override (closer files win)
        let (_root, cwd) = setup_envs(vec![("a/b", "TEST_KEY2=SUB"), ("a", "TEST_KEY2=ROOT")]);
        ForgeEnvironmentInfra::dot_env(&cwd);
        assert_eq!(env::var("TEST_KEY2").unwrap(), "SUB");

        // Test multiple keys from different levels
        let (_root, cwd) = setup_envs(vec![
            ("a/b", "SUB_KEY3=SUB_VAL"),
            ("a", "ROOT_KEY3=ROOT_VAL"),
        ]);
        ForgeEnvironmentInfra::dot_env(&cwd);
        assert_eq!(env::var("ROOT_KEY3").unwrap(), "ROOT_VAL");
        assert_eq!(env::var("SUB_KEY3").unwrap(), "SUB_VAL");

        // Test standard env precedence (std env wins over .env files)
        let (_root, cwd) = setup_envs(vec![("a/b", "TEST_KEY4=SUB_VAL")]);
        unsafe {
            env::set_var("TEST_KEY4", "STD_ENV_VAL");
        }
        ForgeEnvironmentInfra::dot_env(&cwd);
        assert_eq!(env::var("TEST_KEY4").unwrap(), "STD_ENV_VAL");
    }

    #[test]
    #[serial]
    fn test_retry_config_parsing() {
        clean_retry_env_vars();

        // Test defaults match RetryConfig::default()
        let actual = resolve_retry_config();
        let expected = RetryConfig::default();
        assert_eq!(actual.max_retry_attempts, expected.max_retry_attempts);
        assert_eq!(actual.initial_backoff_ms, expected.initial_backoff_ms);
        assert_eq!(actual.backoff_factor, expected.backoff_factor);
        assert_eq!(actual.retry_status_codes, expected.retry_status_codes);
        assert_eq!(actual.suppress_retry_errors, expected.suppress_retry_errors);

        // Test environment variable overrides
        unsafe {
            env::set_var("FORGE_RETRY_INITIAL_BACKOFF_MS", "500");
            env::set_var("FORGE_RETRY_BACKOFF_FACTOR", "3");
            env::set_var("FORGE_RETRY_MAX_ATTEMPTS", "5");
            env::set_var("FORGE_RETRY_STATUS_CODES", "429,500,502");
            env::set_var("FORGE_SUPPRESS_RETRY_ERRORS", "true");
        }

        let actual = resolve_retry_config();
        assert_eq!(actual.initial_backoff_ms, 500);
        assert_eq!(actual.backoff_factor, 3);
        assert_eq!(actual.max_retry_attempts, 5);
        assert_eq!(actual.retry_status_codes, vec![429, 500, 502]);
        assert!(actual.suppress_retry_errors);

        clean_retry_env_vars();
    }

    #[test]
    #[serial]
    fn test_retry_config_invalid_values() {
        clean_retry_env_vars();

        // Set invalid values - should fallback to defaults
        unsafe {
            env::set_var("FORGE_RETRY_INITIAL_BACKOFF_MS", "invalid");
            env::set_var("FORGE_RETRY_MAX_ATTEMPTS", "abc");
            env::set_var("FORGE_RETRY_STATUS_CODES", "invalid,codes");
        }

        let actual = resolve_retry_config();
        let expected = RetryConfig::default();
        assert_eq!(actual.initial_backoff_ms, expected.initial_backoff_ms);
        assert_eq!(actual.max_retry_attempts, expected.max_retry_attempts);
        assert_eq!(actual.retry_status_codes, expected.retry_status_codes);

        clean_retry_env_vars();
    }

    #[test]
    #[serial]
    fn test_http_config_parsing() {
        clean_http_env_vars();

        // Test defaults match HttpConfig::default()
        let actual = resolve_http_config();
        let expected = forge_domain::HttpConfig::default();
        assert_eq!(actual.connect_timeout, expected.connect_timeout);
        assert_eq!(actual.read_timeout, expected.read_timeout);
        assert_eq!(actual.tls_backend, expected.tls_backend);
        assert_eq!(actual.hickory, expected.hickory);
        assert_eq!(actual.accept_invalid_certs, expected.accept_invalid_certs);
        assert_eq!(actual.root_cert_paths, expected.root_cert_paths);

        // Test environment variable overrides
        unsafe {
            env::set_var("FORGE_HTTP_CONNECT_TIMEOUT", "30");
            env::set_var("FORGE_HTTP_USE_HICKORY", "true");
            env::set_var("FORGE_HTTP_TLS_BACKEND", "rustls");
            env::set_var("FORGE_HTTP_MIN_TLS_VERSION", "1.2");
            env::set_var("FORGE_HTTP_KEEP_ALIVE_INTERVAL", "30");
            env::set_var("FORGE_HTTP_ACCEPT_INVALID_CERTS", "true");
            env::set_var(
                "FORGE_HTTP_ROOT_CERT_PATHS",
                "/path/to/cert1.pem,/path/to/cert2.crt",
            );
        }

        let actual = resolve_http_config();
        assert_eq!(actual.connect_timeout, 30);
        assert!(actual.hickory);
        assert_eq!(actual.tls_backend, TlsBackend::Rustls);
        assert_eq!(actual.min_tls_version, Some(TlsVersion::V1_2));
        assert_eq!(actual.keep_alive_interval, Some(30));
        assert!(actual.accept_invalid_certs);
        assert_eq!(
            actual.root_cert_paths,
            Some(vec![
                "/path/to/cert1.pem".to_string(),
                "/path/to/cert2.crt".to_string()
            ])
        );

        clean_http_env_vars();
    }

    #[test]
    #[serial]
    fn test_http_config_keep_alive_special_cases() {
        clean_http_env_vars();

        // Test "none" and "disabled" values disable keep_alive_interval
        for disable_value in ["none", "disabled", "NONE", "DISABLED"] {
            unsafe {
                env::set_var("FORGE_HTTP_KEEP_ALIVE_INTERVAL", disable_value);
            }
            let actual = resolve_http_config();
            assert_eq!(actual.keep_alive_interval, None);
        }

        clean_http_env_vars();
    }

    #[test]
    #[serial]
    fn test_max_search_result_bytes() {
        unsafe {
            env::remove_var("FORGE_MAX_SEARCH_RESULT_BYTES");
        }

        // Test default value
        let forge_env = ForgeEnvironmentInfra::new(false, PathBuf::from("/tmp"));
        let environment = forge_env.get_environment();
        let expected_default = (10.0_f64 * 1024.0).ceil() as usize;
        assert_eq!(environment.max_search_result_bytes, expected_default);

        // Test environment override
        unsafe {
            env::set_var("FORGE_MAX_SEARCH_RESULT_BYTES", "1048576");
        }
        let environment = forge_env.get_environment();
        assert_eq!(environment.max_search_result_bytes, 1048576);

        // Test fractional value gets ceiled
        unsafe {
            env::set_var("FORGE_MAX_SEARCH_RESULT_BYTES", "524288.5");
        }
        let environment = forge_env.get_environment();
        assert_eq!(environment.max_search_result_bytes, 524289);

        // Test invalid value falls back to default
        unsafe {
            env::set_var("FORGE_MAX_SEARCH_RESULT_BYTES", "invalid");
        }
        let environment = forge_env.get_environment();
        assert_eq!(environment.max_search_result_bytes, expected_default);

        unsafe {
            env::remove_var("FORGE_MAX_SEARCH_RESULT_BYTES");
        }
    }

    #[test]
    #[serial]
    fn test_auto_open_dump_env_var() {
        let cwd = tempdir().unwrap().path().to_path_buf();
        let infra = ForgeEnvironmentInfra::new(false, cwd);

        // Test default value when env var is not set
        {
            unsafe {
                env::remove_var("FORGE_DUMP_AUTO_OPEN");
            }
            let env = infra.get_environment();
            assert!(!env.auto_open_dump);
        }

        // Test enabled with "true"
        {
            unsafe {
                env::set_var("FORGE_DUMP_AUTO_OPEN", "true");
            }
            let env = infra.get_environment();
            assert!(env.auto_open_dump);
            unsafe {
                env::remove_var("FORGE_DUMP_AUTO_OPEN");
            }
        }

        // Test enabled with "1"
        {
            unsafe {
                env::set_var("FORGE_DUMP_AUTO_OPEN", "1");
            }
            let env = infra.get_environment();
            assert!(env.auto_open_dump);
            unsafe {
                env::remove_var("FORGE_DUMP_AUTO_OPEN");
            }
        }

        // Test case insensitive "TRUE"
        {
            unsafe {
                env::set_var("FORGE_DUMP_AUTO_OPEN", "TRUE");
            }
            let env = infra.get_environment();
            assert!(env.auto_open_dump);
            unsafe {
                env::remove_var("FORGE_DUMP_AUTO_OPEN");
            }
        }

        // Test disabled with "false"
        {
            unsafe {
                env::set_var("FORGE_DUMP_AUTO_OPEN", "false");
            }
            let env = infra.get_environment();
            assert!(!env.auto_open_dump);
            unsafe {
                env::remove_var("FORGE_DUMP_AUTO_OPEN");
            }
        }

        // Test disabled with "0"
        {
            unsafe {
                env::set_var("FORGE_DUMP_AUTO_OPEN", "0");
            }
            let env = infra.get_environment();
            assert!(!env.auto_open_dump);
            unsafe {
                env::remove_var("FORGE_DUMP_AUTO_OPEN");
            }
        }

        // Test fallback to default for invalid value
        {
            unsafe {
                env::set_var("FORGE_DUMP_AUTO_OPEN", "invalid");
            }
            let env = infra.get_environment();
            assert!(!env.auto_open_dump);
            unsafe {
                env::remove_var("FORGE_DUMP_AUTO_OPEN");
            }
        }
    }

    #[test]
    #[serial]
    fn test_tool_timeout_env_var() {
        let cwd = tempdir().unwrap().path().to_path_buf();
        let infra = ForgeEnvironmentInfra::new(false, cwd);

        // Test Default value when env var is not set
        {
            unsafe {
                env::remove_var("FORGE_TOOL_TIMEOUT");
            }
            let env = infra.get_environment();
            assert_eq!(env.tool_timeout, 300);
        }

        // Test Value from env var
        {
            unsafe {
                env::set_var("FORGE_TOOL_TIMEOUT", "15");
            }
            let env = infra.get_environment();
            assert_eq!(env.tool_timeout, 15);
            unsafe {
                env::remove_var("FORGE_TOOL_TIMEOUT");
            }
        }

        // Test Fallback to default for invalid value
        {
            unsafe {
                env::set_var("TOOL_TIMEOUT_SECONDS", "not-a-number");
            }
            let env = infra.get_environment();
            assert_eq!(env.tool_timeout, 300);
            unsafe {
                env::remove_var("TOOL_TIMEOUT_SECONDS");
            }
        }
    }

    #[test]
    #[serial]
    fn test_max_image_size_env_var() {
        let cwd = tempfile::tempdir().unwrap();
        let infra = ForgeEnvironmentInfra::new(false, cwd.path().to_path_buf());

        // Test default value (256 KiB)
        unsafe {
            std::env::remove_var("FORGE_MAX_IMAGE_SIZE");
        }
        let env = infra.get_environment();
        assert_eq!(env.max_image_size, 262144); // 256 << 10

        // Test custom value
        unsafe {
            std::env::set_var("FORGE_MAX_IMAGE_SIZE", "1048576"); // 1 MiB
        }
        let env = infra.get_environment();
        assert_eq!(env.max_image_size, 1048576);

        // Test invalid value (should fallback to default)
        unsafe {
            std::env::set_var("FORGE_MAX_IMAGE_SIZE", "invalid");
        }
        let env = infra.get_environment();
        assert_eq!(env.max_image_size, 262144);

        unsafe {
            std::env::remove_var("FORGE_MAX_IMAGE_SIZE");
        }
    }

    #[test]
    fn test_max_conversations_env_var() {
        let cwd = tempfile::tempdir().unwrap();
        let infra = ForgeEnvironmentInfra::new(false, cwd.path().to_path_buf());

        // Test default value
        unsafe {
            std::env::remove_var("FORGE_MAX_CONVERSATIONS");
        }
        let env = infra.get_environment();
        assert_eq!(env.max_conversations, 100);

        // Test custom value
        unsafe {
            std::env::set_var("FORGE_MAX_CONVERSATIONS", "50");
        }
        let env = infra.get_environment();
        assert_eq!(env.max_conversations, 50);

        // Test invalid value (should fallback to default)
        unsafe {
            std::env::set_var("FORGE_MAX_CONVERSATIONS", "invalid");
        }
        let env = infra.get_environment();
        assert_eq!(env.max_conversations, 100);

        unsafe {
            std::env::remove_var("FORGE_MAX_CONVERSATIONS");
        }
    }

    #[test]
    #[serial]
    fn test_multiline_env_vars() {
        let content = r#"MULTI_LINE='line1
line2
line3'
SIMPLE=value"#;

        let (_root, cwd) = setup_envs(vec![("", content)]);
        ForgeEnvironmentInfra::dot_env(&cwd);

        // Verify multiline variable
        let multi = env::var("MULTI_LINE").expect("MULTI_LINE should be set");
        assert_eq!(multi, "line1\nline2\nline3");

        // Verify simple var
        assert_eq!(env::var("SIMPLE").unwrap(), "value");

        unsafe {
            env::remove_var("MULTI_LINE");
            env::remove_var("SIMPLE");
        }
    }

    #[test]
    #[serial]
    fn test_unified_parse_env_functionality() {
        // Test boolean parsing with custom logic
        unsafe {
            env::set_var("TEST_BOOL_TRUE", "yes");
            env::set_var("TEST_BOOL_FALSE", "no");
        }

        assert_eq!(parse_env::<bool>("TEST_BOOL_TRUE"), Some(true));
        assert_eq!(parse_env::<bool>("TEST_BOOL_FALSE"), Some(false));

        // Test numeric parsing
        unsafe {
            env::set_var("TEST_U64", "123");
            env::set_var("TEST_F64", "45.67");
        }

        assert_eq!(parse_env::<u64>("TEST_U64"), Some(123));
        assert_eq!(parse_env::<f64>("TEST_F64"), Some(45.67));

        // Test string parsing
        unsafe {
            env::set_var("TEST_STRING", "hello world");
        }

        assert_eq!(
            parse_env::<String>("TEST_STRING"),
            Some("hello world".to_string())
        );

        // Test missing env var
        assert_eq!(parse_env::<bool>("NONEXISTENT_VAR"), None);
        assert_eq!(parse_env::<u64>("NONEXISTENT_VAR"), None);

        // Clean up
        unsafe {
            env::remove_var("TEST_BOOL_TRUE");
            env::remove_var("TEST_BOOL_FALSE");
            env::remove_var("TEST_U64");
            env::remove_var("TEST_F64");
            env::remove_var("TEST_STRING");
        }
    }
}<|MERGE_RESOLUTION|>--- conflicted
+++ resolved
@@ -91,15 +91,9 @@
             workspace_server_url: parse_env::<String>("FORGE_WORKSPACE_SERVER_URL")
                 .as_ref()
                 .and_then(|url| Url::parse(url.as_str()).ok())
-<<<<<<< HEAD
-                .unwrap_or_else(|| {
-                    Url::parse("https://api.forgecode.dev/").unwrap()
-                }),
-=======
                 .unwrap_or_else(|| Url::parse("https://api.forgecode.dev/").unwrap()),
             override_model,
             override_provider,
->>>>>>> 00e650f2
         }
     }
 
