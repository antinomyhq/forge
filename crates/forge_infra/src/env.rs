--- conflicted
+++ resolved
@@ -86,7 +86,6 @@
             forge_api_url,
             custom_history_path,
             max_conversations: parse_env::<usize>("FORGE_MAX_CONVERSATIONS").unwrap_or(100),
-<<<<<<< HEAD
             sem_search_limit: parse_env::<usize>("FORGE_SEM_SEARCH_LIMIT").unwrap_or(100),
             sem_search_top_k: parse_env::<usize>("FORGE_SEM_SEARCH_TOP_K").unwrap_or(10),
             workspace_server_url: parse_env::<String>("FORGE_WORKSPACE_SERVER_URL")
@@ -95,10 +94,8 @@
                 .unwrap_or_else(|| {
                     Url::parse("https://api.forgecode.dev/").unwrap()
                 }),
-=======
             override_model,
             override_provider,
->>>>>>> cc947145
         }
     }
 
