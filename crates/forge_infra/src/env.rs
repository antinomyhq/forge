use std::path::{Path, PathBuf};
use std::sync::RwLock;

<<<<<<< HEAD
use forge_domain::{Environment, RetryConfig};
use forge_services::EnvironmentService;
=======
use forge_app::EnvironmentService;
use forge_domain::{Environment, Provider, RetryConfig};
>>>>>>> c60a301f

pub struct ForgeEnvironmentService {
    restricted: bool,
    is_env_loaded: RwLock<bool>,
}

impl ForgeEnvironmentService {
    /// Creates a new EnvironmentFactory with current working directory
    ///
    /// # Arguments
    /// * `unrestricted` - If true, use unrestricted shell mode (sh/bash) If
    ///   false, use restricted shell mode (rbash)
    pub fn new(restricted: bool) -> Self {
        Self { restricted, is_env_loaded: Default::default() }
    }

    /// Get path to appropriate shell based on platform and mode
    fn get_shell_path(&self) -> String {
        if cfg!(target_os = "windows") {
            std::env::var("COMSPEC").unwrap_or("cmd.exe".to_string())
        } else if self.restricted {
            // Default to rbash in restricted mode
            "/bin/rbash".to_string()
        } else {
            // Use user's preferred shell or fallback to sh
            std::env::var("SHELL").unwrap_or("/bin/sh".to_string())
        }
    }

    /// Resolves retry configuration from environment variables or returns
    /// defaults
    fn resolve_retry_config(&self) -> RetryConfig {
        let mut config = RetryConfig::default();

        // Override with environment variables if available
        if let Ok(val) = std::env::var("FORGE_RETRY_INITIAL_BACKOFF_MS") {
            if let Ok(parsed) = val.parse::<u64>() {
                config.initial_backoff_ms = parsed;
            }
        }

<<<<<<< HEAD
        RetryConfig::default()
            .initial_backoff_ms(initial_backoff_ms)
            .backoff_factor(backoff_factor)
            .max_retry_attempts(max_retry_attempts)
            .retry_status_codes(retry_status_codes)
=======
        if let Ok(val) = std::env::var("FORGE_RETRY_BACKOFF_FACTOR") {
            if let Ok(parsed) = val.parse::<u64>() {
                config.backoff_factor = parsed;
            }
        }

        if let Ok(val) = std::env::var("FORGE_RETRY_MAX_ATTEMPTS") {
            if let Ok(parsed) = val.parse::<usize>() {
                config.max_retry_attempts = parsed;
            }
        }

        if let Ok(val) = std::env::var("FORGE_RETRY_STATUS_CODES") {
            let status_codes: Vec<u16> = val
                .split(',')
                .filter_map(|code| code.trim().parse::<u16>().ok())
                .collect();
            if !status_codes.is_empty() {
                config.retry_status_codes = status_codes;
            }
        }

        config
>>>>>>> c60a301f
    }

    fn get(&self) -> Environment {
        let cwd = std::env::current_dir().unwrap_or(PathBuf::from("."));
        if !self.is_env_loaded.read().map(|v| *v).unwrap_or_default() {
            *self.is_env_loaded.write().unwrap() = true;
            Self::dot_env(&cwd);
        }

        let retry_config = self.resolve_retry_config();

        Environment {
            os: std::env::consts::OS.to_string(),
            pid: std::process::id(),
            cwd,
            shell: self.get_shell_path(),
            base_path: dirs::home_dir()
                .map(|a| a.join("forge"))
                .unwrap_or(PathBuf::from(".").join("forge")),
            home: dirs::home_dir(),
            retry_config,
        }
    }

    /// Load all `.env` files with priority to lower (closer) files.
    fn dot_env(cwd: &Path) -> Option<()> {
        let mut paths = vec![];
        let mut current = PathBuf::new();

        for component in cwd.components() {
            current.push(component);
            paths.push(current.clone());
        }

        paths.reverse();

        for path in paths {
            let env_file = path.join(".env");
            if env_file.is_file() {
                dotenv::from_path(&env_file).ok();
            }
        }

        Some(())
    }
}

impl EnvironmentService for ForgeEnvironmentService {
    fn get_environment(&self) -> Environment {
        self.get()
    }
}

#[cfg(test)]
mod tests {
    use std::path::PathBuf;
    use std::{env, fs};

    use tempfile::{tempdir, TempDir};

    use super::*;

    fn setup_envs(structure: Vec<(&str, &str)>) -> (TempDir, PathBuf) {
        let root = tempdir().unwrap();
        let root_path = root.path().to_path_buf();

        for (rel_path, content) in &structure {
            let dir = root_path.join(rel_path);
            fs::create_dir_all(&dir).unwrap();
            fs::write(dir.join(".env"), content).unwrap();
        }

        let deepest_path = root_path.join(structure[0].0);
        // We MUST return root path, because dropping it will remove temp dir
        (root, deepest_path)
    }

    #[test]
    fn test_load_all_single_env() {
        let (_root, cwd) = setup_envs(vec![("", "TEST_KEY1=VALUE1")]);

        ForgeEnvironmentService::dot_env(&cwd);

        assert_eq!(env::var("TEST_KEY1").unwrap(), "VALUE1");
    }

    #[test]
    fn test_load_all_nested_envs_override() {
        let (_root, cwd) = setup_envs(vec![("a/b", "TEST_KEY2=SUB"), ("a", "TEST_KEY2=ROOT")]);

        ForgeEnvironmentService::dot_env(&cwd);

        assert_eq!(env::var("TEST_KEY2").unwrap(), "SUB");
    }

    #[test]
    fn test_load_all_multiple_keys() {
        let (_root, cwd) = setup_envs(vec![
            ("a/b", "SUB_KEY3=SUB_VAL"),
            ("a", "ROOT_KEY3=ROOT_VAL"),
        ]);

        ForgeEnvironmentService::dot_env(&cwd);

        assert_eq!(env::var("ROOT_KEY3").unwrap(), "ROOT_VAL");
        assert_eq!(env::var("SUB_KEY3").unwrap(), "SUB_VAL");
    }

    #[test]
    fn test_env_precedence_std_env_wins() {
        let (_root, cwd) = setup_envs(vec![
            ("a/b", "TEST_KEY4=SUB_VAL"),
            ("a", "TEST_KEY4=ROOT_VAL"),
        ]);

        env::set_var("TEST_KEY4", "STD_ENV_VAL");

        ForgeEnvironmentService::dot_env(&cwd);

        assert_eq!(env::var("TEST_KEY4").unwrap(), "STD_ENV_VAL");
    }

    #[test]
    fn test_custom_scenario() {
        let (_root, cwd) = setup_envs(vec![("a/b", "A1=1\nB1=2"), ("a", "A1=2\nC1=3")]);

        ForgeEnvironmentService::dot_env(&cwd);

        assert_eq!(env::var("A1").unwrap(), "1");
        assert_eq!(env::var("B1").unwrap(), "2");
        assert_eq!(env::var("C1").unwrap(), "3");
    }

    #[test]
    fn test_custom_scenario_with_std_env_precedence() {
        let (_root, cwd) = setup_envs(vec![("a/b", "A2=1"), ("a", "A2=2")]);

        env::set_var("A2", "STD_ENV");

        ForgeEnvironmentService::dot_env(&cwd);

        assert_eq!(env::var("A2").unwrap(), "STD_ENV");
    }

    #[test]
    fn test_retry_config_comprehensive() {
        // Test 1: Default consistency
        {
            // Clean up any existing environment variables first
            env::remove_var("FORGE_RETRY_INITIAL_BACKOFF_MS");
            env::remove_var("FORGE_RETRY_BACKOFF_FACTOR");
            env::remove_var("FORGE_RETRY_MAX_ATTEMPTS");
            env::remove_var("FORGE_RETRY_STATUS_CODES");

            // Verify that the environment service uses the same default as RetryConfig
            let env_service = ForgeEnvironmentService::new(false);
            let retry_config_from_env = env_service.resolve_retry_config();
            let default_retry_config = RetryConfig::default();

            assert_eq!(
                retry_config_from_env.max_retry_attempts,
                default_retry_config.max_retry_attempts,
                "Environment service and RetryConfig should have consistent default max_retry_attempts"
            );

            assert_eq!(
                retry_config_from_env.initial_backoff_ms,
                default_retry_config.initial_backoff_ms,
                "Environment service and RetryConfig should have consistent default initial_backoff_ms"
            );

            assert_eq!(
                retry_config_from_env.backoff_factor, default_retry_config.backoff_factor,
                "Environment service and RetryConfig should have consistent default backoff_factor"
            );

            assert_eq!(
                retry_config_from_env.retry_status_codes,
                default_retry_config.retry_status_codes,
                "Environment service and RetryConfig should have consistent default retry_status_codes"
            );
        }

        // Test 2: Environment variable override
        {
            // Clean up any existing environment variables first
            env::remove_var("FORGE_RETRY_INITIAL_BACKOFF_MS");
            env::remove_var("FORGE_RETRY_BACKOFF_FACTOR");
            env::remove_var("FORGE_RETRY_MAX_ATTEMPTS");
            env::remove_var("FORGE_RETRY_STATUS_CODES");

            // Set environment variables to override defaults
            env::set_var("FORGE_RETRY_INITIAL_BACKOFF_MS", "500");
            env::set_var("FORGE_RETRY_BACKOFF_FACTOR", "3");
            env::set_var("FORGE_RETRY_MAX_ATTEMPTS", "5");
            env::set_var("FORGE_RETRY_STATUS_CODES", "429,500,502");

            let env_service = ForgeEnvironmentService::new(false);
            let config = env_service.resolve_retry_config();

            assert_eq!(config.initial_backoff_ms, 500);
            assert_eq!(config.backoff_factor, 3);
            assert_eq!(config.max_retry_attempts, 5);
            assert_eq!(config.retry_status_codes, vec![429, 500, 502]);

            // Clean up environment variables
            env::remove_var("FORGE_RETRY_INITIAL_BACKOFF_MS");
            env::remove_var("FORGE_RETRY_BACKOFF_FACTOR");
            env::remove_var("FORGE_RETRY_MAX_ATTEMPTS");
            env::remove_var("FORGE_RETRY_STATUS_CODES");
        }

        // Test 3: Partial environment variable override
        {
            // Clean up any existing environment variables first
            env::remove_var("FORGE_RETRY_INITIAL_BACKOFF_MS");
            env::remove_var("FORGE_RETRY_BACKOFF_FACTOR");
            env::remove_var("FORGE_RETRY_MAX_ATTEMPTS");
            env::remove_var("FORGE_RETRY_STATUS_CODES");

            // Set only some environment variables
            env::set_var("FORGE_RETRY_MAX_ATTEMPTS", "10");
            env::set_var("FORGE_RETRY_STATUS_CODES", "503,504");

            let env_service = ForgeEnvironmentService::new(false);
            let config = env_service.resolve_retry_config();
            let default_config = RetryConfig::default();

            // Overridden values
            assert_eq!(config.max_retry_attempts, 10);
            assert_eq!(config.retry_status_codes, vec![503, 504]);

            // Default values should remain
            assert_eq!(config.initial_backoff_ms, default_config.initial_backoff_ms);
            assert_eq!(config.backoff_factor, default_config.backoff_factor);

            // Clean up environment variables
            env::remove_var("FORGE_RETRY_MAX_ATTEMPTS");
            env::remove_var("FORGE_RETRY_STATUS_CODES");
        }

        // Test 4: Invalid environment variable values
        {
            // Clean up any existing environment variables first
            env::remove_var("FORGE_RETRY_INITIAL_BACKOFF_MS");
            env::remove_var("FORGE_RETRY_BACKOFF_FACTOR");
            env::remove_var("FORGE_RETRY_MAX_ATTEMPTS");
            env::remove_var("FORGE_RETRY_STATUS_CODES");

            // Set invalid environment variables
            env::set_var("FORGE_RETRY_INITIAL_BACKOFF_MS", "invalid");
            env::set_var("FORGE_RETRY_BACKOFF_FACTOR", "not_a_number");
            env::set_var("FORGE_RETRY_MAX_ATTEMPTS", "abc");
            env::set_var("FORGE_RETRY_STATUS_CODES", "invalid,codes,here");

            let env_service = ForgeEnvironmentService::new(false);
            let config = env_service.resolve_retry_config();
            let default_config = RetryConfig::default();

            // Should fall back to defaults when parsing fails
            assert_eq!(config.initial_backoff_ms, default_config.initial_backoff_ms);
            assert_eq!(config.backoff_factor, default_config.backoff_factor);
            assert_eq!(config.max_retry_attempts, default_config.max_retry_attempts);
            assert_eq!(config.retry_status_codes, default_config.retry_status_codes);

            // Clean up environment variables
            env::remove_var("FORGE_RETRY_INITIAL_BACKOFF_MS");
            env::remove_var("FORGE_RETRY_BACKOFF_FACTOR");
            env::remove_var("FORGE_RETRY_MAX_ATTEMPTS");
            env::remove_var("FORGE_RETRY_STATUS_CODES");
        }
    }
}<|MERGE_RESOLUTION|>--- conflicted
+++ resolved
@@ -1,13 +1,8 @@
 use std::path::{Path, PathBuf};
 use std::sync::RwLock;
 
-<<<<<<< HEAD
+use forge_app::EnvironmentService;
 use forge_domain::{Environment, RetryConfig};
-use forge_services::EnvironmentService;
-=======
-use forge_app::EnvironmentService;
-use forge_domain::{Environment, Provider, RetryConfig};
->>>>>>> c60a301f
 
 pub struct ForgeEnvironmentService {
     restricted: bool,
@@ -49,13 +44,6 @@
             }
         }
 
-<<<<<<< HEAD
-        RetryConfig::default()
-            .initial_backoff_ms(initial_backoff_ms)
-            .backoff_factor(backoff_factor)
-            .max_retry_attempts(max_retry_attempts)
-            .retry_status_codes(retry_status_codes)
-=======
         if let Ok(val) = std::env::var("FORGE_RETRY_BACKOFF_FACTOR") {
             if let Ok(parsed) = val.parse::<u64>() {
                 config.backoff_factor = parsed;
@@ -79,7 +67,6 @@
         }
 
         config
->>>>>>> c60a301f
     }
 
     fn get(&self) -> Environment {
