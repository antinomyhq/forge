--- conflicted
+++ resolved
@@ -1,26 +1,15 @@
 use std::path::{Path, PathBuf};
 use std::sync::RwLock;
 
-<<<<<<< HEAD
-use forge_app::EnvironmentService;
 use forge_domain::{Environment, RetryConfig};
-=======
-use forge_domain::{Environment, Provider, RetryConfig};
 use forge_services::EnvironmentInfra;
->>>>>>> 54d18305
 
 pub struct ForgeEnvironmentInfra {
     restricted: bool,
     is_env_loaded: RwLock<bool>,
 }
 
-<<<<<<< HEAD
-impl ForgeEnvironmentService {
-=======
-type ProviderSearch = (&'static str, Box<dyn FnOnce(&str) -> Provider>);
-
 impl ForgeEnvironmentInfra {
->>>>>>> 54d18305
     /// Creates a new EnvironmentFactory with current working directory
     ///
     /// # Arguments
