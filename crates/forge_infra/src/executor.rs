use std::io::{self, Write};
use std::path::{Path, PathBuf};
use std::sync::Arc;

use forge_domain::{CommandOutput, Environment};
use forge_services::CommandExecutorService;
use tokio::io::AsyncReadExt;
use tokio::process::Command;
use tokio::sync::Mutex;

/// Service for executing shell commands
#[derive(Clone, Debug)]
pub struct ForgeCommandExecutorService {
    restricted: bool,
    env: Environment,

    // Mutex to ensure that only one command is executed at a time
    ready: Arc<Mutex<()>>,
}

impl ForgeCommandExecutorService {
    pub fn new(restricted: bool, env: Environment) -> Self {
        Self { restricted, env, ready: Arc::new(Mutex::new(())) }
    }

    fn prepare_command(&self, command_str: &str, working_dir: Option<&Path>) -> Command {
        // Create a basic command
        let is_windows = cfg!(target_os = "windows");
        let shell = if self.restricted && !is_windows {
            "rbash"
        } else {
            self.env.shell.as_str()
        };
        let mut command = Command::new(shell);

        // Core color settings for general commands
        command
            .env("CLICOLOR_FORCE", "1")
            .env("FORCE_COLOR", "true")
            .env_remove("NO_COLOR");

        // Language/program specific color settings
        command
            .env("SBT_OPTS", "-Dsbt.color=always")
            .env("JAVA_OPTS", "-Dsbt.color=always");

        // enabled Git colors
        command.env("GIT_CONFIG_PARAMETERS", "'color.ui=always'");

        // Other common tools
        command.env("GREP_OPTIONS", "--color=always"); // GNU grep

        let parameter = if is_windows { "/C" } else { "-c" };
        command.arg(parameter);

        #[cfg(windows)]
        command.raw_arg(command_str);
        #[cfg(unix)]
        command.arg(command_str);

        tracing::info!(command = command_str, "Executing command");

        command.kill_on_drop(true);

        // Set the working directory
        if let Some(working_dir) = working_dir {
            command.current_dir(working_dir);
        }

        // Configure the command for output
        command
            .stdin(std::process::Stdio::inherit())
            .stdout(std::process::Stdio::piped())
            .stderr(std::process::Stdio::piped());

        command
    }

    /// Internal method to execute commands with streaming to console
    async fn execute_command_internal(
        &self,
        command: String,
        working_dir: &Path,
    ) -> anyhow::Result<CommandOutput> {
        let ready = self.ready.lock().await;

        let mut prepared_command = self.prepare_command(&command, Some(working_dir));

        // Spawn the command
        let mut child = prepared_command.spawn()?;

        let mut stdout_pipe = child.stdout.take();
        let mut stderr_pipe = child.stderr.take();

        // Stream the output of the command to stdout and stderr concurrently
        let (status, stdout_buffer, stderr_buffer) = tokio::try_join!(
            child.wait(),
            stream(&mut stdout_pipe, io::stdout()),
            stream(&mut stderr_pipe, io::stderr())
        )?;

        // Drop happens after `try_join` due to <https://github.com/tokio-rs/tokio/issues/4309>
        drop(stdout_pipe);
        drop(stderr_pipe);
        drop(ready);

        Ok(CommandOutput {
            stdout: String::from_utf8_lossy(&stdout_buffer).into_owned(),
            stderr: String::from_utf8_lossy(&stderr_buffer).into_owned(),
            exit_code: status.code(),
            command,
        })
    }
}

/// reads the output from A and writes it to W
async fn stream<A: AsyncReadExt + Unpin, W: Write>(
    io: &mut Option<A>,
    mut writer: W,
) -> io::Result<Vec<u8>> {
    let mut output = Vec::new();
    if let Some(io) = io.as_mut() {
        let mut buff = [0; 1024];
        loop {
            let n = io.read(&mut buff).await?;
            if n == 0 {
                break;
            }
            writer.write_all(&buff[..n])?;
            // note: flush is necessary else we get the cursor could not be found error.
            writer.flush()?;
            output.extend_from_slice(&buff[..n]);
        }
    }
    Ok(output)
}

/// The implementation for CommandExecutorService
#[async_trait::async_trait]
impl CommandExecutorService for ForgeCommandExecutorService {
    async fn execute_command(
        &self,
        command: String,
        working_dir: PathBuf,
    ) -> anyhow::Result<CommandOutput> {
        self.execute_command_internal(command, &working_dir).await
    }

    async fn execute_command_raw(&self, command: &str) -> anyhow::Result<std::process::ExitStatus> {
        let mut prepared_command = self.prepare_command(command, None);

        // overwrite the stdin, stdout and stderr to inherit
        prepared_command
            .stdin(std::process::Stdio::inherit())
            .stdout(std::process::Stdio::inherit())
            .stderr(std::process::Stdio::inherit());

        Ok(prepared_command.spawn()?.wait().await?)
    }
}

#[cfg(test)]
mod tests {
    use forge_domain::Provider;
    use pretty_assertions::assert_eq;

    use super::*;

    fn test_env() -> Environment {
        Environment {
            os: "test".to_string(),
            pid: 12345,
            cwd: PathBuf::from("/test"),
            home: Some(PathBuf::from("/home/test")),
            shell: if cfg!(target_os = "windows") {
                "cmd"
            } else {
                "bash"
            }
            .to_string(),
            base_path: PathBuf::from("/base"),
            provider: Provider::open_router("test-key"),
            retry_config: Default::default(),
            fetch_truncation_limit: 0,
            stdout_max_prefix_length: 0,
            max_search_lines: 0,
            max_read_size: 0,
            stdout_max_suffix_length: 0,
<<<<<<< HEAD
            max_file_size: 10_000_000,
=======
            http: Default::default(),
>>>>>>> 518fa7e9
        }
    }

    #[tokio::test]
    async fn test_command_executor() {
        let fixture = ForgeCommandExecutorService::new(false, test_env());
        let cmd = "echo 'hello world'";
        let dir = ".";

        let actual = fixture
            .execute_command(cmd.to_string(), PathBuf::new().join(dir))
            .await
            .unwrap();

        let mut expected = CommandOutput {
            stdout: "hello world\n".to_string(),
            stderr: "".to_string(),
            command: "echo \"hello world\"".into(),
            exit_code: Some(0),
        };

        if cfg!(target_os = "windows") {
            expected.stdout = format!("'{}'", expected.stdout);
        }

        assert_eq!(actual.stdout.trim(), expected.stdout.trim());
        assert_eq!(actual.stderr, expected.stderr);
        assert_eq!(actual.success(), expected.success());
    }
}<|MERGE_RESOLUTION|>--- conflicted
+++ resolved
@@ -186,11 +186,8 @@
             max_search_lines: 0,
             max_read_size: 0,
             stdout_max_suffix_length: 0,
-<<<<<<< HEAD
+            http: Default::default(),
             max_file_size: 10_000_000,
-=======
-            http: Default::default(),
->>>>>>> 518fa7e9
         }
     }
 
