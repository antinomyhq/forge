--- conflicted
+++ resolved
@@ -214,13 +214,8 @@
 
 #[cfg(test)]
 mod tests {
-<<<<<<< HEAD
     use std::io::Cursor;
 
-    use forge_domain::Provider;
-=======
-
->>>>>>> d606a5a7
     use pretty_assertions::assert_eq;
     use reqwest::Url;
 
