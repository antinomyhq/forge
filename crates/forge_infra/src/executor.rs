--- conflicted
+++ resolved
@@ -97,16 +97,11 @@
         drop(ready);
 
         Ok(CommandOutput {
+            command,
             stdout: String::from_utf8_lossy(&stdout_buffer).into_owned(),
             stderr: String::from_utf8_lossy(&stderr_buffer).into_owned(),
-<<<<<<< HEAD
-            success: status.success(),
-            exit_code: status.code().unwrap_or(-1),
+            exit_code: status.code(),
             temp_file_path: None,
-=======
-            exit_code: status.code(),
-            command,
->>>>>>> 6d76ce0d
         })
     }
 }
@@ -179,16 +174,11 @@
             .unwrap();
 
         let expected = CommandOutput {
+            command: "echo 'hello world'".into(),
             stdout: "hello world\n".to_string(),
             stderr: "".to_string(),
-<<<<<<< HEAD
-            success: true,
-            exit_code: 0,
+            exit_code: Some(0),
             temp_file_path: None,
-=======
-            command: "echo \"hello world\"".into(),
-            exit_code: Some(0),
->>>>>>> 6d76ce0d
         };
 
         assert_eq!(actual.stdout.trim(), expected.stdout.trim());
