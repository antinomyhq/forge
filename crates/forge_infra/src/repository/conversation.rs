--- conflicted
+++ resolved
@@ -4,11 +4,8 @@
 use chrono::{DateTime, NaiveDateTime, Utc};
 use diesel::prelude::*;
 use forge_domain::{
-<<<<<<< HEAD
-    Context, Conversation, ConversationEventLog, ConversationId, MetaData, WorkspaceId,
-=======
-    Context, Conversation, ConversationId, FileChangeMetrics, MetaData, Metrics, WorkspaceId,
->>>>>>> e523f6f9
+    Context, Conversation, ConversationEventLog, ConversationId, FileChangeMetrics, MetaData,
+    Metrics, WorkspaceId,
 };
 use forge_services::ConversationRepository;
 use serde::{Deserialize, Serialize};
@@ -16,14 +13,14 @@
 use crate::database::DatabasePool;
 use crate::database::schema::conversations;
 
-<<<<<<< HEAD
 /// Wrapper for serializing context and event_log together in database
 #[derive(Debug, Serialize, Deserialize)]
 struct ContextData {
     context: Context,
     #[serde(default, skip_serializing_if = "Option::is_none")]
     event_log: Option<ConversationEventLog>,
-=======
+}
+
 /// Database representation of file change metrics
 /// Mirrors `forge_domain::FileChangeMetrics` for compile-time safety
 #[derive(Debug, Clone, Serialize, Deserialize)]
@@ -82,7 +79,6 @@
             .collect();
         metrics
     }
->>>>>>> e523f6f9
 }
 
 // Database model for conversations table
@@ -133,7 +129,6 @@
     type Error = anyhow::Error;
     fn try_from(record: ConversationRecord) -> anyhow::Result<Self> {
         let id = ConversationId::parse(record.conversation_id)?;
-<<<<<<< HEAD
 
         // Try to deserialize as ContextData first (new format with event_log)
         let (context, event_log) = match record.context {
@@ -149,10 +144,6 @@
             }
             None => (None, None),
         };
-=======
-        let context = record
-            .context
-            .and_then(|ctx| serde_json::from_str::<Context>(&ctx).ok());
 
         // Deserialize metrics using MetricsRecord for compile-time safety
         let metrics = record
@@ -160,7 +151,6 @@
             .and_then(|m| serde_json::from_str::<MetricsRecord>(&m).ok())
             .map(Metrics::from)
             .unwrap_or_else(|| Metrics::new().with_time(record.created_at.and_utc()));
->>>>>>> e523f6f9
 
         Ok(Conversation::new(id)
             .context(context)
