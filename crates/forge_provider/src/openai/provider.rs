use std::collections::HashMap;
use std::sync::Mutex;

use anyhow::{Context as _, Result};
use derive_builder::Builder;
use forge_app::domain::{
<<<<<<< HEAD
    ChatCompletionMessage, Context as ChatContext, ModelId, Provider, ContextMessage, ResultStream, Content
=======
    ChatCompletionMessage, Content, Context as ChatContext, ContextMessage, ModelId, Provider,
    ResultStream,
>>>>>>> 977df52a
};
use once_cell::sync::Lazy;
use reqwest::header::{AUTHORIZATION, HeaderMap, HeaderValue};
use reqwest::{Client, Url};
use reqwest_eventsource::{Event, RequestBuilderExt};
use serde_json::{Value, json};
use tokio_stream::StreamExt;
use tracing::{debug, info};
use serde_json::{json, Value};
use super::model::{ListModelResponse, Model};
use super::request::{Request, MessageContent, ContentPart, Role};
use super::response::Response;
use crate::error::Error;
use crate::openai::transformers::{ProviderPipeline, Transformer};
use crate::utils::{format_http_context, sanitize_headers};
#[derive(Clone, Builder)]
pub struct ForgeProvider {
    client: Client,
    provider: Provider,
    version: String,
}

static THREAD_ID_CACHE: Lazy<Mutex<HashMap<String, String>>> =
    Lazy::new(|| Mutex::new(HashMap::new()));

impl ForgeProvider {
    pub fn builder() -> ForgeProviderBuilder {
        ForgeProviderBuilder::default()
    }

    fn url(&self, path: &str) -> anyhow::Result<Url> {
        // Validate the path doesn't contain certain patterns
        if path.contains("://") || path.contains("..") {
            anyhow::bail!("Invalid path: Contains forbidden patterns");
        }

        // Remove leading slash to avoid double slashes
        let path = path.trim_start_matches('/');

        self.provider.to_base_url().join(path).with_context(|| {
            format!(
                "Failed to append {} to base URL: {}",
                path,
                self.provider.to_base_url()
            )
        })
    }

<<<<<<< HEAD
    pub async fn copilot_create_thread(&self) -> anyhow::Result<String> {
        let url = self.url("github/chat/threads")?;
        let headers = self.headers();
        let resp = self.client.post(url)
=======
    async fn copilot_create_thread(&self) -> anyhow::Result<String> {
        let url = self.url("github/chat/threads")?;
        let headers = self.headers();
        let resp = self
            .client
            .post(url)
>>>>>>> 977df52a
            .headers(headers)
            .send()
            .await?
            .error_for_status()?
            .json::<serde_json::Value>()
            .await?;
        // Extract thread_id from response
<<<<<<< HEAD
        let thread_id = resp.get("thread_id")
=======
        let thread_id = resp
            .get("thread_id")
>>>>>>> 977df52a
            .and_then(|v| v.as_str())
            .ok_or_else(|| anyhow::anyhow!("No thread id in Copilot response"))?;
        Ok(thread_id.to_string())
    }

    // OpenRouter optional headers ref: https://openrouter.ai/docs/api-reference/overview#headers
    // - `HTTP-Referer`: Identifies your app on openrouter.ai
    // - `X-Title`: Sets/modifies your app's title
    fn headers(&self) -> HeaderMap {
        let mut headers = HeaderMap::new();
        if let Some(ref api_key) = self.provider.key() {
            if self.provider.is_copilot() {
                headers.insert(
                    AUTHORIZATION,
                    HeaderValue::from_str(&format!("GitHub-Bearer {api_key}")).unwrap(),
<<<<<<< HEAD
                );            
                headers.insert(
                    "Copilot-Integration-Id",
                    HeaderValue::from_static("forge"),
                );
=======
                );
                headers.insert("Copilot-Integration-Id", HeaderValue::from_static("forge"));
>>>>>>> 977df52a
            } else {
                headers.insert(
                    AUTHORIZATION,
                    HeaderValue::from_str(&format!("Bearer {api_key}")).unwrap(),
                );
            }
        }

        headers.insert("X-Title", HeaderValue::from_static("forge"));
        headers.insert(
            "x-app-version",
            HeaderValue::from_str(format!("v{}", self.version).as_str())
                .unwrap_or(HeaderValue::from_static("v0.1.0-dev")),
        );
        headers.insert(
            "HTTP-Referer",
            HeaderValue::from_static("https://github.com/antinomyhq/forge"),
        );
        headers.insert(
            reqwest::header::CONNECTION,
            HeaderValue::from_static("keep-alive"),
        );
        debug!(headers = ?sanitize_headers(&headers), "Request Headers");
        headers
    }

<<<<<<< HEAD
    

    pub async fn copilot_chat(
=======
    async fn copilot_chat(
        &self,
        model: &ModelId,
        context: ChatContext,
        thread_id: String,
    ) -> ResultStream<ChatCompletionMessage, anyhow::Error> {
        // 1. Extract the latest user message content
        let user_content = context
            .messages
            .last()
            .map(|m| m.to_text().clone())
            .unwrap_or_default();

        // 2. Build the Copilot request payload
        let payload = json!({
            "content": user_content,
            "context": context.messages.iter().map(|m| {
                match m {
                    ContextMessage::Text(text_message) => {
                        json!({
                            "role": text_message.role.to_string(),
                            "content": text_message.content,
                        })
                    },
                    ContextMessage::Tool(tool_message) => {
                        json!({
                            "role": "tool",
                            "content": format!("{:?}", tool_message.output),
                        })
                    },
                    ContextMessage::Image(image_message) => {
                        json!({
                            "role": "user",
                            "content": "[image omitted]",
                        })
                    }
                }
            }).collect::<Vec<_>>(),
            "intent": "conversation",
            "model": model.as_str(),
            "thread_id": thread_id,
            "streaming": true,
        });

        // 3. Build the URL
        let url = self.url(&format!("github/chat/threads/{thread_id}/messages"))?;
        let headers = self.headers();
        let url_for_filter = url.clone();

        // 4. Make the POST request and get the event stream
        let es = self
            .client
            .post(url.clone())
            .headers(headers)
            .json(&payload)
            .eventsource()
            .with_context(|| format_http_context(None, "POST", &url))?;

        // 5. Parse the event stream
        let stream = es
            .take_while(|message| {
                let is_stream_ended = matches!(message, Err(reqwest_eventsource::Error::StreamEnded));
                !is_stream_ended
            })
            .then(move |event| {
                async move {
                    match event {
                        Ok(Event::Message(ev)) => {
                            if let Ok(json) = serde_json::from_str::<Value>(&ev.data) {
                                match json.get("type").and_then(|t| t.as_str()) {
                                    Some("content") => {
                                        if let Some(body) = json.get("body").and_then(|b| b.as_str()) {
                                            let content = Content::part(body);
                                            Some(Ok(ChatCompletionMessage::assistant(content.clone())))
                                        } else {
                                            None
                                        }
                                    }
                                    Some("complete") => {
                                        // Stream is complete, no more messages to send
                                        None
                                    }
                                    _ => None,
                                }
                            } else {
                                None
                            }
                        }
                        Ok(Event::Open) => {
                            None
                        }
                        Err(error) => {
                            match error {
                                reqwest_eventsource::Error::StreamEnded => None,
                                reqwest_eventsource::Error::InvalidStatusCode(_, response) => {
                                    let status = response.status();
                                    Some(Err(anyhow::anyhow!(Error::InvalidStatusCode(status.as_u16()))
                                        .context(format!("HTTP {status}"))))
                                }
                                reqwest_eventsource::Error::InvalidContentType(_, ref response) => {
                                    let status_code = response.status();
                                    Some(Err(anyhow::anyhow!(error)
                                        .context(format!("Invalid content type. HTTP Status: {status_code}"))))
                                }
                                error => {
                                    tracing::error!(error = ?error, "Failed to receive chat completion event");
                                    Some(Err(anyhow::anyhow!(error)))
                                }
                            }
                        }
                    }
                }
            })
            .filter_map(move |response| {
                response.map(|result| result.with_context(|| format_http_context(None, "POST", &url_for_filter)))
            });
        Ok(Box::pin(stream))
    }

    async fn inner_chat(
>>>>>>> 977df52a
        &self,
        model: &ModelId,
        context: ChatContext,
        thread_id: String,
    ) -> ResultStream<ChatCompletionMessage, anyhow::Error> {
<<<<<<< HEAD
        // Use the standard Request format but populate Copilot-specific fields
        let mut request = Request::from(context.clone()).model(model.clone()).stream(true);
=======
        if self.provider.is_copilot() {
            let cid = context
                .conversation_id
                .unwrap_or_default()
                .to_string();
            // Check cache for thread_id
            let cached_tid = {
                let cache = THREAD_ID_CACHE.lock().unwrap();
                cache.get(&cid).cloned()
            };
            let thread_id = if let Some(tid) = cached_tid {
                tid
            } else {
                // Create thread outside lock
                let new_tid = self.copilot_create_thread().await?;
                // Insert into cache
                let mut cache = THREAD_ID_CACHE.lock().unwrap();
                cache.insert(cid, new_tid.clone());
                new_tid
            };
            return self.copilot_chat(model, context.clone(), thread_id).await;
        }
        let mut request = Request::from(context.clone())
            .model(model.clone())
            .stream(true);
>>>>>>> 977df52a
        let mut pipeline = ProviderPipeline::new(&self.provider);
        request = pipeline.transform(request);
        
        // Populate Copilot-specific fields
        request = request
            .thread_id(thread_id.clone())
            .intent("conversation".to_string())
            .streaming(true);
        
        // Extract content from the last message
        if let Some(messages) = &request.messages {
            if let Some(last_msg) = messages.last() {
                if let Some(content) = &last_msg.content {
                    let content_str = match content {
                        MessageContent::Text(text) => text.clone(),
                        MessageContent::Parts(parts) => {
                            parts.iter()
                                .filter_map(|part| {
                                    if let ContentPart::Text { text, .. } = part {
                                        Some(text.clone())
                                    } else {
                                        None
                                    }
                                })
                                .collect::<Vec<_>>()
                                .join(" ")
                        }
                    };
                    request = request.content(content_str);
                }
            }
        }
        
        // Build context from messages
        if let Some(messages) = &request.messages {
            let context_messages: Vec<serde_json::Value> = messages.iter().map(|msg| {
                let role = match msg.role {
                    Role::System => "system",
                    Role::User => "user", 
                    Role::Assistant => "assistant",
                    Role::Tool => "tool",
                };
                
                let content = msg.content.as_ref().map(|c| match c {
                    MessageContent::Text(text) => text.clone(),
                    MessageContent::Parts(parts) => {
                        parts.iter()
                            .filter_map(|part| {
                                if let ContentPart::Text { text, .. } = part {
                                    Some(text.clone())
                                } else {
                                    None
                                }
                            })
                            .collect::<Vec<_>>()
                            .join(" ")
                    }
                }).unwrap_or_default();

                json!({
                    "role": role,
                    "content": content,
                })
            }).collect();
            request = request.context(context_messages);
        }

        request.messages = None;
        request.max_completion_tokens = None;
        request.stream = None;
                
        // 3. Build the URL
        let url = self.url(&format!("github/chat/threads/{}/messages", thread_id))?;
        let headers = self.headers();
        let url_for_filter = url.clone();
    
        // 4. Make the POST request and get the event stream
        let es = self
            .client
            .post(url.clone())
            .headers(headers)
            .json(&request)
            .eventsource()
            .with_context(|| format_http_context(None, "POST", &url))?;
        
        // 5. Parse the event stream
        let stream = es
            .take_while(|message| {
                let is_stream_ended = matches!(message, Err(reqwest_eventsource::Error::StreamEnded));
                !is_stream_ended
            })
            .then(move |event| {
                async move {
                    match event {
                        Ok(Event::Message(ev)) => {
                            if let Ok(json) = serde_json::from_str::<Value>(&ev.data) {
                                match json.get("type").and_then(|t| t.as_str()) {
                                    Some("content") => {
                                        if let Some(body) = json.get("body").and_then(|b| b.as_str()) {
                                            let content = Content::part(body);
                                            Some(Ok(ChatCompletionMessage::assistant(content.clone())))
                                        } else {
                                            None
                                        }
                                    }
                                    Some("complete") => {
                                        // Stream is complete, no more messages to send
                                        None
                                    }
                                    _ => None,
                                }
                            } else {
                                None
                            }
                        }
                        Ok(Event::Open) => {
                            None
                        }
                        Err(error) => {
                            match error {
                                reqwest_eventsource::Error::StreamEnded => None,
                                reqwest_eventsource::Error::InvalidStatusCode(_, response) => {
                                    let status = response.status();
                                    Some(Err(anyhow::anyhow!(Error::InvalidStatusCode(status.as_u16()))
                                        .context(format!("HTTP {}", status))))
                                }
                                reqwest_eventsource::Error::InvalidContentType(_, ref response) => {
                                    let status_code = response.status();
                                    Some(Err(anyhow::anyhow!(error)
                                        .context(format!("Invalid content type. HTTP Status: {}", status_code))))
                                }
                                error => {
                                    tracing::error!(error = ?error, "Failed to receive chat completion event");
                                    Some(Err(anyhow::anyhow!(error)))
                                }
                            }
                        }
                    }
                }
            })
            .filter_map(move |response| {
                response.map(|result| result.with_context(|| format_http_context(None, "POST", &url_for_filter)))
            });
        Ok(Box::pin(stream))
    }   

    async fn inner_chat(
        &self,
        model: &ModelId,
        context: ChatContext,
    ) -> ResultStream<ChatCompletionMessage, anyhow::Error> 
    {
        if self.provider.is_copilot() {
            // For Copilot, the service layer handles thread ID management
            // This method should not be called directly for Copilot
            anyhow::bail!("Copilot chat should be handled through copilot_chat method");
        }
        let mut request = Request::from(context.clone()).model(model.clone()).stream(true);
        let mut pipeline = ProviderPipeline::new(&self.provider);
        request = pipeline.transform(request);
    
        let url = self.url("chat/completions")?;
        let headers = self.headers();

        info!(
            url = %url,
            model = %model,
            headers = ?sanitize_headers(&headers),
            message_count = %request.message_count(),
            message_cache_count = %request.message_cache_count(),
            "Connecting Upstream"
        );

        let es = self
            .client
            .post(url.clone())
            .headers(headers)
            .json(&request)
            .eventsource()
            .with_context(|| format_http_context(None, "POST", &url))?;
        let stream = es
            .take_while(|message| !matches!(message, Err(reqwest_eventsource::Error::StreamEnded)))
            .then(|event| async {
                match event {
                    Ok(event) => match event {
                        Event::Open => None,
                        Event::Message(event) if ["[DONE]", ""].contains(&event.data.as_str()) => {
                            debug!("Received completion from Upstream");
                            None
                        }
                        Event::Message(message) => Some(
                            serde_json::from_str::<Response>(&message.data)
                                .with_context(|| {
                                    format!(
                                        "Failed to parse Forge Provider response: {}",
                                        message.data
                                    )
                                })
                                .and_then(|response| {
                                    ChatCompletionMessage::try_from(response.clone()).with_context(
                                        || {
                                            format!(
                                                "Failed to create completion message: {}",
                                                message.data
                                            )
                                        },
                                    )
                                }),
                        ),
                    },
                    Err(error) => match error {
                        reqwest_eventsource::Error::StreamEnded => None,
                        reqwest_eventsource::Error::InvalidStatusCode(_, response) => {
                            let status = response.status();
                            let body = response.text().await.ok();
                            Some(Err(Error::InvalidStatusCode(status.as_u16())).with_context(
                                || match body {
                                    Some(body) => {
                                        format!("{status} Reason: {body}")
                                    }
                                    None => {
                                        format!("{status} Reason: [Unknown]")
                                    }
                                },
                            ))
                        }
                        reqwest_eventsource::Error::InvalidContentType(_, ref response) => {
                            let status_code = response.status();
                            debug!(response = ?response, "Invalid content type");
                            Some(Err(error).with_context(|| format!("Http Status: {status_code}")))
                        }
                        error => {
                            tracing::error!(error = ?error, "Failed to receive chat completion event");
                            Some(Err(error.into()))
                        }
                    },
                }
            })
            .filter_map(move |response| {
                response
                    .map(|result| result.with_context(|| format_http_context(None, "POST", &url)))
            });

        Ok(Box::pin(stream))
    }

    async fn inner_models(&self) -> Result<Vec<forge_app::domain::Model>> {
        let url = self.url("models")?;
        debug!(url = %url, "Fetching models");
        match self.fetch_models(url.clone()).await {
            Err(error) => {
                tracing::error!(error = ?error, "Failed to fetch models");
                anyhow::bail!(error)
            }
            Ok(response) => {
                let data: ListModelResponse = serde_json::from_str(&response)
                    .with_context(|| format_http_context(None, "GET", &url))
                    .with_context(|| "Failed to deserialize models response")?;
                Ok(data.data.into_iter().map(Into::into).collect())
            }
        }
    }

    async fn fetch_models(&self, url: Url) -> Result<String, anyhow::Error> {
        let headers = self.headers();
        info!(method = "GET", url = %url, headers = ?sanitize_headers(&headers), "Fetching Models");
        match self.client.get(url.clone()).headers(headers).send().await {
            Ok(response) => {
                let status = response.status();
                let ctx_message = format_http_context(Some(status), "GET", &url);
                let response = response
                    .text()
                    .await
                    .with_context(|| ctx_message.clone())
                    .with_context(|| "Failed to decode response into text")?;
                if status.is_success() {
                    Ok(response)
                } else {
                    // treat non 200 response as error.
                    Err(anyhow::anyhow!(response))
                        .with_context(|| ctx_message)
                        .with_context(|| "Failed to fetch the models")
                }
            }
            Err(err) => {
                let ctx_msg = format_http_context(err.status(), "GET", &url);
                Err(err)
                    .with_context(|| ctx_msg)
                    .with_context(|| "Failed to fetch the models")
            }
        }
    }
}

impl ForgeProvider {
    pub async fn chat(
        &self,
        model: &ModelId,
        context: ChatContext,
        thread_id: Option<String>,
    ) -> ResultStream<ChatCompletionMessage, anyhow::Error> {
        if self.provider.is_copilot() {
            if let Some(tid) = thread_id {
                return self.copilot_chat(model, context, tid).await;
            } else {
                anyhow::bail!("Thread ID is required for Copilot chat");
            }
        }
        
        // For non-Copilot providers, use the regular chat method
        self.inner_chat(model, context).await
    }

    pub async fn models(&self) -> Result<Vec<forge_app::domain::Model>> {
        self.inner_models().await
    }
}

impl From<Model> for forge_app::domain::Model {
    fn from(value: Model) -> Self {
        let tools_supported = value
            .supported_parameters
            .iter()
            .flatten()
            .any(|param| param == "tools");
        let supports_parallel_tool_calls = value
            .supported_parameters
            .iter()
            .flatten()
            .any(|param| param == "supports_parallel_tool_calls");
        let is_reasoning_supported = value
            .supported_parameters
            .iter()
            .flatten()
            .any(|param| param == "reasoning");

        forge_app::domain::Model {
            id: value.id,
            name: value.name,
            description: value.description,
            context_length: value.context_length,
            tools_supported: Some(tools_supported),
            supports_parallel_tool_calls: Some(supports_parallel_tool_calls),
            supports_reasoning: Some(is_reasoning_supported),
        }
    }
}

#[cfg(test)]
mod tests {
    use anyhow::Context;
    use reqwest::Client;

    use super::*;
    use crate::mock_server::{MockServer, normalize_ports};

    fn create_provider(base_url: &str) -> anyhow::Result<ForgeProvider> {
        let provider = Provider::OpenAI {
            url: reqwest::Url::parse(base_url)?,
            key: Some("test-api-key".to_string()),
        };

        Ok(ForgeProvider::builder()
            .client(Client::new())
            .provider(provider)
            .version("1.0.0".to_string())
            .build()
            .unwrap())
    }

    fn create_mock_models_response() -> serde_json::Value {
        serde_json::json!({
            "data": [
                {
                    "id": "model-1",
                    "name": "Test Model 1",
                    "description": "A test model",
                    "context_length": 4096,
                    "supported_parameters": ["tools", "supports_parallel_tool_calls"]
                },
                {
                    "id": "model-2",
                    "name": "Test Model 2",
                    "description": "Another test model",
                    "context_length": 8192,
                    "supported_parameters": ["tools"]
                }
            ]
        })
    }

    fn create_error_response(message: &str, code: u16) -> serde_json::Value {
        serde_json::json!({
            "error": {
                "message": message,
                "code": code
            }
        })
    }

    fn create_empty_response() -> serde_json::Value {
        serde_json::json!({ "data": [] })
    }

    #[tokio::test]
    async fn test_fetch_models_success() -> anyhow::Result<()> {
        let mut fixture = MockServer::new().await;
        let mock = fixture
            .mock_models(create_mock_models_response(), 200)
            .await;
        let provider = create_provider(&fixture.url())?;
        let actual = provider.models().await?;

        mock.assert_async().await;
        insta::assert_json_snapshot!(actual);
        Ok(())
    }

    #[tokio::test]
    async fn test_fetch_models_http_error_status() -> anyhow::Result<()> {
        let mut fixture = MockServer::new().await;
        let mock = fixture
            .mock_models(create_error_response("Invalid API key", 401), 401)
            .await;

        let provider = create_provider(&fixture.url())?;
        let actual = provider.models().await;

        mock.assert_async().await;

        // Verify that we got an error
        assert!(actual.is_err());
        insta::assert_snapshot!(normalize_ports(format!("{:#?}", actual.unwrap_err())));
        Ok(())
    }

    #[tokio::test]
    async fn test_fetch_models_server_error() -> anyhow::Result<()> {
        let mut fixture = MockServer::new().await;
        let mock = fixture
            .mock_models(create_error_response("Internal Server Error", 500), 500)
            .await;

        let provider = create_provider(&fixture.url())?;
        let actual = provider.models().await;

        mock.assert_async().await;

        // Verify that we got an error
        assert!(actual.is_err());
        insta::assert_snapshot!(normalize_ports(format!("{:#?}", actual.unwrap_err())));
        Ok(())
    }

    #[tokio::test]
    async fn test_fetch_models_empty_response() -> anyhow::Result<()> {
        let mut fixture = MockServer::new().await;
        let mock = fixture.mock_models(create_empty_response(), 200).await;

        let provider = create_provider(&fixture.url())?;
        let actual = provider.models().await?;

        mock.assert_async().await;
        assert!(actual.is_empty());
        Ok(())
    }

    #[test]
    fn test_error_deserialization() -> Result<()> {
        let content = serde_json::to_string(&serde_json::json!({
          "error": {
            "message": "This endpoint's maximum context length is 16384 tokens",
            "code": 400
          }
        }))
        .unwrap();
        let message = serde_json::from_str::<Response>(&content)
            .with_context(|| "Failed to parse response")?;
        let message = ChatCompletionMessage::try_from(message.clone());

        assert!(message.is_err());
        Ok(())
    }
}<|MERGE_RESOLUTION|>--- conflicted
+++ resolved
@@ -1,24 +1,16 @@
-use std::collections::HashMap;
-use std::sync::Mutex;
-
 use anyhow::{Context as _, Result};
 use derive_builder::Builder;
 use forge_app::domain::{
-<<<<<<< HEAD
-    ChatCompletionMessage, Context as ChatContext, ModelId, Provider, ContextMessage, ResultStream, Content
-=======
-    ChatCompletionMessage, Content, Context as ChatContext, ContextMessage, ModelId, Provider,
+    ChatCompletionMessage, Content, Context as ChatContext, ModelId, Provider,
     ResultStream,
->>>>>>> 977df52a
 };
-use once_cell::sync::Lazy;
 use reqwest::header::{AUTHORIZATION, HeaderMap, HeaderValue};
 use reqwest::{Client, Url};
 use reqwest_eventsource::{Event, RequestBuilderExt};
 use serde_json::{Value, json};
 use tokio_stream::StreamExt;
 use tracing::{debug, info};
-use serde_json::{json, Value};
+
 use super::model::{ListModelResponse, Model};
 use super::request::{Request, MessageContent, ContentPart, Role};
 use super::response::Response;
@@ -32,9 +24,6 @@
     version: String,
 }
 
-static THREAD_ID_CACHE: Lazy<Mutex<HashMap<String, String>>> =
-    Lazy::new(|| Mutex::new(HashMap::new()));
-
 impl ForgeProvider {
     pub fn builder() -> ForgeProviderBuilder {
         ForgeProviderBuilder::default()
@@ -58,19 +47,12 @@
         })
     }
 
-<<<<<<< HEAD
     pub async fn copilot_create_thread(&self) -> anyhow::Result<String> {
-        let url = self.url("github/chat/threads")?;
-        let headers = self.headers();
-        let resp = self.client.post(url)
-=======
-    async fn copilot_create_thread(&self) -> anyhow::Result<String> {
         let url = self.url("github/chat/threads")?;
         let headers = self.headers();
         let resp = self
             .client
             .post(url)
->>>>>>> 977df52a
             .headers(headers)
             .send()
             .await?
@@ -78,12 +60,8 @@
             .json::<serde_json::Value>()
             .await?;
         // Extract thread_id from response
-<<<<<<< HEAD
-        let thread_id = resp.get("thread_id")
-=======
         let thread_id = resp
             .get("thread_id")
->>>>>>> 977df52a
             .and_then(|v| v.as_str())
             .ok_or_else(|| anyhow::anyhow!("No thread id in Copilot response"))?;
         Ok(thread_id.to_string())
@@ -99,16 +77,8 @@
                 headers.insert(
                     AUTHORIZATION,
                     HeaderValue::from_str(&format!("GitHub-Bearer {api_key}")).unwrap(),
-<<<<<<< HEAD
-                );            
-                headers.insert(
-                    "Copilot-Integration-Id",
-                    HeaderValue::from_static("forge"),
-                );
-=======
                 );
                 headers.insert("Copilot-Integration-Id", HeaderValue::from_static("forge"));
->>>>>>> 977df52a
             } else {
                 headers.insert(
                     AUTHORIZATION,
@@ -135,167 +105,16 @@
         headers
     }
 
-<<<<<<< HEAD
     
 
-    pub async fn copilot_chat(
-=======
     async fn copilot_chat(
         &self,
         model: &ModelId,
         context: ChatContext,
         thread_id: String,
     ) -> ResultStream<ChatCompletionMessage, anyhow::Error> {
-        // 1. Extract the latest user message content
-        let user_content = context
-            .messages
-            .last()
-            .map(|m| m.to_text().clone())
-            .unwrap_or_default();
-
-        // 2. Build the Copilot request payload
-        let payload = json!({
-            "content": user_content,
-            "context": context.messages.iter().map(|m| {
-                match m {
-                    ContextMessage::Text(text_message) => {
-                        json!({
-                            "role": text_message.role.to_string(),
-                            "content": text_message.content,
-                        })
-                    },
-                    ContextMessage::Tool(tool_message) => {
-                        json!({
-                            "role": "tool",
-                            "content": format!("{:?}", tool_message.output),
-                        })
-                    },
-                    ContextMessage::Image(image_message) => {
-                        json!({
-                            "role": "user",
-                            "content": "[image omitted]",
-                        })
-                    }
-                }
-            }).collect::<Vec<_>>(),
-            "intent": "conversation",
-            "model": model.as_str(),
-            "thread_id": thread_id,
-            "streaming": true,
-        });
-
-        // 3. Build the URL
-        let url = self.url(&format!("github/chat/threads/{thread_id}/messages"))?;
-        let headers = self.headers();
-        let url_for_filter = url.clone();
-
-        // 4. Make the POST request and get the event stream
-        let es = self
-            .client
-            .post(url.clone())
-            .headers(headers)
-            .json(&payload)
-            .eventsource()
-            .with_context(|| format_http_context(None, "POST", &url))?;
-
-        // 5. Parse the event stream
-        let stream = es
-            .take_while(|message| {
-                let is_stream_ended = matches!(message, Err(reqwest_eventsource::Error::StreamEnded));
-                !is_stream_ended
-            })
-            .then(move |event| {
-                async move {
-                    match event {
-                        Ok(Event::Message(ev)) => {
-                            if let Ok(json) = serde_json::from_str::<Value>(&ev.data) {
-                                match json.get("type").and_then(|t| t.as_str()) {
-                                    Some("content") => {
-                                        if let Some(body) = json.get("body").and_then(|b| b.as_str()) {
-                                            let content = Content::part(body);
-                                            Some(Ok(ChatCompletionMessage::assistant(content.clone())))
-                                        } else {
-                                            None
-                                        }
-                                    }
-                                    Some("complete") => {
-                                        // Stream is complete, no more messages to send
-                                        None
-                                    }
-                                    _ => None,
-                                }
-                            } else {
-                                None
-                            }
-                        }
-                        Ok(Event::Open) => {
-                            None
-                        }
-                        Err(error) => {
-                            match error {
-                                reqwest_eventsource::Error::StreamEnded => None,
-                                reqwest_eventsource::Error::InvalidStatusCode(_, response) => {
-                                    let status = response.status();
-                                    Some(Err(anyhow::anyhow!(Error::InvalidStatusCode(status.as_u16()))
-                                        .context(format!("HTTP {status}"))))
-                                }
-                                reqwest_eventsource::Error::InvalidContentType(_, ref response) => {
-                                    let status_code = response.status();
-                                    Some(Err(anyhow::anyhow!(error)
-                                        .context(format!("Invalid content type. HTTP Status: {status_code}"))))
-                                }
-                                error => {
-                                    tracing::error!(error = ?error, "Failed to receive chat completion event");
-                                    Some(Err(anyhow::anyhow!(error)))
-                                }
-                            }
-                        }
-                    }
-                }
-            })
-            .filter_map(move |response| {
-                response.map(|result| result.with_context(|| format_http_context(None, "POST", &url_for_filter)))
-            });
-        Ok(Box::pin(stream))
-    }
-
-    async fn inner_chat(
->>>>>>> 977df52a
-        &self,
-        model: &ModelId,
-        context: ChatContext,
-        thread_id: String,
-    ) -> ResultStream<ChatCompletionMessage, anyhow::Error> {
-<<<<<<< HEAD
         // Use the standard Request format but populate Copilot-specific fields
         let mut request = Request::from(context.clone()).model(model.clone()).stream(true);
-=======
-        if self.provider.is_copilot() {
-            let cid = context
-                .conversation_id
-                .unwrap_or_default()
-                .to_string();
-            // Check cache for thread_id
-            let cached_tid = {
-                let cache = THREAD_ID_CACHE.lock().unwrap();
-                cache.get(&cid).cloned()
-            };
-            let thread_id = if let Some(tid) = cached_tid {
-                tid
-            } else {
-                // Create thread outside lock
-                let new_tid = self.copilot_create_thread().await?;
-                // Insert into cache
-                let mut cache = THREAD_ID_CACHE.lock().unwrap();
-                cache.insert(cid, new_tid.clone());
-                new_tid
-            };
-            return self.copilot_chat(model, context.clone(), thread_id).await;
-        }
-        let mut request = Request::from(context.clone())
-            .model(model.clone())
-            .stream(true);
->>>>>>> 977df52a
         let mut pipeline = ProviderPipeline::new(&self.provider);
         request = pipeline.transform(request);
         
@@ -368,10 +187,10 @@
         request.stream = None;
                 
         // 3. Build the URL
-        let url = self.url(&format!("github/chat/threads/{}/messages", thread_id))?;
+        let url = self.url(&format!("github/chat/threads/{thread_id}/messages"))?;
         let headers = self.headers();
         let url_for_filter = url.clone();
-    
+
         // 4. Make the POST request and get the event stream
         let es = self
             .client
@@ -420,12 +239,12 @@
                                 reqwest_eventsource::Error::InvalidStatusCode(_, response) => {
                                     let status = response.status();
                                     Some(Err(anyhow::anyhow!(Error::InvalidStatusCode(status.as_u16()))
-                                        .context(format!("HTTP {}", status))))
+                                        .context(format!("HTTP {status}"))))
                                 }
                                 reqwest_eventsource::Error::InvalidContentType(_, ref response) => {
                                     let status_code = response.status();
                                     Some(Err(anyhow::anyhow!(error)
-                                        .context(format!("Invalid content type. HTTP Status: {}", status_code))))
+                                        .context(format!("Invalid content type. HTTP Status: {status_code}"))))
                                 }
                                 error => {
                                     tracing::error!(error = ?error, "Failed to receive chat completion event");
@@ -440,23 +259,24 @@
                 response.map(|result| result.with_context(|| format_http_context(None, "POST", &url_for_filter)))
             });
         Ok(Box::pin(stream))
-    }   
+    }
 
     async fn inner_chat(
         &self,
         model: &ModelId,
         context: ChatContext,
-    ) -> ResultStream<ChatCompletionMessage, anyhow::Error> 
-    {
+    ) -> ResultStream<ChatCompletionMessage, anyhow::Error> {
         if self.provider.is_copilot() {
             // For Copilot, the service layer handles thread ID management
             // This method should not be called directly for Copilot
             anyhow::bail!("Copilot chat should be handled through copilot_chat method");
         }
-        let mut request = Request::from(context.clone()).model(model.clone()).stream(true);
+        let mut request = Request::from(context.clone())
+            .model(model.clone())
+            .stream(true);
         let mut pipeline = ProviderPipeline::new(&self.provider);
         request = pipeline.transform(request);
-    
+
         let url = self.url("chat/completions")?;
         let headers = self.headers();
 
