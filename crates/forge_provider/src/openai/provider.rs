use std::sync::Arc;

use anyhow::{Context as _, Result};
use forge_app::HttpClientService;
use forge_app::domain::{
    ChatCompletionMessage, Context as ChatContext, ModelId, Provider, ResultStream,
};
use reqwest::header::AUTHORIZATION;
<<<<<<< HEAD
=======
use reqwest_eventsource::Event;
use tokio_stream::StreamExt;
>>>>>>> bc75157a
use tracing::{debug, info};

use super::model::{ListModelResponse, Model};
use super::request::Request;
use super::response::Response;
use crate::client::{create_headers, join_url};
<<<<<<< HEAD
use crate::event::into_chat_completion_message;
=======
use crate::error::Error;
>>>>>>> bc75157a
use crate::openai::transformers::{ProviderPipeline, Transformer};
use crate::utils::{format_http_context, sanitize_headers};

#[derive(Clone)]
pub struct OpenAIProvider<H> {
    provider: Provider,
    http: Arc<H>,
}

impl<H: HttpClientService> OpenAIProvider<H> {
    pub fn new(provider: Provider, http: Arc<H>) -> Self {
        Self { provider, http }
    }

    // OpenRouter optional headers ref: https://openrouter.ai/docs/api-reference/overview#headers
    // - `HTTP-Referer`: Identifies your app on openrouter.ai
    // - `X-Title`: Sets/modifies your app's title
    fn get_headers(&self) -> Vec<(String, String)> {
        let mut headers = Vec::new();
        if let Some(ref api_key) = self.provider.key() {
            headers.push((AUTHORIZATION.to_string(), format!("Bearer {api_key}")));
        }
        headers
    }

    async fn inner_chat(
        &self,
        model: &ModelId,
        context: ChatContext,
    ) -> ResultStream<ChatCompletionMessage, anyhow::Error> {
        let mut request = Request::from(context).model(model.clone()).stream(true);
        let mut pipeline = ProviderPipeline::new(&self.provider);
        request = pipeline.transform(request);

        let url = join_url(self.provider.to_base_url().as_str(), "chat/completions")?;
        let headers = create_headers(self.get_headers());

        info!(
            url = %url,
            model = %model,
            headers = ?sanitize_headers(&headers),
            message_count = %request.message_count(),
            message_cache_count = %request.message_cache_count(),
            "Connecting Upstream"
        );

        let json_bytes =
            serde_json::to_vec(&request).with_context(|| "Failed to serialize request")?;

        let es = self
            .http
            .eventsource(&url, Some(headers), json_bytes.into())
            .await
            .with_context(|| format_http_context(None, "POST", &url))?;

<<<<<<< HEAD
        let stream = into_chat_completion_message::<Response>(url, es);
=======
        let stream = es
            .take_while(|message| !matches!(message, Err(reqwest_eventsource::Error::StreamEnded)))
            .then(|event| async {
                match event {
                    Ok(event) => match event {
                        Event::Open => None,
                        Event::Message(event) if ["[DONE]", ""].contains(&event.data.as_str()) => {

                            debug!("Received completion from Upstream");
                            None
                        }
                        Event::Message(message) => Some(
                            serde_json::from_str::<Response>(&message.data)
                                .with_context(|| {
                                    format!(
                                        "Failed to parse Forge Provider response: {}",
                                        message.data
                                    )
                                })
                                .and_then(|response| {
                                    ChatCompletionMessage::try_from(response.clone()).with_context(
                                        || {
                                            format!(
                                                "Failed to create completion message: {}",
                                                message.data
                                            )
                                        },
                                    )
                                }),
                        ),
                    },
                    Err(error) => match error {
                        reqwest_eventsource::Error::StreamEnded => None,
                        reqwest_eventsource::Error::InvalidStatusCode(_, response) => {
                            let status = response.status();
                            let body = response.text().await.ok();
                            Some(Err(Error::InvalidStatusCode(status.as_u16())).with_context(
                                || match body {
                                    Some(body) => {
                                        format!("{status} Reason: {body}")
                                    }
                                    None => {
                                        format!("{status} Reason: [Unknown]")
                                    }
                                },
                            ))
                        }
                        reqwest_eventsource::Error::InvalidContentType(_, ref response) => {
                            let status_code = response.status();
                            debug!(response = ?response, "Invalid content type");
                            Some(Err(error).with_context(|| format!("Http Status: {status_code}")))
                        }
                        error => {
                            tracing::error!(error = ?error, "Failed to receive chat completion event");
                            Some(Err(error.into()))
                        }
                    },
                }
            })
            .filter_map(move |response| {
                response
                    .map(|result| result.with_context(|| format_http_context(None, "POST", &url)))
            });
>>>>>>> bc75157a

        Ok(Box::pin(stream))
    }

    async fn inner_models(&self) -> Result<Vec<forge_app::domain::Model>> {
        let url = join_url(self.provider.to_base_url().as_str(), "models")?;
        debug!(url = %url, "Fetching models");
        match self.fetch_models(url.as_str()).await {
            Err(error) => {
                tracing::error!(error = ?error, "Failed to fetch models");
                anyhow::bail!(error)
            }
            Ok(response) => {
                let data: ListModelResponse = serde_json::from_str(&response)
                    .with_context(|| format_http_context(None, "GET", &url))
                    .with_context(|| "Failed to deserialize models response")?;
                Ok(data.data.into_iter().map(Into::into).collect())
            }
        }
    }

    async fn fetch_models(&self, url: &str) -> Result<String, anyhow::Error> {
        let headers = create_headers(self.get_headers());
        let url = join_url(url, "")?;
        info!(method = "GET", url = %url, headers = ?sanitize_headers(&headers), "Fetching Models");

        let response = self
            .http
            .get(&url, Some(headers))
            .await
            .with_context(|| format_http_context(None, "GET", &url))
            .with_context(|| "Failed to fetch the models")?;

        let status = response.status();
        let ctx_message = format_http_context(Some(status), "GET", &url);

        let response_text = response
            .text()
            .await
            .with_context(|| ctx_message.clone())
            .with_context(|| "Failed to decode response into text")?;

        if status.is_success() {
            Ok(response_text)
        } else {
            Err(anyhow::anyhow!(response_text))
                .with_context(|| ctx_message)
                .with_context(|| "Failed to fetch the models")
        }
    }
}

impl<T: HttpClientService> OpenAIProvider<T> {
    pub async fn chat(
        &self,
        model: &ModelId,
        context: ChatContext,
    ) -> ResultStream<ChatCompletionMessage, anyhow::Error> {
        self.inner_chat(model, context).await
    }

    pub async fn models(&self) -> Result<Vec<forge_app::domain::Model>> {
        self.inner_models().await
    }
}

impl From<Model> for forge_app::domain::Model {
    fn from(value: Model) -> Self {
        let tools_supported = value
            .supported_parameters
            .iter()
            .flatten()
            .any(|param| param == "tools");
        let supports_parallel_tool_calls = value
            .supported_parameters
            .iter()
            .flatten()
            .any(|param| param == "supports_parallel_tool_calls");
        let is_reasoning_supported = value
            .supported_parameters
            .iter()
            .flatten()
            .any(|param| param == "reasoning");

        forge_app::domain::Model {
            id: value.id,
            name: value.name,
            description: value.description,
            context_length: value.context_length,
            tools_supported: Some(tools_supported),
            supports_parallel_tool_calls: Some(supports_parallel_tool_calls),
            supports_reasoning: Some(is_reasoning_supported),
        }
    }
}

#[cfg(test)]
mod tests {

    use anyhow::Context;
    use bytes::Bytes;
    use forge_app::HttpClientService;
    use reqwest::header::HeaderMap;
    use reqwest_eventsource::EventSource;

    use super::*;
    use crate::mock_server::{MockServer, normalize_ports};

    // Mock implementation of HttpClientService for testing
    #[derive(Clone)]
    struct MockHttpClient {
        client: reqwest::Client,
    }

    impl MockHttpClient {
        fn new() -> Self {
            Self { client: reqwest::Client::new() }
        }
    }

    #[async_trait::async_trait]
    impl HttpClientService for MockHttpClient {
        async fn get(
            &self,
            url: &reqwest::Url,
            headers: Option<HeaderMap>,
        ) -> anyhow::Result<reqwest::Response> {
            let mut request = self.client.get(url.clone());
            if let Some(headers) = headers {
                request = request.headers(headers);
            }
            Ok(request.send().await?)
        }

        async fn post(
            &self,
            _url: &reqwest::Url,
            _body: Bytes,
        ) -> anyhow::Result<reqwest::Response> {
            unimplemented!()
        }

        async fn delete(&self, _url: &reqwest::Url) -> anyhow::Result<reqwest::Response> {
            unimplemented!()
        }

        async fn eventsource(
            &self,
            _url: &reqwest::Url,
            _headers: Option<HeaderMap>,
            _body: Bytes,
        ) -> anyhow::Result<EventSource> {
            unimplemented!()
        }
    }

    fn create_provider(base_url: &str) -> anyhow::Result<OpenAIProvider<MockHttpClient>> {
        let provider = Provider::OpenAI {
            url: reqwest::Url::parse(base_url)?,
            key: Some("test-api-key".to_string()),
        };

        Ok(OpenAIProvider::new(
            provider,
            Arc::new(MockHttpClient::new()),
        ))
    }

    fn create_mock_models_response() -> serde_json::Value {
        serde_json::json!({
            "data": [
                {
                    "id": "model-1",
                    "name": "Test Model 1",
                    "description": "A test model",
                    "context_length": 4096,
                    "supported_parameters": ["tools", "supports_parallel_tool_calls"]
                },
                {
                    "id": "model-2",
                    "name": "Test Model 2",
                    "description": "Another test model",
                    "context_length": 8192,
                    "supported_parameters": ["tools"]
                }
            ]
        })
    }

    fn create_error_response(message: &str, code: u16) -> serde_json::Value {
        serde_json::json!({
            "error": {
                "message": message,
                "code": code
            }
        })
    }

    fn create_empty_response() -> serde_json::Value {
        serde_json::json!({ "data": [] })
    }

    #[tokio::test]
    async fn test_fetch_models_success() -> anyhow::Result<()> {
        let mut fixture = MockServer::new().await;
        let mock = fixture
            .mock_models(create_mock_models_response(), 200)
            .await;
        let provider = create_provider(&fixture.url())?;
        let actual = provider.models().await?;

        mock.assert_async().await;
        insta::assert_json_snapshot!(actual);
        Ok(())
    }

    #[tokio::test]
    async fn test_fetch_models_http_error_status() -> anyhow::Result<()> {
        let mut fixture = MockServer::new().await;
        let mock = fixture
            .mock_models(create_error_response("Invalid API key", 401), 401)
            .await;

        let provider = create_provider(&fixture.url())?;
        let actual = provider.models().await;

        mock.assert_async().await;

        // Verify that we got an error
        assert!(actual.is_err());
        insta::assert_snapshot!(normalize_ports(format!("{:#?}", actual.unwrap_err())));
        Ok(())
    }

    #[tokio::test]
    async fn test_fetch_models_server_error() -> anyhow::Result<()> {
        let mut fixture = MockServer::new().await;
        let mock = fixture
            .mock_models(create_error_response("Internal Server Error", 500), 500)
            .await;

        let provider = create_provider(&fixture.url())?;
        let actual = provider.models().await;

        mock.assert_async().await;

        // Verify that we got an error
        assert!(actual.is_err());
        insta::assert_snapshot!(normalize_ports(format!("{:#?}", actual.unwrap_err())));
        Ok(())
    }

    #[tokio::test]
    async fn test_fetch_models_empty_response() -> anyhow::Result<()> {
        let mut fixture = MockServer::new().await;
        let mock = fixture.mock_models(create_empty_response(), 200).await;

        let provider = create_provider(&fixture.url())?;
        let actual = provider.models().await?;

        mock.assert_async().await;
        assert!(actual.is_empty());
        Ok(())
    }

    #[test]
    fn test_error_deserialization() -> Result<()> {
        let content = serde_json::to_string(&serde_json::json!({
          "error": {
            "message": "This endpoint's maximum context length is 16384 tokens",
            "code": 400
          }
        }))
        .unwrap();
        let message = serde_json::from_str::<Response>(&content)
            .with_context(|| "Failed to parse response")?;
        let message = ChatCompletionMessage::try_from(message.clone());

        assert!(message.is_err());
        Ok(())
    }
}<|MERGE_RESOLUTION|>--- conflicted
+++ resolved
@@ -6,22 +6,13 @@
     ChatCompletionMessage, Context as ChatContext, ModelId, Provider, ResultStream,
 };
 use reqwest::header::AUTHORIZATION;
-<<<<<<< HEAD
-=======
-use reqwest_eventsource::Event;
-use tokio_stream::StreamExt;
->>>>>>> bc75157a
 use tracing::{debug, info};
 
 use super::model::{ListModelResponse, Model};
 use super::request::Request;
 use super::response::Response;
 use crate::client::{create_headers, join_url};
-<<<<<<< HEAD
 use crate::event::into_chat_completion_message;
-=======
-use crate::error::Error;
->>>>>>> bc75157a
 use crate::openai::transformers::{ProviderPipeline, Transformer};
 use crate::utils::{format_http_context, sanitize_headers};
 
@@ -72,78 +63,13 @@
             serde_json::to_vec(&request).with_context(|| "Failed to serialize request")?;
 
         let es = self
+        let es = self
             .http
             .eventsource(&url, Some(headers), json_bytes.into())
             .await
             .with_context(|| format_http_context(None, "POST", &url))?;
 
-<<<<<<< HEAD
         let stream = into_chat_completion_message::<Response>(url, es);
-=======
-        let stream = es
-            .take_while(|message| !matches!(message, Err(reqwest_eventsource::Error::StreamEnded)))
-            .then(|event| async {
-                match event {
-                    Ok(event) => match event {
-                        Event::Open => None,
-                        Event::Message(event) if ["[DONE]", ""].contains(&event.data.as_str()) => {
-
-                            debug!("Received completion from Upstream");
-                            None
-                        }
-                        Event::Message(message) => Some(
-                            serde_json::from_str::<Response>(&message.data)
-                                .with_context(|| {
-                                    format!(
-                                        "Failed to parse Forge Provider response: {}",
-                                        message.data
-                                    )
-                                })
-                                .and_then(|response| {
-                                    ChatCompletionMessage::try_from(response.clone()).with_context(
-                                        || {
-                                            format!(
-                                                "Failed to create completion message: {}",
-                                                message.data
-                                            )
-                                        },
-                                    )
-                                }),
-                        ),
-                    },
-                    Err(error) => match error {
-                        reqwest_eventsource::Error::StreamEnded => None,
-                        reqwest_eventsource::Error::InvalidStatusCode(_, response) => {
-                            let status = response.status();
-                            let body = response.text().await.ok();
-                            Some(Err(Error::InvalidStatusCode(status.as_u16())).with_context(
-                                || match body {
-                                    Some(body) => {
-                                        format!("{status} Reason: {body}")
-                                    }
-                                    None => {
-                                        format!("{status} Reason: [Unknown]")
-                                    }
-                                },
-                            ))
-                        }
-                        reqwest_eventsource::Error::InvalidContentType(_, ref response) => {
-                            let status_code = response.status();
-                            debug!(response = ?response, "Invalid content type");
-                            Some(Err(error).with_context(|| format!("Http Status: {status_code}")))
-                        }
-                        error => {
-                            tracing::error!(error = ?error, "Failed to receive chat completion event");
-                            Some(Err(error.into()))
-                        }
-                    },
-                }
-            })
-            .filter_map(move |response| {
-                response
-                    .map(|result| result.with_context(|| format_http_context(None, "POST", &url)))
-            });
->>>>>>> bc75157a
 
         Ok(Box::pin(stream))
     }
@@ -246,7 +172,9 @@
     use anyhow::Context;
     use bytes::Bytes;
     use forge_app::HttpClientService;
+    use forge_app::HttpClientService;
     use reqwest::header::HeaderMap;
+    use reqwest_eventsource::EventSource;
     use reqwest_eventsource::EventSource;
 
     use super::*;
@@ -295,6 +223,7 @@
             _url: &reqwest::Url,
             _headers: Option<HeaderMap>,
             _body: Bytes,
+        ) -> anyhow::Result<EventSource> {
         ) -> anyhow::Result<EventSource> {
             unimplemented!()
         }
