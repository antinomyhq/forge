// Context trait is needed for error handling in the provider implementations

use std::collections::HashMap;
use std::sync::Arc;

use anyhow::{Context as _, Result};
use forge_domain::{
<<<<<<< HEAD
    ChatCompletionMessage, ChatService, Context, Model, ModelId, Provider, ResultStream,
=======
    ChatCompletionMessage, Context, Model, ModelId, Provider, ResultStream, RetryConfig,
>>>>>>> 71e2de5e
};
use reqwest::redirect::Policy;
use tokio::sync::RwLock;
use tokio_stream::StreamExt;

use crate::anthropic::Anthropic;
use crate::forge_provider::ForgeProvider;
use crate::retry::into_retry;

#[derive(Clone)]
pub struct Client {
    retry_config: Arc<RetryConfig>,
    inner: Arc<InnerClient>,
    models_cache: Arc<RwLock<HashMap<ModelId, Model>>>,
}

enum InnerClient {
    OpenAICompat(ForgeProvider),
    Anthropic(Anthropic),
}

impl Client {
    pub fn new(
        provider: Provider,
<<<<<<< HEAD
        retry_status_codes: Arc<Vec<u16>>,
=======
        retry_config: RetryConfig,
>>>>>>> 71e2de5e
        version: impl ToString,
    ) -> Result<Self> {
        let client = reqwest::Client::builder()
            .read_timeout(std::time::Duration::from_secs(60))
            .pool_idle_timeout(std::time::Duration::from_secs(90))
            .pool_max_idle_per_host(5)
            .redirect(Policy::limited(10))
            .build()?;

        let inner = match &provider {
            Provider::OpenAI { url, .. } => InnerClient::OpenAICompat(
                ForgeProvider::builder()
                    .client(client)
                    .provider(provider.clone())
                    .version(version.to_string())
                    .build()
                    .with_context(|| format!("Failed to initialize: {url}"))?,
            ),

            Provider::Anthropic { url, key } => InnerClient::Anthropic(
                Anthropic::builder()
                    .client(client)
                    .api_key(key.to_string())
                    .base_url(url.clone())
                    .anthropic_version("2023-06-01".to_string())
                    .build()
                    .with_context(|| {
                        format!("Failed to initialize Anthropic client with URL: {url}")
                    })?,
            ),
        };

        Ok(Self {
            inner: Arc::new(inner),
<<<<<<< HEAD
            retry_status_codes,
=======
            retry_config: Arc::new(retry_config),
>>>>>>> 71e2de5e
            models_cache: Arc::new(RwLock::new(HashMap::new())),
        })
    }

    fn retry<A>(&self, result: anyhow::Result<A>) -> anyhow::Result<A> {
        let retry_config = &self.retry_config;
        result.map_err(move |e| into_retry(e, retry_config))
    }

    pub async fn refresh_models(&self) -> anyhow::Result<Vec<Model>> {
        let models = self.clone().retry(match self.inner.as_ref() {
            InnerClient::OpenAICompat(provider) => provider.models().await,
            InnerClient::Anthropic(provider) => provider.models().await,
        })?;

        // Update the cache with all fetched models
        {
            let mut cache = self.models_cache.write().await;
            cache.clear(); // Clear existing cache to ensure freshness
            for model in &models {
                cache.insert(model.id.clone(), model.clone());
            }
        }

        Ok(models)
    }
}

<<<<<<< HEAD
#[async_trait::async_trait]
impl ChatService for Client {
    async fn chat(
=======
impl Client {
    pub async fn chat(
>>>>>>> 71e2de5e
        &self,
        model: &ModelId,
        context: Context,
    ) -> ResultStream<ChatCompletionMessage, anyhow::Error> {
        let chat_stream = self.clone().retry(match self.inner.as_ref() {
            InnerClient::OpenAICompat(provider) => provider.chat(model, context).await,
            InnerClient::Anthropic(provider) => provider.chat(model, context).await,
        })?;

        let this = self.clone();
        Ok(Box::pin(
            chat_stream.map(move |item| this.clone().retry(item)),
        ))
    }

    pub async fn models(&self) -> anyhow::Result<Vec<Model>> {
        self.refresh_models().await
    }

    pub async fn model(&self, model: &ModelId) -> anyhow::Result<Option<Model>> {
        // First, check if the model is in the cache
        {
            let cache = self.models_cache.read().await;
            if let Some(model) = cache.get(model) {
                return Ok(Some(model.clone()));
            }
        }

        // Cache miss - refresh models (which will populate the cache) and find the
        // model in the result
        let models = self.refresh_models().await?;
        Ok(models.into_iter().find(|m| m.id == *model))
    }
}

#[cfg(test)]
mod tests {
    use forge_domain::Provider;
    use reqwest::Url;

    use super::*;

    #[tokio::test]
    async fn test_cache_initialization() {
        let provider = Provider::OpenAI {
            url: Url::parse("https://api.openai.com/v1/").unwrap(),
            key: Some("test-key".to_string()),
        };
<<<<<<< HEAD
        let client = Client::new(provider, Arc::new(vec![]), "dev").unwrap();
=======
        let client = Client::new(provider, RetryConfig::default(), "dev").unwrap();
>>>>>>> 71e2de5e

        // Verify cache is initialized as empty
        let cache = client.models_cache.read().await;
        assert!(cache.is_empty());
    }

    #[tokio::test]
    async fn test_refresh_models_method_exists() {
        let provider = Provider::OpenAI {
            url: Url::parse("https://api.openai.com/v1/").unwrap(),
            key: Some("test-key".to_string()),
        };
<<<<<<< HEAD
        let client = Client::new(provider, Arc::new(vec![]), "dev").unwrap();
=======
        let client = Client::new(provider, RetryConfig::default(), "dev").unwrap();
>>>>>>> 71e2de5e

        // Verify refresh_models method is available (it will fail due to no actual API,
        // but that's expected)
        let result = client.refresh_models().await;
        assert!(result.is_err()); // Expected to fail since we're not hitting a
                                  // real API
    }
}<|MERGE_RESOLUTION|>--- conflicted
+++ resolved
@@ -5,11 +5,7 @@
 
 use anyhow::{Context as _, Result};
 use forge_domain::{
-<<<<<<< HEAD
-    ChatCompletionMessage, ChatService, Context, Model, ModelId, Provider, ResultStream,
-=======
-    ChatCompletionMessage, Context, Model, ModelId, Provider, ResultStream, RetryConfig,
->>>>>>> 71e2de5e
+    ChatCompletionMessage, ChatService, Context, Model, ModelId, Provider, ResultStream, RetryConfig,
 };
 use reqwest::redirect::Policy;
 use tokio::sync::RwLock;
@@ -34,11 +30,7 @@
 impl Client {
     pub fn new(
         provider: Provider,
-<<<<<<< HEAD
-        retry_status_codes: Arc<Vec<u16>>,
-=======
         retry_config: RetryConfig,
->>>>>>> 71e2de5e
         version: impl ToString,
     ) -> Result<Self> {
         let client = reqwest::Client::builder()
@@ -73,11 +65,7 @@
 
         Ok(Self {
             inner: Arc::new(inner),
-<<<<<<< HEAD
-            retry_status_codes,
-=======
             retry_config: Arc::new(retry_config),
->>>>>>> 71e2de5e
             models_cache: Arc::new(RwLock::new(HashMap::new())),
         })
     }
@@ -106,14 +94,8 @@
     }
 }
 
-<<<<<<< HEAD
-#[async_trait::async_trait]
-impl ChatService for Client {
-    async fn chat(
-=======
 impl Client {
     pub async fn chat(
->>>>>>> 71e2de5e
         &self,
         model: &ModelId,
         context: Context,
@@ -162,11 +144,7 @@
             url: Url::parse("https://api.openai.com/v1/").unwrap(),
             key: Some("test-key".to_string()),
         };
-<<<<<<< HEAD
-        let client = Client::new(provider, Arc::new(vec![]), "dev").unwrap();
-=======
         let client = Client::new(provider, RetryConfig::default(), "dev").unwrap();
->>>>>>> 71e2de5e
 
         // Verify cache is initialized as empty
         let cache = client.models_cache.read().await;
@@ -179,11 +157,7 @@
             url: Url::parse("https://api.openai.com/v1/").unwrap(),
             key: Some("test-key".to_string()),
         };
-<<<<<<< HEAD
-        let client = Client::new(provider, Arc::new(vec![]), "dev").unwrap();
-=======
         let client = Client::new(provider, RetryConfig::default(), "dev").unwrap();
->>>>>>> 71e2de5e
 
         // Verify refresh_models method is available (it will fail due to no actual API,
         // but that's expected)
