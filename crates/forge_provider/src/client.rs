// Context trait is needed for error handling in the provider implementations

use std::collections::HashMap;
use std::sync::Arc;

use anyhow::{Context as _, Result};
use forge_domain::{
    ChatCompletionMessage, ChatService, Context, Model, ModelId, Provider, ResultStream,
};
use reqwest::redirect::Policy;
use tokio::sync::RwLock;
use tokio_stream::StreamExt;

use crate::anthropic::Anthropic;
use crate::forge_provider::ForgeProvider;
use crate::retry::into_retry;

#[derive(Clone)]
pub struct Client {
    retry_status_codes: Arc<Vec<u16>>,
    inner: Arc<InnerClient>,
    models_cache: Arc<RwLock<HashMap<ModelId, Model>>>,
}

enum InnerClient {
    OpenAICompat(ForgeProvider),
    Anthropic(Anthropic),
}

impl Client {
    pub fn new(provider: Provider, retry_status_codes: Arc<Vec<u16>>) -> Result<Self> {
        let client = reqwest::Client::builder()
            .read_timeout(std::time::Duration::from_secs(60))
            .pool_idle_timeout(std::time::Duration::from_secs(90))
            .pool_max_idle_per_host(5)
            .redirect(Policy::limited(10))
            .build()?;

        let inner = match &provider {
            Provider::OpenAI { url, .. } => InnerClient::OpenAICompat(
                ForgeProvider::builder()
                    .client(client)
                    .provider(provider.clone())
                    .build()
                    .with_context(|| format!("Failed to initialize: {url}"))?,
            ),

            Provider::Anthropic { url, key } => InnerClient::Anthropic(
                Anthropic::builder()
                    .client(client)
                    .api_key(key.to_string())
                    .base_url(url.clone())
                    .anthropic_version("2023-06-01".to_string())
                    .build()
                    .with_context(|| {
                        format!("Failed to initialize Anthropic client with URL: {url}")
                    })?,
            ),
        };
<<<<<<< HEAD
        Ok(Self { inner: Arc::new(inner), retry_status_codes })
=======

        Ok(Self {
            inner: Arc::new(inner),
            retry_status_codes: Arc::new(retry_status_codes),
            models_cache: Arc::new(RwLock::new(HashMap::new())),
        })
>>>>>>> ebd6bdb4
    }

    fn retry<A>(&self, result: anyhow::Result<A>) -> anyhow::Result<A> {
        let codes = &self.retry_status_codes;
        result.map_err(move |e| into_retry(e, codes))
    }

    pub async fn refresh_models(&self) -> anyhow::Result<Vec<Model>> {
        let models = self.clone().retry(match self.inner.as_ref() {
            InnerClient::OpenAICompat(provider) => provider.models().await,
            InnerClient::Anthropic(provider) => provider.models().await,
        })?;

        // Update the cache with all fetched models
        {
            let mut cache = self.models_cache.write().await;
            cache.clear(); // Clear existing cache to ensure freshness
            for model in &models {
                cache.insert(model.id.clone(), model.clone());
            }
        }

        Ok(models)
    }
}

#[async_trait::async_trait]
impl ChatService for Client {
    async fn chat(
        &self,
        model: &ModelId,
        context: Context,
    ) -> ResultStream<ChatCompletionMessage, anyhow::Error> {
        let chat_stream = self.clone().retry(match self.inner.as_ref() {
            InnerClient::OpenAICompat(provider) => provider.chat(model, context).await,
            InnerClient::Anthropic(provider) => provider.chat(model, context).await,
        })?;

        let this = self.clone();
        Ok(Box::pin(
            chat_stream.map(move |item| this.clone().retry(item)),
        ))
    }

    async fn models(&self) -> anyhow::Result<Vec<Model>> {
        self.refresh_models().await
    }

    async fn model(&self, model: &ModelId) -> anyhow::Result<Option<Model>> {
        // First, check if the model is in the cache
        {
            let cache = self.models_cache.read().await;
            if let Some(model) = cache.get(model) {
                return Ok(Some(model.clone()));
            }
        }

        // Cache miss - refresh models (which will populate the cache) and find the
        // model in the result
        let models = self.refresh_models().await?;
        Ok(models.into_iter().find(|m| m.id == *model))
    }
}

#[cfg(test)]
mod tests {
    use forge_domain::Provider;
    use reqwest::Url;

    use super::*;

    #[tokio::test]
    async fn test_cache_initialization() {
        let provider = Provider::OpenAI {
            url: Url::parse("https://api.openai.com/v1/").unwrap(),
            key: Some("test-key".to_string()),
        };
        let client = Client::new(provider, vec![]).unwrap();

        // Verify cache is initialized as empty
        let cache = client.models_cache.read().await;
        assert!(cache.is_empty());
    }

    #[tokio::test]
    async fn test_refresh_models_method_exists() {
        let provider = Provider::OpenAI {
            url: Url::parse("https://api.openai.com/v1/").unwrap(),
            key: Some("test-key".to_string()),
        };
        let client = Client::new(provider, vec![]).unwrap();

        // Verify refresh_models method is available (it will fail due to no actual API,
        // but that's expected)
        let result = client.refresh_models().await;
        assert!(result.is_err()); // Expected to fail since we're not hitting a
                                  // real API
    }
}<|MERGE_RESOLUTION|>--- conflicted
+++ resolved
@@ -57,16 +57,12 @@
                     })?,
             ),
         };
-<<<<<<< HEAD
-        Ok(Self { inner: Arc::new(inner), retry_status_codes })
-=======
 
         Ok(Self {
             inner: Arc::new(inner),
-            retry_status_codes: Arc::new(retry_status_codes),
+            retry_status_codes,
             models_cache: Arc::new(RwLock::new(HashMap::new())),
         })
->>>>>>> ebd6bdb4
     }
 
     fn retry<A>(&self, result: anyhow::Result<A>) -> anyhow::Result<A> {
