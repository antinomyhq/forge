--- conflicted
+++ resolved
@@ -28,15 +28,7 @@
 }
 
 impl Client {
-<<<<<<< HEAD
-    pub fn new(provider: Provider, retry_status_codes: Arc<Vec<u16>>) -> Result<Self> {
-=======
-    pub fn new(
-        provider: Provider,
-        retry_status_codes: Vec<u16>,
-        version: impl ToString,
-    ) -> Result<Self> {
->>>>>>> ba5913c2
+    pub fn new(provider: Provider, retry_status_codes: Arc<Vec<u16>>, version: impl ToString) -> Result<Self> {
         let client = reqwest::Client::builder()
             .read_timeout(std::time::Duration::from_secs(60))
             .pool_idle_timeout(std::time::Duration::from_secs(90))
@@ -149,11 +141,7 @@
             url: Url::parse("https://api.openai.com/v1/").unwrap(),
             key: Some("test-key".to_string()),
         };
-<<<<<<< HEAD
-        let client = Client::new(provider, Arc::new(vec![])).unwrap();
-=======
-        let client = Client::new(provider, vec![], "dev").unwrap();
->>>>>>> ba5913c2
+        let client = Client::new(provider, Arc::new(vec![]),"dev").unwrap();
 
         // Verify cache is initialized as empty
         let cache = client.models_cache.read().await;
@@ -166,16 +154,12 @@
             url: Url::parse("https://api.openai.com/v1/").unwrap(),
             key: Some("test-key".to_string()),
         };
-<<<<<<< HEAD
-        let client = Client::new(provider, Arc::new(vec![])).unwrap();
-=======
-        let client = Client::new(provider, vec![], "dev").unwrap();
->>>>>>> ba5913c2
+        let client = Client::new(provider, Arc::new(vec![]),"dev").unwrap();
 
         // Verify refresh_models method is available (it will fail due to no actual API,
         // but that's expected)
         let result = client.refresh_models().await;
         assert!(result.is_err()); // Expected to fail since we're not hitting a
-                                  // real API
+        // real API
     }
 }