// Context trait is needed for error handling in the provider implementations

use std::collections::HashMap;
use std::sync::Arc;

use anyhow::{Context as _, Result};
use forge_domain::{
    ChatCompletionMessage, Context, HttpConfig, Model, ModelId, Provider, ResultStream, RetryConfig,
};
use reqwest::redirect::Policy;
use tokio::sync::RwLock;
use tokio_stream::StreamExt;

use crate::anthropic::Anthropic;
use crate::forge_provider::ForgeProvider;
use crate::retry::into_retry;

#[derive(Clone)]
pub struct Client {
    retry_config: Arc<RetryConfig>,
    inner: Arc<InnerClient>,
    models_cache: Arc<RwLock<HashMap<ModelId, Model>>>,
}

enum InnerClient {
    OpenAICompat(ForgeProvider),
    Anthropic(Anthropic),
}

impl Client {
    pub fn new(
        provider: Provider,
        retry_config: Arc<RetryConfig>,
        version: impl ToString,
        timeout_config: HttpConfig,
    ) -> Result<Self> {
        let client = reqwest::Client::builder()
            .read_timeout(std::time::Duration::from_secs(timeout_config.read_timeout))
            .pool_idle_timeout(std::time::Duration::from_secs(
                timeout_config.pool_idle_timeout,
            ))
            .pool_max_idle_per_host(timeout_config.pool_max_idle_per_host)
            .redirect(Policy::limited(timeout_config.max_redirects))
            .build()?;

        let inner = match &provider {
            Provider::OpenAI { url, .. } => InnerClient::OpenAICompat(
                ForgeProvider::builder()
                    .client(client)
                    .provider(provider.clone())
                    .version(version.to_string())
                    .build()
                    .with_context(|| format!("Failed to initialize: {url}"))?,
            ),

            Provider::Anthropic { url, key } => InnerClient::Anthropic(
                Anthropic::builder()
                    .client(client)
                    .api_key(key.to_string())
                    .base_url(url.clone())
                    .anthropic_version("2023-06-01".to_string())
                    .build()
                    .with_context(|| {
                        format!("Failed to initialize Anthropic client with URL: {url}")
                    })?,
            ),
        };

        Ok(Self {
            inner: Arc::new(inner),
            retry_config,
            models_cache: Arc::new(RwLock::new(HashMap::new())),
        })
    }

    fn retry<A>(&self, result: anyhow::Result<A>) -> anyhow::Result<A> {
        let retry_config = &self.retry_config;
        result.map_err(move |e| into_retry(e, retry_config))
    }

    pub async fn refresh_models(&self) -> anyhow::Result<Vec<Model>> {
        let models = self.clone().retry(match self.inner.as_ref() {
            InnerClient::OpenAICompat(provider) => provider.models().await,
            InnerClient::Anthropic(provider) => provider.models().await,
        })?;

        // Update the cache with all fetched models
        {
            let mut cache = self.models_cache.write().await;
            cache.clear(); // Clear existing cache to ensure freshness
            for model in &models {
                cache.insert(model.id.clone(), model.clone());
            }
        }

        Ok(models)
    }
}

impl Client {
    pub async fn chat(
        &self,
        model: &ModelId,
        context: Context,
    ) -> ResultStream<ChatCompletionMessage, anyhow::Error> {
        let chat_stream = self.clone().retry(match self.inner.as_ref() {
            InnerClient::OpenAICompat(provider) => provider.chat(model, context).await,
            InnerClient::Anthropic(provider) => provider.chat(model, context).await,
        })?;

        let this = self.clone();
        Ok(Box::pin(
            chat_stream.map(move |item| this.clone().retry(item)),
        ))
    }

    pub async fn models(&self) -> anyhow::Result<Vec<Model>> {
        self.refresh_models().await
    }

    pub async fn model(&self, model: &ModelId) -> anyhow::Result<Option<Model>> {
        // First, check if the model is in the cache
        {
            let cache = self.models_cache.read().await;
            if let Some(model) = cache.get(model) {
                return Ok(Some(model.clone()));
            }
        }

        // Cache miss - refresh models (which will populate the cache) and find the
        // model in the result
        let models = self.refresh_models().await?;
        Ok(models.into_iter().find(|m| m.id == *model))
    }
}

#[cfg(test)]
mod tests {
    use forge_domain::Provider;
    use reqwest::Url;

    use super::*;

    #[tokio::test]
    async fn test_cache_initialization() {
        let provider = Provider::OpenAI {
            url: Url::parse("https://api.openai.com/v1/").unwrap(),
            key: Some("test-key".to_string()),
        };
<<<<<<< HEAD
        let client = Client::new(provider, Arc::new(RetryConfig::default()), "dev").unwrap();
=======
        let client = Client::new(
            provider,
            RetryConfig::default(),
            "dev",
            HttpConfig::default(),
        )
        .unwrap();
>>>>>>> 4201cac7

        // Verify cache is initialized as empty
        let cache = client.models_cache.read().await;
        assert!(cache.is_empty());
    }

    #[tokio::test]
    async fn test_refresh_models_method_exists() {
        let provider = Provider::OpenAI {
            url: Url::parse("https://api.openai.com/v1/").unwrap(),
            key: Some("test-key".to_string()),
        };
<<<<<<< HEAD
        let client = Client::new(provider, Arc::new(RetryConfig::default()), "dev").unwrap();
=======
        let client = Client::new(
            provider,
            RetryConfig::default(),
            "dev",
            HttpConfig::default(),
        )
        .unwrap();
>>>>>>> 4201cac7

        // Verify refresh_models method is available (it will fail due to no actual API,
        // but that's expected)
        let result = client.refresh_models().await;
        assert!(result.is_err()); // Expected to fail since we're not hitting a
                                  // real API
    }
}<|MERGE_RESOLUTION|>--- conflicted
+++ resolved
@@ -147,17 +147,13 @@
             url: Url::parse("https://api.openai.com/v1/").unwrap(),
             key: Some("test-key".to_string()),
         };
-<<<<<<< HEAD
-        let client = Client::new(provider, Arc::new(RetryConfig::default()), "dev").unwrap();
-=======
         let client = Client::new(
             provider,
-            RetryConfig::default(),
+            Arc::new(RetryConfig::default()),
             "dev",
             HttpConfig::default(),
         )
         .unwrap();
->>>>>>> 4201cac7
 
         // Verify cache is initialized as empty
         let cache = client.models_cache.read().await;
@@ -170,17 +166,13 @@
             url: Url::parse("https://api.openai.com/v1/").unwrap(),
             key: Some("test-key".to_string()),
         };
-<<<<<<< HEAD
-        let client = Client::new(provider, Arc::new(RetryConfig::default()), "dev").unwrap();
-=======
         let client = Client::new(
             provider,
-            RetryConfig::default(),
+            Arc::new(RetryConfig::default()),
             "dev",
             HttpConfig::default(),
         )
         .unwrap();
->>>>>>> 4201cac7
 
         // Verify refresh_models method is available (it will fail due to no actual API,
         // but that's expected)
