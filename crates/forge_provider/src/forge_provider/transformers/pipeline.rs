--- conflicted
+++ resolved
@@ -29,12 +29,7 @@
             .combine(SetCache.when_model("gemini|anthropic"))
             .when(move |_| supports_open_router_params(self.0));
 
-<<<<<<< HEAD
-        let open_ai_compat =
-            MakeOpenAiCompat.when(move |_| !(self.0.is_open_router() || self.0.is_antinomy()));
-=======
         let open_ai_compat = MakeOpenAiCompat.when(move |_| !supports_open_router_params(self.0));
->>>>>>> a2308bbb
 
         or_transformers.combine(open_ai_compat).transform(request)
     }
