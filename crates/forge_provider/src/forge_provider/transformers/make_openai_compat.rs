--- conflicted
+++ resolved
@@ -20,11 +20,8 @@
         request.repetition_penalty = None;
         request.min_p = None;
         request.top_a = None;
-<<<<<<< HEAD
         request.usage = None;
-=======
         request.session_id = None;
->>>>>>> c60a301f
 
         let tools_present = request
             .tools
