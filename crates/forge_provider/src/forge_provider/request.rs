use std::vec;

use derive_more::derive::Display;
use derive_setters::Setters;
use forge_domain::{
    Context, ContextMessage, ModelId, ToolCallFull, ToolCallId, ToolDefinition, ToolName,
    ToolResult, ToolValue,
};
use serde::{Deserialize, Serialize};

use super::response::{FunctionCall, ToolCall};
use super::tool_choice::{FunctionType, ToolChoice};

#[derive(Debug, Deserialize, Serialize, Clone)]
pub struct TextContent {
    // TODO: could be an enum
    pub r#type: String,
    pub text: String,
}

#[derive(Debug, Deserialize, Serialize, Clone)]
pub struct ImageContentPart {
    pub r#type: String,
    pub image_url: ImageUrl,
}

#[derive(Debug, Deserialize, Serialize, Clone)]
pub struct ImageUrl {
    pub url: String,
    #[serde(skip_serializing_if = "Option::is_none")]
    pub detail: Option<String>,
}

#[derive(Debug, Deserialize, Serialize, Clone)]
pub struct Message {
    pub role: Role,
    #[serde(skip_serializing_if = "Option::is_none")]
    pub content: Option<MessageContent>,
    #[serde(skip_serializing_if = "Option::is_none")]
    pub name: Option<ToolName>,
    #[serde(skip_serializing_if = "Option::is_none")]
    pub tool_call_id: Option<ToolCallId>,
    #[serde(skip_serializing_if = "Option::is_none")]
    pub tool_calls: Option<Vec<ToolCall>>,
}

#[derive(Debug, Deserialize, Serialize, Clone)]
#[serde(untagged)]
pub enum MessageContent {
    Text(String),
    Parts(Vec<ContentPart>),
}

impl MessageContent {
    pub fn cached(self) -> Self {
        match self {
            MessageContent::Text(text) => MessageContent::Parts(vec![ContentPart::Text {
                text,
                cache_control: Some(CacheControl { type_: CacheControlType::Ephemeral }),
            }]),
            _ => self,
        }
    }

    #[cfg(test)]
    pub fn is_cached(&self) -> bool {
        match self {
            MessageContent::Text(_) => false,
            MessageContent::Parts(parts) => parts.iter().any(|part| {
                if let ContentPart::Text { cache_control, .. } = part {
                    cache_control.is_some()
                } else {
                    false
                }
            }),
        }
    }
}

#[derive(Debug, Serialize, Deserialize, Clone)]
#[serde(tag = "type", rename_all = "snake_case")]
pub enum ContentPart {
    Text {
        text: String,
        #[serde(skip_serializing_if = "Option::is_none")]
        cache_control: Option<CacheControl>,
    },
    ImageUrl {
        image_url: ImageUrl,
    },
}

#[derive(Debug, Serialize, Deserialize, Clone)]
pub struct CacheControl {
    #[serde(rename = "type")]
    pub type_: CacheControlType,
}

#[derive(Debug, Serialize, Deserialize, Clone)]
#[serde(rename_all = "snake_case")]
pub enum CacheControlType {
    Ephemeral,
}

#[derive(Debug, Deserialize, Serialize, Clone)]
pub struct FunctionDescription {
    pub description: Option<String>,
    pub name: String,
    pub parameters: serde_json::Value,
}

#[derive(Debug, Deserialize, Serialize, Clone)]
pub struct Tool {
    // TODO: should be an enum
    pub r#type: FunctionType,
    pub function: FunctionDescription,
}

#[derive(Debug, Deserialize, Serialize, Clone)]
pub struct ResponseFormat {
    pub r#type: String,
}

#[derive(Debug, Deserialize, Serialize, Clone)]
pub struct Prediction {
    pub r#type: String,
    pub content: String,
}

#[derive(Debug, Deserialize, Serialize, Clone)]
pub struct ProviderPreferences {
    // Define fields as necessary
}

#[derive(Debug, Deserialize, Serialize, Clone, Setters, Default)]
#[setters(strip_option)]
pub struct Request {
    #[serde(skip_serializing_if = "Option::is_none")]
    pub messages: Option<Vec<Message>>,
    #[serde(skip_serializing_if = "Option::is_none")]
    pub prompt: Option<String>,
    #[serde(skip_serializing_if = "Option::is_none")]
    pub model: Option<ModelId>,
    #[serde(skip_serializing_if = "Option::is_none")]
    pub response_format: Option<ResponseFormat>,
    #[serde(skip_serializing_if = "Option::is_none")]
    pub stop: Option<Vec<String>>,
    #[serde(skip_serializing_if = "Option::is_none")]
    pub stream: Option<bool>,
    #[serde(skip_serializing_if = "Option::is_none")]
    pub max_tokens: Option<u32>,
    #[serde(skip_serializing_if = "Option::is_none")]
    pub temperature: Option<f32>,
    #[serde(skip_serializing_if = "Option::is_none")]
    pub tools: Option<Vec<Tool>>,
    #[serde(skip_serializing_if = "Option::is_none")]
    pub tool_choice: Option<ToolChoice>,
    #[serde(skip_serializing_if = "Option::is_none")]
    pub seed: Option<u32>,
    #[serde(skip_serializing_if = "Option::is_none")]
    pub top_p: Option<f32>,
    #[serde(skip_serializing_if = "Option::is_none")]
    pub top_k: Option<u32>,
    #[serde(skip_serializing_if = "Option::is_none")]
    pub frequency_penalty: Option<f32>,
    #[serde(skip_serializing_if = "Option::is_none")]
    pub presence_penalty: Option<f32>,
    #[serde(skip_serializing_if = "Option::is_none")]
    pub repetition_penalty: Option<f32>,
    #[serde(skip_serializing_if = "Option::is_none")]
    pub logit_bias: Option<std::collections::HashMap<u32, f32>>,
    #[serde(skip_serializing_if = "Option::is_none")]
    pub top_logprobs: Option<u32>,
    #[serde(skip_serializing_if = "Option::is_none")]
    pub min_p: Option<f32>,
    #[serde(skip_serializing_if = "Option::is_none")]
    pub top_a: Option<f32>,
    #[serde(skip_serializing_if = "Option::is_none")]
    pub prediction: Option<Prediction>,
    #[serde(skip_serializing_if = "Option::is_none")]
    pub transforms: Option<Vec<Transform>>,
    #[serde(skip_serializing_if = "Option::is_none")]
    pub models: Option<Vec<String>>,
    #[serde(skip_serializing_if = "Option::is_none")]
    pub route: Option<String>,
    #[serde(skip_serializing_if = "Option::is_none")]
    pub provider: Option<ProviderPreferences>,
    #[serde(skip_serializing_if = "Option::is_none")]
    pub parallel_tool_calls: Option<bool>,
    #[serde(skip_serializing_if = "Option::is_none")]
<<<<<<< HEAD
    pub usage: Option<Usage>,
}

#[derive(Debug, Deserialize, Serialize, Clone, Default)]
pub struct Usage {
    include: bool,
=======
    pub session_id: Option<String>,
>>>>>>> c60a301f
}

impl Request {
    pub fn message_count(&self) -> usize {
        self.messages
            .as_ref()
            .map(|messages| messages.len())
            .unwrap_or(0)
    }

    pub fn message_cache_count(&self) -> usize {
        self.messages
            .iter()
            .flatten()
            .flat_map(|a| a.content.as_ref())
            .enumerate()
            .map(|(i, _)| i)
            .max()
            .unwrap_or(0)
    }
}

/// ref: https://openrouter.ai/docs/transforms
#[derive(Default, Debug, Clone, Serialize, Deserialize, PartialEq)]
pub enum Transform {
    #[default]
    #[serde(rename = "middle-out")]
    MiddleOut,
}

impl From<ToolDefinition> for Tool {
    fn from(value: ToolDefinition) -> Self {
        Tool {
            r#type: FunctionType,
            function: FunctionDescription {
                description: Some(value.description),
                name: value.name.to_string(),
                parameters: serde_json::to_value(value.input_schema).unwrap(),
            },
        }
    }
}

impl From<Context> for Request {
    fn from(request: Context) -> Self {
        Request {
            messages: {
                let messages = request
                    .messages
                    .into_iter()
                    .map(Message::from)
                    .collect::<Vec<_>>();

                Some(messages)
            },
            tools: {
                let tools = request
                    .tools
                    .into_iter()
                    .map(Tool::from)
                    .collect::<Vec<_>>();
                if tools.is_empty() {
                    None
                } else {
                    Some(tools)
                }
            },
            model: None,
            prompt: Default::default(),
            response_format: Default::default(),
            stop: Default::default(),
            stream: Default::default(),
            max_tokens: request.max_tokens.map(|t| t as u32),
            temperature: request.temperature.map(|t| t.value()),
            tool_choice: request.tool_choice.map(|tc| tc.into()),
            seed: Default::default(),
            top_p: request.top_p.map(|t| t.value()),
            top_k: request.top_k.map(|t| t.value()),
            frequency_penalty: Default::default(),
            presence_penalty: Default::default(),
            repetition_penalty: Default::default(),
            logit_bias: Default::default(),
            top_logprobs: Default::default(),
            min_p: Default::default(),
            top_a: Default::default(),
            prediction: Default::default(),
            transforms: Some(vec![Transform::MiddleOut]),
            models: Default::default(),
            route: Default::default(),
            provider: Default::default(),
            parallel_tool_calls: Some(false),
<<<<<<< HEAD
            usage: Some(Usage { include: true }),
=======
            session_id: request.conversation_id.map(|id| id.to_string()),
>>>>>>> c60a301f
        }
    }
}

impl From<ToolCallFull> for ToolCall {
    fn from(value: ToolCallFull) -> Self {
        Self {
            id: value.call_id,
            r#type: FunctionType,
            function: FunctionCall {
                arguments: serde_json::to_string(&value.arguments).unwrap(),
                name: Some(value.name),
            },
        }
    }
}

impl From<ContextMessage> for Message {
    fn from(value: ContextMessage) -> Self {
        match value {
            ContextMessage::Text(chat_message) => Message {
                role: chat_message.role.into(),
                content: Some(MessageContent::Text(chat_message.content)),
                name: None,
                tool_call_id: None,
                tool_calls: chat_message
                    .tool_calls
                    .map(|tool_calls| tool_calls.into_iter().map(ToolCall::from).collect()),
            },
            ContextMessage::Tool(tool_result) => Message {
                role: Role::Tool,
                tool_call_id: tool_result.call_id.clone(),
                name: Some(tool_result.name.clone()),
                content: Some(tool_result.into()),
                tool_calls: None,
            },
            ContextMessage::Image(img) => {
                let content = vec![ContentPart::ImageUrl {
                    image_url: ImageUrl { url: img.url().clone(), detail: None },
                }];
                Message {
                    role: Role::User,
                    content: Some(MessageContent::Parts(content)),
                    name: None,
                    tool_call_id: None,
                    tool_calls: None,
                }
            }
        }
    }
}

impl From<ToolResult> for MessageContent {
    fn from(result: ToolResult) -> Self {
        if result.output.values.len() == 1 {
            if let Some(text) = result.output.as_str() {
                return MessageContent::Text(text.to_string());
            }
        }
        let mut parts = Vec::new();
        for value in result.output.values.into_iter() {
            match value {
                ToolValue::Text(text) => {
                    parts.push(ContentPart::Text { text, cache_control: None });
                }
                ToolValue::Image(img) => {
                    let content = ContentPart::ImageUrl {
                        image_url: ImageUrl { url: img.url().clone(), detail: None },
                    };
                    parts.push(content);
                }
                ToolValue::Empty => {
                    // Handle empty case if needed
                }
            }
        }

        MessageContent::Parts(parts)
    }
}

impl From<forge_domain::Role> for Role {
    fn from(role: forge_domain::Role) -> Self {
        match role {
            forge_domain::Role::System => Role::System,
            forge_domain::Role::User => Role::User,
            forge_domain::Role::Assistant => Role::Assistant,
        }
    }
}

#[derive(Debug, Deserialize, Display, Serialize, Clone, PartialEq, Eq)]
#[serde(rename_all = "snake_case")]
pub enum Role {
    System,
    User,
    Assistant,
    Tool,
}

#[cfg(test)]
mod tests {
    use forge_domain::{
        ContextMessage, Role, TextMessage, ToolCallFull, ToolCallId, ToolName, ToolResult,
    };
    use insta::assert_json_snapshot;
    use serde_json::json;

    use super::*;

    #[test]
    fn test_user_message_conversion() {
        let user_message = ContextMessage::Text(TextMessage {
            role: Role::User,
            content: "Hello".to_string(),
            tool_calls: None,
            model: ModelId::new("gpt-3.5-turbo").into(),
        });
        let router_message = Message::from(user_message);
        assert_json_snapshot!(router_message);
    }

    #[test]
    fn test_message_with_special_chars() {
        let xml_content = r#"Here's some XML content:
<task>
    <id>123</id>
    <description>Test <special> characters</description>
    <data key="value">
        <item>1</item>
        <item>2</item>
    </data>
</task>"#;

        let message = ContextMessage::Text(TextMessage {
            role: Role::User,
            content: xml_content.to_string(),
            tool_calls: None,
            model: ModelId::new("gpt-3.5-turbo").into(),
        });
        let router_message = Message::from(message);
        assert_json_snapshot!(router_message);
    }

    #[test]
    fn test_assistant_message_with_tool_call_conversion() {
        let tool_call = ToolCallFull {
            call_id: Some(ToolCallId::new("123")),
            name: ToolName::new("test_tool"),
            arguments: json!({"key": "value"}),
        };

        let assistant_message = ContextMessage::Text(TextMessage {
            role: Role::Assistant,
            content: "Using tool".to_string(),
            tool_calls: Some(vec![tool_call]),
            model: ModelId::new("gpt-3.5-turbo").into(),
        });
        let router_message = Message::from(assistant_message);
        assert_json_snapshot!(router_message);
    }

    #[test]
    fn test_tool_message_conversion() {
        let tool_result = ToolResult::new(ToolName::new("test_tool"))
            .call_id(ToolCallId::new("123"))
            .success(
                r#"{
               "user": "John",
               "age": 30,
               "address": [{"city": "New York"}, {"city": "San Francisco"}]
            }"#,
            );

        let tool_message = ContextMessage::Tool(tool_result);
        let router_message = Message::from(tool_message);
        assert_json_snapshot!(router_message);
    }

    #[test]
    fn test_tool_message_with_special_chars() {
        let tool_result = ToolResult::new(ToolName::new("html_tool"))
            .call_id(ToolCallId::new("456"))
            .success(
                r#"{
                "html": "<div class=\"container\"><p>Hello <World></p></div>",
                "elements": ["<span>", "<br/>", "<hr>"],
                "attributes": {
                    "style": "color: blue; font-size: 12px;",
                    "data-test": "<test>&value</test>"
                }
            }"#,
            );

        let tool_message = ContextMessage::Tool(tool_result);
        let router_message = Message::from(tool_message);
        assert_json_snapshot!(router_message);
    }

    #[test]
    fn test_tool_message_typescript_code() {
        let tool_result = ToolResult::new(ToolName::new("rust_tool"))
            .call_id(ToolCallId::new("456"))
            .success(r#"{ "code": "fn main<T>(gt: T) {let b = &gt; }"}"#);

        let tool_message = ContextMessage::Tool(tool_result);
        let router_message = Message::from(tool_message);
        assert_json_snapshot!(router_message);
    }

    #[test]
    fn test_transform_display() {
        assert_eq!(
            serde_json::to_string(&Transform::MiddleOut).unwrap(),
            "\"middle-out\""
        );
    }
}<|MERGE_RESOLUTION|>--- conflicted
+++ resolved
@@ -188,16 +188,14 @@
     #[serde(skip_serializing_if = "Option::is_none")]
     pub parallel_tool_calls: Option<bool>,
     #[serde(skip_serializing_if = "Option::is_none")]
-<<<<<<< HEAD
+    pub session_id: Option<String>,
+    #[serde(skip_serializing_if = "Option::is_none")]
     pub usage: Option<Usage>,
 }
 
 #[derive(Debug, Deserialize, Serialize, Clone, Default)]
 pub struct Usage {
     include: bool,
-=======
-    pub session_id: Option<String>,
->>>>>>> c60a301f
 }
 
 impl Request {
@@ -289,11 +287,8 @@
             route: Default::default(),
             provider: Default::default(),
             parallel_tool_calls: Some(false),
-<<<<<<< HEAD
             usage: Some(Usage { include: true }),
-=======
             session_id: request.conversation_id.map(|id| id.to_string()),
->>>>>>> c60a301f
         }
     }
 }
