use std::time::Duration;

use anyhow::Context as _;
use derive_builder::Builder;
use forge_domain::{
    ChatCompletionMessage, Context, Model, ModelId, ProviderService, ResultStream, RetryConfig,
};
use reqwest::header::{HeaderMap, HeaderValue};
use reqwest::{Client, Url};
use reqwest_eventsource::{Event, RequestBuilderExt};
use tokio_stream::StreamExt;
use tracing::{debug, error};

use super::request::Request;
use super::response::{EventData, ListModelResponse};
<<<<<<< HEAD
use crate::retry::StatusCodeRetryPolicy;
=======
use crate::utils::format_http_context;
>>>>>>> 692b52f6

#[derive(Clone, Builder)]
pub struct Anthropic {
    client: Client,
    api_key: String,
    base_url: Url,
    anthropic_version: String,
    #[builder(default = "RetryConfig::default()")]
    retry_config: RetryConfig,
}

impl Anthropic {
    pub fn builder() -> AnthropicBuilder {
        AnthropicBuilder::default()
    }

    fn url(&self, path: &str) -> anyhow::Result<Url> {
        // Validate the path doesn't contain certain patterns
        if path.contains("://") || path.contains("..") {
            anyhow::bail!("Invalid path: Contains forbidden patterns");
        }

        // Remove leading slash to avoid double slashes
        let path = path.trim_start_matches('/');

        self.base_url
            .join(path)
            .with_context(|| format!("Failed to append {} to base URL: {}", path, self.base_url))
    }

    fn headers(&self) -> HeaderMap {
        let mut headers = HeaderMap::new();

        // note: anthropic api requires the api key to be sent in `x-api-key` header.
        headers.insert(
            "x-api-key",
            HeaderValue::from_str(self.api_key.as_str()).unwrap(),
        );

        // note: `anthropic-version` header is required by the API.
        headers.insert(
            "anthropic-version",
            HeaderValue::from_str(&self.anthropic_version).unwrap(),
        );
        headers
    }
}

#[async_trait::async_trait]
impl ProviderService for Anthropic {
    async fn chat(
        &self,
        model: &ModelId,
        context: Context,
    ) -> ResultStream<ChatCompletionMessage, anyhow::Error> {
        let max_tokens = context.max_tokens.unwrap_or(4000);
        let request = Request::try_from(context)?
            .model(model.as_str().to_string())
            .stream(true)
            .max_tokens(max_tokens as u64);

        let url = self.url("/messages")?;
        debug!(url = %url, model = %model, "Connecting Upstream");
        let mut es = self
            .client
            .post(url.clone())
            .headers(self.headers())
            .json(&request)
<<<<<<< HEAD
            .eventsource()?;
        let status_codes = self.retry_config.retry_status_codes.clone();

        es.set_retry_policy(Box::new(StatusCodeRetryPolicy::new(
            Duration::from_millis(self.retry_config.initial_backoff_ms),
            self.retry_config.backoff_factor as f64,
            None, // No maximum duration
            Some(self.retry_config.max_retry_attempts),
            status_codes.clone(),
        )));
=======
            .eventsource()
            .context(format_http_context(None, "POST", &url))?;

>>>>>>> 692b52f6
        let stream = es
            .take_while(|message| !matches!(message, Err(reqwest_eventsource::Error::StreamEnded)))
            .then(|event| async {
                match event {
                    Ok(event) => match event {
                        Event::Open => None,
                        Event::Message(event) if ["[DONE]", ""].contains(&event.data.as_str()) => {
                            debug!("Received completion from Upstream");
                            None
                        }
                        Event::Message(message) => Some(
                            serde_json::from_str::<EventData>(&message.data)
                                .with_context(|| "Failed to parse Anthropic event")
                                .and_then(|event| {
                                    ChatCompletionMessage::try_from(event).with_context(|| {
                                        format!(
                                            "Failed to create completion message: {}",
                                            message.data
                                        )
                                    })
                                }),
                        ),
                    },
                    Err(error) => match error {
                        reqwest_eventsource::Error::StreamEnded => None,
                        reqwest_eventsource::Error::InvalidStatusCode(_, response) => {
                            let headers = response.headers().clone();
                            let status = response.status();
                             match response.text().await {
                                Ok(ref body) => {
                                    debug!(status = ?status, headers = ?headers, body = body, "Invalid status code");
                                    Some(Err(anyhow::anyhow!("Invalid status code: {}, reason: {}", status, body)))
                                }
                                Err(error) => {
                                    error!(status = ?status, headers = ?headers, body = ?error, "Invalid status code (body not available)");
                                    Some(Err(anyhow::anyhow!("Invalid status code: {}", status)))
                                }
                            }
                        }
                        reqwest_eventsource::Error::InvalidContentType(_, ref response) => {
                            let status_code = response.status();
                            debug!(response = ?response, "Invalid content type");
                            Some(Err(anyhow::anyhow!(error).context(format!("Http Status: {}", status_code))))
                        }
                        error => {
                            debug!(error = %error, "Failed to receive chat completion event");
                            Some(Err(error.into()))
                        }
                    },
                }
            }).map(move |response| {
                match response {
                    Some(Err(err)) => Some(Err(anyhow::anyhow!(err).context(format_http_context(None, "POST", &url)))),
                    _ => response,
                }
            });

        Ok(Box::pin(stream.filter_map(|x| x)))
    }
    async fn models(&self) -> anyhow::Result<Vec<Model>> {
        let url = self.url("models")?;
        debug!(url = %url, "Fetching models");

        let result = self
            .client
            .get(url.clone())
            .headers(self.headers())
            .send()
            .await;

        match result {
            Err(err) => {
                debug!(error = %err, "Failed to fetch models");
                let ctx_msg = format_http_context(err.status(), "GET", &url);
                Err(anyhow::anyhow!(err))
                    .context(ctx_msg)
                    .context("Failed to fetch models")
            }
            Ok(response) => match response.error_for_status() {
                Ok(response) => {
                    let ctx_msg = format_http_context(Some(response.status()), "GET", &url);
                    match response.text().await {
                        Ok(text) => {
                            let response: ListModelResponse = serde_json::from_str(&text)
                                .context(ctx_msg)
                                .context("Failed to deserialize models response")?;
                            Ok(response.data.into_iter().map(Into::into).collect())
                        }
                        Err(err) => Err(anyhow::anyhow!(err))
                            .context(ctx_msg)
                            .context("Failed to decode response into text"),
                    }
                }
                Err(err) => {
                    let ctx_msg = format_http_context(err.status(), "GET", &url);
                    Err(anyhow::anyhow!(err))
                        .context(ctx_msg)
                        .context("Failed because of a non 200 status code".to_string())
                }
            },
        }
    }
}

#[cfg(test)]
mod tests {
    use forge_domain::{
        Context, ContextMessage, ToolCallFull, ToolCallId, ToolChoice, ToolName, ToolResult,
    };

    use super::*;

    #[tokio::test]
    async fn test_url_for_models() {
        let anthropic = Anthropic::builder()
            .client(Client::new())
            .base_url(Url::parse("https://api.anthropic.com/v1/").unwrap())
            .anthropic_version("v1".to_string())
            .api_key("sk-some-key".to_string())
            .retry_config(RetryConfig::default())
            .build()
            .unwrap();
        assert_eq!(
            anthropic.url("/models").unwrap().as_str(),
            "https://api.anthropic.com/v1/models"
        );
    }

    #[tokio::test]
    async fn test_request_conversion() {
        let context = Context::default()
            .add_message(ContextMessage::system(
                "You're expert at math, so you should resolve all user queries.",
            ))
            .add_message(ContextMessage::user("what's 2 + 2 ?"))
            .add_message(ContextMessage::assistant(
                "here is the system call.",
                Some(vec![ToolCallFull {
                    name: ToolName::new("math"),
                    call_id: Some(ToolCallId::new("math-1")),
                    arguments: serde_json::json!({"expression": "2 + 2"}),
                }]),
            ))
            .add_tool_results(vec![ToolResult {
                name: ToolName::new("math"),
                call_id: Some(ToolCallId::new("math-1")),
                content: serde_json::json!({"result": 4}).to_string(),
                is_error: false,
            }])
            .tool_choice(ToolChoice::Call(ToolName::new("math")));
        let request = Request::try_from(context)
            .unwrap()
            .model("sonnet-3.5".to_string())
            .stream(true)
            .max_tokens(4000u64);
        insta::assert_snapshot!(serde_json::to_string_pretty(&request).unwrap());
    }
}<|MERGE_RESOLUTION|>--- conflicted
+++ resolved
@@ -13,11 +13,8 @@
 
 use super::request::Request;
 use super::response::{EventData, ListModelResponse};
-<<<<<<< HEAD
 use crate::retry::StatusCodeRetryPolicy;
-=======
 use crate::utils::format_http_context;
->>>>>>> 692b52f6
 
 #[derive(Clone, Builder)]
 pub struct Anthropic {
@@ -86,8 +83,8 @@
             .post(url.clone())
             .headers(self.headers())
             .json(&request)
-<<<<<<< HEAD
-            .eventsource()?;
+            .eventsource()
+            .context(format_http_context(None, "POST", &url))?;
         let status_codes = self.retry_config.retry_status_codes.clone();
 
         es.set_retry_policy(Box::new(StatusCodeRetryPolicy::new(
@@ -97,11 +94,6 @@
             Some(self.retry_config.max_retry_attempts),
             status_codes.clone(),
         )));
-=======
-            .eventsource()
-            .context(format_http_context(None, "POST", &url))?;
-
->>>>>>> 692b52f6
         let stream = es
             .take_while(|message| !matches!(message, Err(reqwest_eventsource::Error::StreamEnded)))
             .then(|event| async {
