--- conflicted
+++ resolved
@@ -64,16 +64,6 @@
                 }
             }
         }
-
-<<<<<<< HEAD
-        wrap_ansi(&result, self.width, Some(self.wrap_options))
-=======
-        // let options = WrapOptions::builder()
-        //     .trim_whitespace(false)
-        //     .hard_wrap(true)
-        //     .word_wrap(false)
-        //     .build();
-
         let wrapped = wrap_ansi(&result, self.width, Some(self.wrap_options));
 
         let wrapped: Vec<String> = wrapped
@@ -82,12 +72,8 @@
             .filter(|line| !line.trim().is_empty())
             .map(|s| s.to_owned())
             .collect();
-        let wrapped = wrapped.join("\n");
-        result = wrapped;
-
-        result
-        // wrap_ansi(&result, self.width, Some(options))
->>>>>>> 909676ff
+
+        wrapped.join("\n")
     }
 
     fn render_markdown(&self, text: &str) -> Vec<Segment> {
