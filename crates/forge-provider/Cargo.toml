--- conflicted
+++ resolved
@@ -14,14 +14,8 @@
 derive_more = { version = "1.0.0", features = ["from", "display"] }
 derive_setters = "0.1.6"
 forge-tool = { path = "../forge-tool" }
-<<<<<<< HEAD
-reqwest-middleware = { version = "0.4.0", features = ["rustls-tls"] }
-http = "1.2.0"
 reqwest-eventsource = "0.6.0"
 bytes = "1.9.0"
 
 [dev-dependencies]
-hyper = { version = "0.14.32", features = ["stream", "server", "http1"] }
-=======
-reqwest-eventsource = "0.6.0"
->>>>>>> 5507d21f
+hyper = { version = "0.14.32", features = ["stream", "server", "http1"] }