--- conflicted
+++ resolved
@@ -16,11 +16,8 @@
 serde_json.workspace = true
 handlebars.workspace = true
 forge_domain.workspace = true
-<<<<<<< HEAD
-=======
 forge_fs.workspace = true
 moka2.workspace = true
->>>>>>> 18f6c668
 schemars.workspace = true
 anyhow.workspace = true
 futures.workspace = true
