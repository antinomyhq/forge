--- conflicted
+++ resolved
@@ -41,12 +41,9 @@
 strum_macros.workspace = true
 bytes.workspace = true
 console.workspace = true
-<<<<<<< HEAD
-rmcp.workspace = true
-=======
 serde_yml.workspace = true
 merge.workspace = true
->>>>>>> 5a76caa4
+rmcp.workspace = true
 
 [dev-dependencies]
 insta.workspace = true
