--- conflicted
+++ resolved
@@ -1,25 +1,8 @@
-<<<<<<< HEAD
-use std::sync::Arc;
-
-use chrono::Local;
-use forge_domain::{
-    Agent, Compact, Context, EnvironmentService, Event, EventContext, Mode, SystemContext,
-    Template, TemplateService, ToolService,
-};
-use forge_walker::Walker;
-use handlebars::Handlebars;
-use rust_embed::Embed;
-use tracing::debug;
-
-use crate::Infrastructure;
-
-// Include README.md at compile time
-const README_CONTENT: &str = include_str!("../../../README.md");
-=======
 use forge_domain::TemplateService;
 use handlebars::Handlebars;
 use rust_embed::Embed;
->>>>>>> 294bf54f
+
+
 
 #[derive(Embed)]
 #[folder = "../../templates/"]
@@ -53,101 +36,12 @@
 impl TemplateService for ForgeTemplateService {
     fn render(
         &self,
-<<<<<<< HEAD
-        agent: &Agent,
-        prompt: &Template<SystemContext>,
-        mode: Mode,
-    ) -> anyhow::Result<String> {
-        let env = self.infra.environment_service().get_environment();
-
-        // Build the walker, only setting max_depth if a value was provided
-        let mut walker = Walker::max_all();
-
-        // Only set max_depth if the value is provided
-        // Create maximum depth for file walker, defaulting to 1 if not specified
-        walker = walker.max_depth(agent.max_walker_depth.unwrap_or(1));
-
-        let mut files = walker
-            .cwd(env.cwd.clone())
-            .get()
-            .await?
-            .iter()
-            .map(|f| f.path.to_string())
-            .collect::<Vec<_>>();
-
-        // Sort the files alphabetically to ensure consistent ordering
-        files.sort();
-
-        // Get current date and time with timezone
-        let current_time = Local::now().format("%Y-%m-%d %H:%M:%S %:z").to_string();
-
-        // Use the mode passed directly to the method
-
-        let tool_information = Some(self.tool_service.usage_prompt(agent, mode.clone()));
-
-        // Create the context with README content for all agents
-        let ctx = SystemContext {
-            current_time,
-            env: Some(env),
-            tool_information,
-            tool_supported: agent.tool_supported.unwrap_or_default(),
-            files,
-            readme: README_CONTENT.to_string(),
-            custom_rules: agent.custom_rules.as_ref().cloned().unwrap_or_default(),
-            mode,
-        };
-
-        // Render the template with the context
-        let result = self.hb.render_template(prompt.template.as_str(), &ctx)?;
-        Ok(result)
-    }
-
-    async fn render_event(
-        &self,
-        _agent: &Agent,
-        prompt: &Template<EventContext>,
-        event: &Event,
-    ) -> anyhow::Result<String> {
-        // Create an EventContext with the provided event
-        let event_context = EventContext::new(event.clone());
-
-        // Variables removed
-
-        debug!(event_context = ?event_context, "Event context");
-
-        // Render the template with the event context
-        Ok(self
-            .hb
-            .render_template(prompt.template.as_str(), &event_context)?)
-    }
-
-    async fn render_summarization(
-        &self,
-        compaction: &Compact,
-        context: &Context,
-    ) -> anyhow::Result<String> {
-        let summary_tag = compaction.summary_tag.as_ref().cloned().unwrap_or_default();
-        let ctx = serde_json::json!({
-            "context": context.to_text(),
-            "summary_tag": summary_tag
-        });
-
-        // Render the template with the context
-        let result = self.hb.render_template(
-            compaction
-                .prompt
-                .as_deref()
-                .unwrap_or("{{> system-prompt-context-summarizer.hbs}}"),
-            &ctx,
-        )?;
-        Ok(result)
-=======
         template: impl ToString,
         object: &impl serde::Serialize,
     ) -> anyhow::Result<String> {
         let template = template.to_string();
-        let rendered = self.hb.render(&template, object)?;
+        let rendered = self.hb.render_template(&template, object)?;
         Ok(rendered)
->>>>>>> 294bf54f
     }
-}+}
+
