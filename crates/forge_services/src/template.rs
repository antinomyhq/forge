<<<<<<< HEAD
=======
use std::sync::Arc;

>>>>>>> fc37a837
use forge_domain::TemplateService;
use handlebars::Handlebars;
use rust_embed::Embed;

#[derive(Embed)]
#[folder = "../../templates/"]
struct Templates;

#[derive(Clone)]
pub struct ForgeTemplateService {
<<<<<<< HEAD
    hb: Handlebars<'static>,
=======
    hb: Arc<Handlebars<'static>>,
>>>>>>> fc37a837
}

impl Default for ForgeTemplateService {
    fn default() -> Self {
        Self::new()
    }
}

impl ForgeTemplateService {
    pub fn new() -> Self {
        let mut hb = Handlebars::new();
        hb.set_strict_mode(true);
        hb.register_escape_fn(|str| str.to_string());

        // Register all partial templates
        hb.register_embed_templates::<Templates>().unwrap();

<<<<<<< HEAD
        Self { hb }
=======
        Self { hb: Arc::new(hb) }
>>>>>>> fc37a837
    }
}

#[async_trait::async_trait]
impl TemplateService for ForgeTemplateService {
    fn render(
        &self,
        template: impl ToString,
        object: &impl serde::Serialize,
    ) -> anyhow::Result<String> {
        let template = template.to_string();
<<<<<<< HEAD
        let rendered = self.hb.render(&template, object)?;
        Ok(rendered)
=======
        let rendered = self.hb.render_template(&template, object)?;
        Ok(rendered)
    }
}

#[cfg(test)]
mod tests {
    use pretty_assertions::assert_eq;
    use serde_json::json;

    use super::*;

    #[test]
    fn test_render_simple_template() {
        // Fixture: Create template service and data
        let service = ForgeTemplateService::new();
        let data = json!({
            "name": "Forge",
            "version": "1.0",
            "features": ["templates", "rendering", "handlebars"]
        });

        // Actual: Render a simple template
        let template = "App: {{name}} v{{version}} - Features: {{#each features}}{{this}}{{#unless @last}}, {{/unless}}{{/each}}";
        let actual = service.render(template, &data).unwrap();

        // Expected: Result should match the expected string
        let expected = "App: Forge v1.0 - Features: templates, rendering, handlebars";
        assert_eq!(actual, expected);
    }

    #[test]
    fn test_render_partial_system_info() {
        // Fixture: Create template service and data
        let service = ForgeTemplateService::new();
        let data = json!({
            "env": {
                "os": "test-os",
                "cwd": "/test/path",
                "shell": "/bin/test",
                "home": "/home/test"
            },
            "files": [
                "/file1.txt",
                "/file2.txt"
            ]
        });

        // Actual: Render the partial-system-info template
        let actual = service
            .render("{{> partial-system-info.hbs }}", &data)
            .unwrap();

        // Expected: Result should contain the rendered system info with substituted
        // values
        assert!(actual.contains("<operating_system>test-os</operating_system>"));
>>>>>>> fc37a837
    }
}<|MERGE_RESOLUTION|>--- conflicted
+++ resolved
@@ -1,8 +1,5 @@
-<<<<<<< HEAD
-=======
 use std::sync::Arc;
 
->>>>>>> fc37a837
 use forge_domain::TemplateService;
 use handlebars::Handlebars;
 use rust_embed::Embed;
@@ -13,11 +10,7 @@
 
 #[derive(Clone)]
 pub struct ForgeTemplateService {
-<<<<<<< HEAD
-    hb: Handlebars<'static>,
-=======
     hb: Arc<Handlebars<'static>>,
->>>>>>> fc37a837
 }
 
 impl Default for ForgeTemplateService {
@@ -35,11 +28,7 @@
         // Register all partial templates
         hb.register_embed_templates::<Templates>().unwrap();
 
-<<<<<<< HEAD
-        Self { hb }
-=======
         Self { hb: Arc::new(hb) }
->>>>>>> fc37a837
     }
 }
 
@@ -51,10 +40,6 @@
         object: &impl serde::Serialize,
     ) -> anyhow::Result<String> {
         let template = template.to_string();
-<<<<<<< HEAD
-        let rendered = self.hb.render(&template, object)?;
-        Ok(rendered)
-=======
         let rendered = self.hb.render_template(&template, object)?;
         Ok(rendered)
     }
@@ -111,6 +96,5 @@
         // Expected: Result should contain the rendered system info with substituted
         // values
         assert!(actual.contains("<operating_system>test-os</operating_system>"));
->>>>>>> fc37a837
     }
 }