use std::sync::Arc;

use forge_app::AppConfigService;
use forge_domain::{
    AppConfig, AppConfigRepository, ModelId, Provider, ProviderId, ProviderRepository,
};
use url::Url;

/// Service for managing user preferences for default providers and models.
pub struct ForgeAppConfigService<F> {
    infra: Arc<F>,
}

impl<F> ForgeAppConfigService<F> {
    /// Creates a new provider preferences service.
    pub fn new(infra: Arc<F>) -> Self {
        Self { infra }
    }
}

impl<F: ProviderRepository + AppConfigRepository> ForgeAppConfigService<F> {
    /// Helper method to update app configuration atomically.
    async fn update<U>(&self, updater: U) -> anyhow::Result<()>
    where
        U: FnOnce(&mut AppConfig),
    {
        let mut config = self.infra.get_app_config().await?;
        updater(&mut config);
        self.infra.set_app_config(&config).await?;
        Ok(())
    }

    /// Gets the first available provider from the provider registry.
    async fn get_first_available_provider(&self) -> anyhow::Result<Provider<Url>> {
        self.infra
            .get_all_providers()
            .await?
            .into_iter()
            .find_map(|p| match p {
<<<<<<< HEAD
                forge_domain::ProviderEntry::Available(provider) => Some(provider),
                forge_domain::ProviderEntry::Unavailable(_) => None,
=======
                forge_domain::AnyProvider::Url(provider) => Some(provider),
                forge_domain::AnyProvider::Template(_) => None,
>>>>>>> a85b37f3
            })
            .ok_or_else(|| forge_app::Error::NoActiveProvider.into())
    }
}

#[async_trait::async_trait]
impl<F: ProviderRepository + AppConfigRepository + Send + Sync> AppConfigService
    for ForgeAppConfigService<F>
{
    async fn get_default_provider(&self) -> anyhow::Result<Provider<Url>> {
        let app_config = self.infra.get_app_config().await?;
        if let Some(provider_id) = app_config.provider {
            return self.infra.get_provider(provider_id).await;
        }

        // No active provider set, try to find the first available one
        self.get_first_available_provider().await
    }

    async fn set_default_provider(&self, provider_id: ProviderId) -> anyhow::Result<()> {
        self.update(|config| {
            config.provider = Some(provider_id);
        })
        .await
    }

    async fn get_default_model(&self, provider_id: &ProviderId) -> anyhow::Result<ModelId> {
        if let Some(model_id) = self.infra.get_app_config().await?.model.get(provider_id) {
            return Ok(model_id.clone());
        }

        // No active model set for the active provider, throw an error
        Err(forge_app::Error::NoActiveModel.into())
    }

    async fn set_default_model(
        &self,
        model: ModelId,
        provider_id: ProviderId,
    ) -> anyhow::Result<()> {
        self.update(|config| {
            config.model.insert(provider_id, model.clone());
        })
        .await
    }
}

#[cfg(test)]
mod tests {
    use std::collections::HashMap;
    use std::sync::Mutex;

    use forge_domain::{
<<<<<<< HEAD
        AppConfig, Model, Models, Provider, ProviderEntry, ProviderId, ProviderResponse,
=======
        AnyProvider, AppConfig, Model, Models, Provider, ProviderId, ProviderResponse,
>>>>>>> a85b37f3
    };
    use pretty_assertions::assert_eq;
    use url::Url;

    use super::*;

    #[derive(Clone)]
    struct MockInfra {
        app_config: Arc<Mutex<AppConfig>>,
        providers: Vec<Provider<Url>>,
    }

    impl MockInfra {
        fn new() -> Self {
            Self {
                app_config: Arc::new(Mutex::new(AppConfig::default())),
                providers: vec![
                    Provider {
                        id: ProviderId::OpenAI,
                        response: ProviderResponse::OpenAI,
                        url: Url::parse("https://api.openai.com").unwrap(),
                        credential: Some(forge_domain::AuthCredential {
                            id: ProviderId::OpenAI,
                            auth_details: forge_domain::AuthDetails::ApiKey(
                                forge_domain::ApiKey::from("test-key".to_string()),
                            ),
                            url_params: HashMap::new(),
                        }),
                        auth_methods: vec![forge_domain::AuthMethod::ApiKey],
                        url_params: vec![],
                        models: Models::Hardcoded(vec![Model {
                            id: "gpt-4".to_string().into(),
                            name: Some("GPT-4".to_string()),
                            description: None,
                            context_length: Some(8192),
                            tools_supported: Some(true),
                            supports_parallel_tool_calls: Some(true),
                            supports_reasoning: Some(false),
                        }]),
                    },
                    Provider {
                        id: ProviderId::Anthropic,
                        response: ProviderResponse::Anthropic,
                        url: Url::parse("https://api.anthropic.com").unwrap(),
                        auth_methods: vec![forge_domain::AuthMethod::ApiKey],
                        url_params: vec![],
                        credential: Some(forge_domain::AuthCredential {
                            id: ProviderId::Anthropic,
                            auth_details: forge_domain::AuthDetails::ApiKey(
                                forge_domain::ApiKey::from("test-key".to_string()),
                            ),
                            url_params: HashMap::new(),
                        }),
                        models: Models::Hardcoded(vec![Model {
                            id: "claude-3".to_string().into(),
                            name: Some("Claude 3".to_string()),
                            description: None,
                            context_length: Some(200000),
                            tools_supported: Some(true),
                            supports_parallel_tool_calls: Some(true),
                            supports_reasoning: Some(true),
                        }]),
                    },
                ],
            }
        }
    }

    #[async_trait::async_trait]
    impl AppConfigRepository for MockInfra {
        async fn get_app_config(&self) -> anyhow::Result<AppConfig> {
            Ok(self.app_config.lock().unwrap().clone())
        }

        async fn set_app_config(&self, config: &AppConfig) -> anyhow::Result<()> {
            *self.app_config.lock().unwrap() = config.clone();
            Ok(())
        }
    }

    #[async_trait::async_trait]
    impl ProviderRepository for MockInfra {
<<<<<<< HEAD
        async fn get_all_providers(&self) -> anyhow::Result<Vec<ProviderEntry>> {
            Ok(self
                .providers
                .iter()
                .map(|p| ProviderEntry::Available(p.clone()))
=======
        async fn get_all_providers(&self) -> anyhow::Result<Vec<AnyProvider>> {
            Ok(self
                .providers
                .iter()
                .map(|p| AnyProvider::Url(p.clone()))
>>>>>>> a85b37f3
                .collect())
        }

        async fn get_provider(&self, id: ProviderId) -> anyhow::Result<Provider<Url>> {
            self.providers
                .iter()
                .find(|p| p.id == id)
                .cloned()
                .ok_or_else(|| anyhow::anyhow!("Provider not found"))
        }

        async fn upsert_credential(
            &self,
            _credential: forge_domain::AuthCredential,
        ) -> anyhow::Result<()> {
            Ok(())
        }

        async fn get_credential(
            &self,
            _id: &ProviderId,
        ) -> anyhow::Result<Option<forge_domain::AuthCredential>> {
            Ok(None)
        }
    }

    #[tokio::test]
    async fn test_get_default_provider_when_none_set() -> anyhow::Result<()> {
        let fixture = MockInfra::new();
        let service = ForgeAppConfigService::new(Arc::new(fixture));

        let actual = service.get_default_provider().await?;
        let expected = ProviderId::OpenAI;

        assert_eq!(actual.id, expected);
        Ok(())
    }

    #[tokio::test]
    async fn test_get_default_provider_when_set() -> anyhow::Result<()> {
        let fixture = MockInfra::new();
        let service = ForgeAppConfigService::new(Arc::new(fixture.clone()));

        service.set_default_provider(ProviderId::Anthropic).await?;
        let actual = service.get_default_provider().await?;
        let expected = ProviderId::Anthropic;

        assert_eq!(actual.id, expected);
        Ok(())
    }

    #[tokio::test]
    async fn test_set_default_provider() -> anyhow::Result<()> {
        let fixture = MockInfra::new();
        let service = ForgeAppConfigService::new(Arc::new(fixture.clone()));

        service.set_default_provider(ProviderId::Anthropic).await?;

        let config = fixture.get_app_config().await?;
        let actual = config.provider;
        let expected = Some(ProviderId::Anthropic);

        assert_eq!(actual, expected);
        Ok(())
    }

    #[tokio::test]
    async fn test_get_default_model_when_none_set() -> anyhow::Result<()> {
        let fixture = MockInfra::new();
        let service = ForgeAppConfigService::new(Arc::new(fixture));

        let result = service.get_default_model(&ProviderId::OpenAI).await;

        assert!(result.is_err());
        Ok(())
    }

    #[tokio::test]
    async fn test_get_default_model_when_set() -> anyhow::Result<()> {
        let fixture = MockInfra::new();
        let service = ForgeAppConfigService::new(Arc::new(fixture.clone()));

        service
            .set_default_model("gpt-4".to_string().into(), ProviderId::OpenAI)
            .await?;
        let actual = service.get_default_model(&ProviderId::OpenAI).await?;
        let expected = "gpt-4".to_string().into();

        assert_eq!(actual, expected);
        Ok(())
    }

    #[tokio::test]
    async fn test_set_default_model() -> anyhow::Result<()> {
        let fixture = MockInfra::new();
        let service = ForgeAppConfigService::new(Arc::new(fixture.clone()));

        service
            .set_default_model("gpt-4".to_string().into(), ProviderId::OpenAI)
            .await?;

        let config = fixture.get_app_config().await?;
        let actual = config.model.get(&ProviderId::OpenAI).cloned();
        let expected = Some("gpt-4".to_string().into());

        assert_eq!(actual, expected);
        Ok(())
    }

    #[tokio::test]
    async fn test_set_multiple_default_models() -> anyhow::Result<()> {
        let fixture = MockInfra::new();
        let service = ForgeAppConfigService::new(Arc::new(fixture.clone()));

        service
            .set_default_model("gpt-4".to_string().into(), ProviderId::OpenAI)
            .await?;
        service
            .set_default_model("claude-3".to_string().into(), ProviderId::Anthropic)
            .await?;

        let config = fixture.get_app_config().await?;
        let actual = config.model;
        let mut expected = HashMap::new();
        expected.insert(ProviderId::OpenAI, "gpt-4".to_string().into());
        expected.insert(ProviderId::Anthropic, "claude-3".to_string().into());

        assert_eq!(actual, expected);
        Ok(())
    }

    #[tokio::test(flavor = "multi_thread", worker_threads = 4)]
    async fn test_get_first_available_provider_is_deterministic() -> anyhow::Result<()> {
        // Setup mock with multiple providers
        // Without sorting in the repository layer, the order from
        // filter_map().collect() would be non-deterministic This test verifies
        // that get_first_available_provider always returns the same provider

        // Create multiple service instances to expose potential non-deterministic
        // behavior Each instance will have a different provider order without
        // sorting
        let mut all_first_providers = std::collections::HashSet::new();

        for _ in 0..100 {
            let fixture = MockInfra::new();
            let service = ForgeAppConfigService::new(Arc::new(fixture));
            let first_provider = service.get_first_available_provider().await?;
            all_first_providers.insert(first_provider.id);
        }

        // With sorting in the repository layer, we should always get the same provider
        assert_eq!(
            all_first_providers.len(),
            1,
            "get_first_available_provider should always return the same provider consistently across multiple service instances, got: {:?}",
            all_first_providers
        );

        // Verify it's always OpenAI (first in ProviderId enum after Forge)
        let fixture = MockInfra::new();
        let service = ForgeAppConfigService::new(Arc::new(fixture));
        let first_provider = service.get_first_available_provider().await?;
        assert_eq!(
            first_provider.id,
            ProviderId::OpenAI,
            "First provider should be OpenAI (first in ProviderId enum order after Forge)"
        );

        Ok(())
    }
}<|MERGE_RESOLUTION|>--- conflicted
+++ resolved
@@ -37,13 +37,8 @@
             .await?
             .into_iter()
             .find_map(|p| match p {
-<<<<<<< HEAD
-                forge_domain::ProviderEntry::Available(provider) => Some(provider),
-                forge_domain::ProviderEntry::Unavailable(_) => None,
-=======
                 forge_domain::AnyProvider::Url(provider) => Some(provider),
                 forge_domain::AnyProvider::Template(_) => None,
->>>>>>> a85b37f3
             })
             .ok_or_else(|| forge_app::Error::NoActiveProvider.into())
     }
@@ -97,11 +92,7 @@
     use std::sync::Mutex;
 
     use forge_domain::{
-<<<<<<< HEAD
-        AppConfig, Model, Models, Provider, ProviderEntry, ProviderId, ProviderResponse,
-=======
         AnyProvider, AppConfig, Model, Models, Provider, ProviderId, ProviderResponse,
->>>>>>> a85b37f3
     };
     use pretty_assertions::assert_eq;
     use url::Url;
@@ -184,19 +175,11 @@
 
     #[async_trait::async_trait]
     impl ProviderRepository for MockInfra {
-<<<<<<< HEAD
-        async fn get_all_providers(&self) -> anyhow::Result<Vec<ProviderEntry>> {
-            Ok(self
-                .providers
-                .iter()
-                .map(|p| ProviderEntry::Available(p.clone()))
-=======
         async fn get_all_providers(&self) -> anyhow::Result<Vec<AnyProvider>> {
             Ok(self
                 .providers
                 .iter()
                 .map(|p| AnyProvider::Url(p.clone()))
->>>>>>> a85b37f3
                 .collect())
         }
 
