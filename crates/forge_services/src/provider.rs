<<<<<<< HEAD
=======
use std::future::Future;
use std::sync::Arc;

use anyhow::{Context, Result};
use backon::{ExponentialBuilder, Retryable};
use forge_domain::{
    ChatCompletionMessage, Context as ChatContext, Error, Model, ModelId, ResultStream, RetryConfig,
};
use forge_provider::Client;
use tracing::warn;

use crate::services::{EnvironmentService, ProviderService};
use crate::Infrastructure;

#[derive(Clone)]
pub struct ForgeProviderService {
    // The provider service implementation
    client: Arc<Client>,
    retry_config: RetryConfig,
}

impl ForgeProviderService {
    pub fn new<F: Infrastructure>(infra: Arc<F>) -> Self {
        let infra = infra.clone();
        let env = infra.environment_service().get_environment();
        let provider = env.provider.clone();
        let retry_config = env.retry_config.clone();
        let version = env.version();
        Self {
            client: Arc::new(Client::new(provider, retry_config.clone(), version).unwrap()),
            retry_config,
        }
    }

    async fn attempt_retry<T, FutureFn, Fut>(&self, f: FutureFn) -> Result<T>
    where
        FutureFn: FnMut() -> Fut,
        Fut: Future<Output = anyhow::Result<T>>,
    {
        let retry_config = &self.retry_config;
        f.retry(
            ExponentialBuilder::default()
                .with_factor(retry_config.backoff_factor as f32)
                .with_max_times(retry_config.max_retry_attempts)
                .with_jitter(),
        )
        .when(should_retry)
        .await
        .with_context(|| "Failed to write with retry")
    }
}

#[async_trait::async_trait]
impl ProviderService for ForgeProviderService {
    async fn chat(
        &self,
        model: &ModelId,
        request: ChatContext,
    ) -> ResultStream<ChatCompletionMessage, anyhow::Error> {
        self.attempt_retry(|| self.client.chat(model, request.clone()))
            .await
    }

    async fn models(&self) -> Result<Vec<Model>> {
        self.attempt_retry(|| self.client.models()).await
    }
}

fn should_retry(error: &anyhow::Error) -> bool {
    let retry = error
        .downcast_ref::<Error>()
        .is_some_and(|error| matches!(error, Error::Retryable(_, _)));

    warn!(error = %error, retry = retry, "Retrying on error");
    retry
}
>>>>>>> 71e2de5e
<|MERGE_RESOLUTION|>--- conflicted
+++ resolved
@@ -1,5 +1,3 @@
-<<<<<<< HEAD
-=======
 use std::future::Future;
 use std::sync::Arc;
 
@@ -75,5 +73,4 @@
 
     warn!(error = %error, retry = retry, "Retrying on error");
     retry
-}
->>>>>>> 71e2de5e
+}