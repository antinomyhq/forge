use std::collections::HashMap;
use std::path::{Path, PathBuf};
use std::sync::Arc;

use anyhow::{Context, Result};
use async_trait::async_trait;
use forge_app::{
    FileReaderInfra, SyncProgressCounter, Walker, WalkerInfra, WorkspaceService, WorkspaceStatus,
    compute_hash,
};
use forge_domain::{
    AuthCredential, AuthDetails, FileHash, FileNode, ProviderId, ProviderRepository, SyncProgress,
    UserId, WorkspaceId, WorkspaceIndexRepository, WorkspaceRepository,
};
use forge_stream::MpscStream;
use futures::future::join_all;
use tracing::{info, warn};

/// Service for indexing workspaces and performing semantic search
pub struct ForgeWorkspaceService<F> {
    infra: Arc<F>,
}

impl<F> Clone for ForgeWorkspaceService<F> {
    fn clone(&self) -> Self {
        Self { infra: Arc::clone(&self.infra) }
    }
}

impl<F> ForgeWorkspaceService<F> {
    /// Creates a new indexing service with the provided infrastructure.
    pub fn new(infra: Arc<F>) -> Self {
        Self { infra }
    }

    /// Fetches remote file hashes from the server.
    async fn fetch_remote_hashes(
        &self,
        user_id: &UserId,
        workspace_id: &WorkspaceId,
        auth_token: &forge_domain::ApiKey,
    ) -> Vec<FileHash>
    where
        F: WorkspaceIndexRepository,
    {
        info!("Fetching existing file hashes from server to detect changes...");
        let workspace_files =
            forge_domain::CodeBase::new(user_id.clone(), workspace_id.clone(), ());
        self.infra
            .list_workspace_files(&workspace_files, auth_token)
            .await
            .unwrap_or_default()
    }

    /// Deletes a batch of files from the server.
    async fn delete(
        &self,
        user_id: &UserId,
        workspace_id: &WorkspaceId,
        token: &forge_domain::ApiKey,
        paths: Vec<String>,
    ) -> Result<()>
    where
        F: WorkspaceIndexRepository,
    {
        let deletion = forge_domain::CodeBase::new(user_id.clone(), workspace_id.clone(), paths);
        self.infra
            .delete_files(&deletion, token)
            .await
            .context("Failed to delete files")
    }

    /// Uploads a batch of files to the server.
    async fn upload(
        &self,
        user_id: &UserId,
        workspace_id: &WorkspaceId,
        token: &forge_domain::ApiKey,
        files: Vec<forge_domain::FileRead>,
    ) -> Result<()>
    where
        F: WorkspaceIndexRepository,
    {
        let upload = forge_domain::CodeBase::new(user_id.clone(), workspace_id.clone(), files);
        self.infra
            .upload_files(&upload, token)
            .await
            .context("Failed to upload files")?;
        Ok(())
    }

    /// Internal sync implementation that emits progress events.
    async fn sync_codebase_internal<E, Fut>(
        &self,
        path: PathBuf,
        batch_size: usize,
        emit: E,
    ) -> Result<()>
    where
        F: WorkspaceRepository
            + ProviderRepository
            + WorkspaceIndexRepository
            + WalkerInfra
            + FileReaderInfra,
        E: Fn(SyncProgress) -> Fut + Send + Sync,
        Fut: std::future::Future<Output = ()> + Send,
    {
        info!(path = %path.display(), "Starting workspace sync");

        emit(SyncProgress::Starting).await;

        let (token, user_id) = self.get_workspace_credentials().await?;
        let path = path
            .canonicalize()
            .with_context(|| format!("Failed to resolve path: {}", path.display()))?;
        let workspace = self.find_workspace_by_path(path.clone()).await?;

        let (workspace_id, is_new_workspace) = match workspace {
            Some(workspace) if workspace.user_id == user_id => (workspace.workspace_id, false),
            Some(workspace) => {
                if let Err(e) = self.infra.delete(&workspace.workspace_id).await {
                    warn!(error = %e, "Failed to delete old workspace entry from local database");
                }
                (WorkspaceId::generate(), true)
            }
            None => (WorkspaceId::generate(), true),
        };

        let workspace_id = if is_new_workspace {
            // Create an workspace.
            let id = self
                .infra
                .create_workspace(&path, &token)
                .await
                .context("Failed to create workspace on server")?;

            // Save workspace in database to avoid creating multiple workspaces
            self.infra
                .upsert(&id, &user_id, &path)
                .await
                .context("Failed to save workspace")?;

            emit(SyncProgress::WorkspaceCreated { workspace_id: id.clone() }).await;
            id
        } else {
            workspace_id
        };

        // Read all files and compute hashes
        emit(SyncProgress::DiscoveringFiles { path: path.clone() }).await;
        let local_files = self.read_files(&path).await?;
        let total_file_count = local_files.len();
        emit(SyncProgress::FilesDiscovered { count: total_file_count }).await;

        let remote_files = if is_new_workspace {
            Vec::new()
        } else {
            self.fetch_remote_hashes(&user_id, &workspace_id, &token)
                .await
        };

        emit(SyncProgress::ComparingFiles {
            remote_files: remote_files.len(),
            local_files: total_file_count,
        })
        .await;

        let plan = WorkspaceStatus::new(local_files, remote_files);
        let statuses = plan.file_statuses();

        // Compute counts from statuses
        let added = statuses
            .iter()
            .filter(|s| s.status == forge_domain::SyncStatus::New)
            .count();
        let deleted = statuses
            .iter()
            .filter(|s| s.status == forge_domain::SyncStatus::Deleted)
            .count();
        let modified = statuses
            .iter()
            .filter(|s| s.status == forge_domain::SyncStatus::Modified)
            .count();

        // Compute total number of affected files
        let total_file_changes = added + deleted + modified;

        // Only emit diff computed event if there are actual changes
        if total_file_changes > 0 {
            emit(SyncProgress::DiffComputed { added, deleted, modified }).await;
        }

        let (files_to_delete, files_to_upload) = plan.get_operations();

        let total_operations = files_to_delete.len() + files_to_upload.len();
        let mut counter = SyncProgressCounter::new(total_file_changes, total_operations);

        emit(counter.sync_progress()).await;

        // Delete outdated/orphaned files in batches
        for batch in files_to_delete.chunks(batch_size) {
            self.delete(&user_id, &workspace_id, &token, batch.to_vec())
                .await?;
            counter.complete(batch.len());
            emit(counter.sync_progress()).await;
        }

        // Upload new/changed files in batches
        for batch in files_to_upload.chunks(batch_size) {
            self.upload(&user_id, &workspace_id, &token, batch.to_vec())
                .await?;
            counter.complete(batch.len());
            emit(counter.sync_progress()).await;
        }

        // Save workspace metadata
        self.infra
            .upsert(&workspace_id, &user_id, &path)
            .await
            .context("Failed to save workspace")?;

        info!(
            workspace_id = %workspace_id,
            total_files = total_file_count,
            "Sync completed successfully"
        );

        emit(SyncProgress::Completed {
            total_files: total_file_count,
            uploaded_files: total_file_changes,
        })
        .await;

        Ok(())
    }

    /// Gets the forge services credential and extracts workspace auth
    /// components
    ///
    /// # Errors
    /// Returns an error if the credential is not found, if there's a database
    /// error, or if the credential format is invalid
    async fn get_workspace_credentials(&self) -> Result<(forge_domain::ApiKey, UserId)>
    where
        F: ProviderRepository,
    {
        let credential = self
            .infra
            .get_credential(&ProviderId::FORGE_SERVICES)
            .await?
            .context("No authentication credentials found. Please authenticate first.")?;

        match &credential.auth_details {
            AuthDetails::ApiKey(token) => {
                // Extract user_id from URL params
                let user_id_str = credential
                    .url_params
                    .get(&"user_id".to_string().into())
                    .ok_or_else(|| {
                        anyhow::anyhow!("Missing user_id in ForgeServices credential")
                    })?;
                let user_id = UserId::from_string(user_id_str.as_str())?;

                Ok((token.clone(), user_id))
            }
            _ => anyhow::bail!("ForgeServices credential must be an API key"),
        }
    }

    /// Canonicalizes a path and finds the associated workspace
    ///
    /// # Errors
    /// Returns an error if the path cannot be canonicalized or if there's a
    /// database error. Returns Ok(None) if the workspace is not found.
    async fn find_workspace_by_path(&self, path: PathBuf) -> Result<Option<forge_domain::Workspace>>
    where
        F: WorkspaceRepository,
    {
        let canonical_path = path
            .canonicalize()
            .with_context(|| format!("Failed to resolve path: {}", path.display()))?;

        self.infra.find_by_path(&canonical_path).await
    }

    /// Walks the directory, reads all files, and computes their hashes.
    async fn read_files(&self, dir_path: &Path) -> Result<Vec<FileNode>>
    where
        F: WalkerInfra + FileReaderInfra,
    {
        info!("Walking directory to discover files");
        let mut walker_config = Walker::conservative()
            .cwd(dir_path.to_path_buf())
            .max_depth(usize::MAX)
            .max_breadth(usize::MAX)
            .max_files(usize::MAX)
            .skip_binary(true);
        walker_config.max_file_size = None;
        walker_config.max_total_size = None;

        let walked_files = self
            .infra
            .walk(walker_config)
            .await
            .context("Failed to walk directory")?
            .into_iter()
            .filter(|f| !f.is_dir())
            .collect::<Vec<_>>();

        info!(file_count = walked_files.len(), "Discovered files");
        anyhow::ensure!(!walked_files.is_empty(), "No files found to index");

        // Filter binary files and read all text files
        let infra = self.infra.clone();
        let read_tasks = walked_files.into_iter().map(|walked| {
            let infra = infra.clone();
            let file_path = dir_path.join(&walked.path);
            let relative_path = walked.path.clone();
            async move {
                infra
                    .read_utf8(&file_path)
                    .await
                    .map(|content| {
                        let hash = compute_hash(&content);
                        FileNode { file_path: relative_path.clone(), content, hash }
                    })
                    .map_err(|e| {
                        warn!(path = %relative_path, error = %e, "Failed to read file");
                        e
                    })
                    .ok()
            }
        });

        let all_files: Vec<_> = join_all(read_tasks).await.into_iter().flatten().collect();
        Ok(all_files)
    }
}

#[async_trait]
impl<
    F: WorkspaceRepository
        + ProviderRepository
        + WorkspaceIndexRepository
        + WalkerInfra
        + FileReaderInfra
        + 'static,
> WorkspaceService for ForgeWorkspaceService<F>
{
    async fn sync_workspace(
        &self,
        path: PathBuf,
        batch_size: usize,
    ) -> Result<MpscStream<Result<SyncProgress>>> {
        let service = Clone::clone(self);

        let stream = MpscStream::spawn(move |tx| async move {
            // Create emit closure that captures the sender
            let emit = |progress: SyncProgress| {
                let tx = tx.clone();
                async move {
                    let _ = tx.send(Ok(progress)).await;
                }
            };

            // Run the sync and emit progress events
            let result = service.sync_codebase_internal(path, batch_size, emit).await;

            // If there was an error, send it through the channel
            if let Err(e) = result {
                let _ = tx.send(Err(e)).await;
            }
        });

        Ok(stream)
    }

    /// Performs semantic code search on a workspace.
    async fn query_workspace(
        &self,
        path: PathBuf,
        params: forge_domain::SearchParams<'_>,
    ) -> Result<Vec<forge_domain::Node>> {
        let (token, _) = self.get_workspace_credentials().await?;

        let workspace = self
            .find_workspace_by_path(path)
            .await?
            .ok_or(forge_domain::Error::WorkspaceNotFound)?;

        let search_query = forge_domain::CodeBase::new(
            workspace.user_id.clone(),
            workspace.workspace_id.clone(),
            params,
        );

        let results = self
            .infra
            .search(&search_query, &token)
            .await
            .context("Failed to search")?;

        Ok(results)
    }

    /// Lists all workspaces.
    async fn list_workspaces(&self) -> Result<Vec<forge_domain::WorkspaceInfo>> {
        let (token, _) = self.get_workspace_credentials().await?;

        self.infra
            .as_ref()
            .list_workspaces(&token)
            .await
            .context("Failed to list workspaces")
    }

    /// Retrieves workspace information for a specific path.
    async fn get_workspace_info(&self, path: PathBuf) -> Result<Option<forge_domain::WorkspaceInfo>>
    where
        F: WorkspaceRepository + WorkspaceIndexRepository + ProviderRepository,
    {
        let (token, _) = self.get_workspace_credentials().await?;
        let workspace = self.find_workspace_by_path(path).await?;

        if let Some(workspace) = workspace {
            self.infra
                .as_ref()
                .get_workspace(&workspace.workspace_id, &token)
                .await
                .context("Failed to get workspace info")
        } else {
            Ok(None)
        }
    }

    /// Deletes a workspace from both the server and local database.
    async fn delete_workspace(&self, workspace_id: &forge_domain::WorkspaceId) -> Result<()> {
        let (token, _) = self.get_workspace_credentials().await?;

        self.infra
            .as_ref()
            .delete_workspace(workspace_id, &token)
            .await
            .context("Failed to delete workspace from server")?;

        self.infra
            .as_ref()
            .delete(workspace_id)
            .await
            .context("Failed to delete workspace from local database")?;

        Ok(())
    }

    async fn is_indexed(&self, path: &std::path::Path) -> Result<bool> {
        match self.find_workspace_by_path(path.to_path_buf()).await {
            Ok(workspace) => Ok(workspace.is_some()),
            Err(_) => Ok(false), // Path doesn't exist or other error, so it can't be indexed
        }
    }

    async fn get_workspace_status(&self, path: PathBuf) -> Result<Vec<forge_domain::FileStatus>> {
        let (token, user_id) = self.get_workspace_credentials().await?;

        let workspace = self
            .find_workspace_by_path(path)
            .await?
            .context("Workspace not indexed. Please run `workspace sync` first.")?;

        let local_files = self.read_files(&workspace.path).await?;

        let remote_files = self
            .fetch_remote_hashes(&user_id, &workspace.workspace_id, &token)
            .await;

        let plan = WorkspaceStatus::new(local_files, remote_files);
        Ok(plan.file_statuses())
    }

    async fn is_authenticated(&self) -> Result<bool> {
        Ok(self
            .infra
            .get_credential(&ProviderId::FORGE_SERVICES)
            .await?
            .is_some())
    }

    async fn init_auth_credentials(&self) -> Result<forge_domain::WorkspaceAuth> {
        // Authenticate with the indexing service
        let auth = self
            .infra
            .authenticate()
            .await
            .context("Failed to authenticate with indexing service")?;

        // Convert to AuthCredential and store
        let mut url_params = HashMap::new();
        url_params.insert(
            "user_id".to_string().into(),
            auth.user_id.to_string().into(),
        );

        let credential = AuthCredential {
            id: ProviderId::FORGE_SERVICES,
            auth_details: auth.clone().into(),
            url_params,
        };

        self.infra
            .upsert_credential(credential)
            .await
            .context("Failed to store authentication credentials")?;

        Ok(auth)
    }
}

#[cfg(test)]
mod tests {
    use std::collections::HashMap;
    use std::path::PathBuf;
    use std::sync::Arc;

    use forge_app::WalkedFile;
    use forge_domain::{
        ApiKey, CodeSearchQuery, FileDeletion, FileHash, FileInfo, FileUpload, FileUploadInfo,
        Node, UserId, Workspace, WorkspaceAuth, WorkspaceFiles, WorkspaceId, WorkspaceInfo,
    };
    use futures::StreamExt;
    use pretty_assertions::assert_eq;

    use super::*;

    #[derive(Default, Clone)]
    struct MockInfra {
        files: HashMap<String, String>,
        workspace: Option<Workspace>,
        search_results: Vec<Node>,
        workspaces: Arc<tokio::sync::Mutex<Vec<WorkspaceInfo>>>,
        server_files: Vec<FileHash>,
        deleted_files: Arc<tokio::sync::Mutex<Vec<String>>>,
        uploaded_files: Arc<tokio::sync::Mutex<Vec<String>>>,
        authenticated: bool, // Track whether user is authenticated
    }

    impl MockInfra {
        /// New workspace that hasn't been indexed yet
        fn new(files: &[&str]) -> Self {
            Self {
                files: files
                    .iter()
                    .map(|p| (p.to_string(), format!("content of {}", p)))
                    .collect(),
                authenticated: true, // Simulate authenticated user
                ..Default::default()
            }
        }

        /// Indexed workspace where local and server are in sync (no changes)
        fn synced(files: &[&str]) -> Self {
            let files_map: HashMap<_, _> = files
                .iter()
                .map(|p| (p.to_string(), format!("content of {}", p)))
                .collect();
            let server_files = files
                .iter()
                .map(|p| FileHash {
                    path: p.to_string(),
                    hash: compute_hash(&format!("content of {}", p)),
                })
                .collect();

            Self {
                files: files_map,
                workspace: Some(workspace()),
                server_files,
                authenticated: true, // Simulate authenticated user
                ..Default::default()
            }
        }

        /// Indexed workspace where local and server are out of sync
        fn out_of_sync(local_files: &[&str], server_files: &[&str]) -> Self {
            let files_map: HashMap<_, _> = local_files
                .iter()
                .map(|p| (p.to_string(), format!("content of {}", p)))
                .collect();
            let server = server_files
                .iter()
                .map(|p| FileHash {
                    path: p.to_string(),
                    hash: compute_hash(&format!("content of {}", p)),
                })
                .collect();

            Self {
                files: files_map,
                workspace: Some(workspace()),
                server_files: server,
                authenticated: true, // Simulate authenticated user
                ..Default::default()
            }
        }
    }

    fn workspace() -> Workspace {
        Workspace {
            workspace_id: WorkspaceId::generate(),
            user_id: UserId::generate(),
            path: PathBuf::from("."),
            created_at: chrono::Utc::now(),
            updated_at: None,
        }
    }

    fn search_result() -> Node {
        Node {
            node_id: "n1".into(),
            node: forge_domain::NodeData::FileChunk(forge_domain::FileChunk {
                file_path: "main.rs".into(),
                content: "fn main() {}".into(),
                start_line: 1,
                end_line: 1,
            }),
            relevance: Some(0.95),
            distance: Some(0.05),
        }
    }

    #[async_trait::async_trait]
    impl ProviderRepository for MockInfra {
        async fn get_all_providers(&self) -> Result<Vec<forge_domain::AnyProvider>> {
            Ok(vec![])
        }

        async fn get_provider(&self, _id: ProviderId) -> Result<forge_domain::Provider<url::Url>> {
            unimplemented!("Not needed for indexing tests")
        }

        async fn upsert_credential(&self, _credential: AuthCredential) -> Result<()> {
            Ok(())
        }

        async fn get_credential(&self, id: &ProviderId) -> Result<Option<AuthCredential>> {
            if *id == ProviderId::FORGE_SERVICES && self.authenticated {
                let user_id = self
                    .workspace
                    .as_ref()
                    .map(|w| w.user_id.clone())
                    .unwrap_or_else(UserId::generate);

                let mut url_params = std::collections::HashMap::new();
                url_params.insert("user_id".to_string().into(), user_id.to_string().into());

                Ok(Some(AuthCredential {
                    id: ProviderId::FORGE_SERVICES,
                    auth_details: forge_domain::AuthDetails::ApiKey(
                        "test_token".to_string().into(),
                    ),
                    url_params,
                }))
            } else {
                Ok(None)
            }
        }

        async fn remove_credential(&self, _id: &ProviderId) -> Result<()> {
            Ok(())
        }

        async fn migrate_env_credentials(&self) -> Result<Option<forge_domain::MigrationResult>> {
            Ok(None)
        }
    }

    #[async_trait]
    impl WorkspaceRepository for MockInfra {
        async fn upsert(&self, _: &WorkspaceId, _: &UserId, _: &Path) -> Result<()> {
            Ok(())
        }
        async fn find_by_path(&self, _: &Path) -> Result<Option<Workspace>> {
            Ok(self.workspace.clone())
        }
        async fn get_user_id(&self) -> Result<Option<UserId>> {
            Ok(self.workspace.as_ref().map(|w| w.user_id.clone()))
        }
        async fn delete(&self, _: &WorkspaceId) -> Result<()> {
            Ok(())
        }
    }

    #[async_trait]
    impl WorkspaceIndexRepository for MockInfra {
        async fn authenticate(&self) -> Result<WorkspaceAuth> {
            // Mock authentication - return fake user_id and token
            Ok(WorkspaceAuth::new(
                UserId::generate(),
                "test_token".to_string().into(),
            ))
        }

        async fn create_workspace(&self, _: &Path, _: &ApiKey) -> Result<WorkspaceId> {
            Ok(WorkspaceId::generate())
        }
        async fn upload_files(&self, upload: &FileUpload, _: &ApiKey) -> Result<FileUploadInfo> {
            self.uploaded_files
                .lock()
                .await
                .extend(upload.data.iter().map(|f| f.path.clone()));
            Ok(FileUploadInfo::new(upload.data.len(), upload.data.len()))
        }
        async fn search(&self, _: &CodeSearchQuery<'_>, _: &ApiKey) -> Result<Vec<Node>> {
            Ok(self.search_results.clone())
        }
        async fn list_workspaces(&self, _: &ApiKey) -> Result<Vec<WorkspaceInfo>> {
            Ok(self.workspaces.lock().await.clone())
        }
        async fn get_workspace(
            &self,
            workspace_id: &WorkspaceId,
            _: &ApiKey,
        ) -> Result<Option<WorkspaceInfo>> {
            Ok(self
                .workspaces
                .lock()
                .await
                .iter()
                .find(|w| w.workspace_id == *workspace_id)
                .cloned())
        }
        async fn list_workspace_files(
            &self,
            _: &WorkspaceFiles,
            _: &ApiKey,
        ) -> Result<Vec<FileHash>> {
            Ok(self.server_files.clone())
        }
        async fn delete_files(&self, deletion: &FileDeletion, _: &ApiKey) -> Result<()> {
            self.deleted_files
                .lock()
                .await
                .extend(deletion.data.clone());
            Ok(())
        }
        async fn delete_workspace(&self, workspace_id: &WorkspaceId, _: &ApiKey) -> Result<()> {
            self.workspaces
                .lock()
                .await
                .retain(|w| w.workspace_id != *workspace_id);
            Ok(())
        }
    }

    #[async_trait]
    impl WalkerInfra for MockInfra {
        async fn walk(&self, _: Walker) -> Result<Vec<WalkedFile>> {
            Ok(self
                .files
                .keys()
                .map(|p| WalkedFile { path: p.clone(), file_name: Some(p.clone()), size: 100 })
                .collect())
        }
    }

    #[async_trait]
    impl FileReaderInfra for MockInfra {
        async fn read_utf8(&self, path: &Path) -> Result<String> {
            self.files
                .get(path.file_name().unwrap().to_str().unwrap())
                .cloned()
                .ok_or_else(|| anyhow::anyhow!("File not found"))
        }
        async fn read(&self, _: &Path) -> Result<Vec<u8>> {
            Ok(vec![])
        }
        async fn range_read_utf8(&self, _: &Path, _: u64, _: u64) -> Result<(String, FileInfo)> {
            Ok((
                String::new(),
                FileInfo { total_lines: 1, start_line: 1, end_line: 1 },
            ))
        }
    }

    #[tokio::test]
    async fn test_query_returns_results() {
        let mut mock = MockInfra::synced(&["test.rs"]);
        mock.search_results = vec![search_result()];
        let service = ForgeWorkspaceService::new(Arc::new(mock));

        let params = forge_domain::SearchParams::new("test", "fest").limit(10usize);
        let actual = service
            .query_workspace(PathBuf::from("."), params)
            .await
            .unwrap();

        assert_eq!(actual.len(), 1);
    }

    #[tokio::test]
    async fn test_query_error_when_not_found() {
<<<<<<< HEAD
        let mut mock = MockInfra::default();
        mock.authenticated = true; // Provide authentication
        let service = ForgeWorkspaceService::new(Arc::new(mock));
=======
        let mock = MockInfra { authenticated: true, ..Default::default() };
        let service = ForgeContextEngineService::new(Arc::new(mock));
>>>>>>> ab6909a6

        let params = forge_domain::SearchParams::new("test", "fest").limit(10usize);
        let actual = service.query_workspace(PathBuf::from("."), params).await;

        assert!(actual.is_err());
        assert!(actual.unwrap_err().to_string().contains("not found"));
    }

    #[tokio::test]
    async fn test_list_codebases() {
        let ws = workspace();
        let mock = MockInfra::synced(&["test.rs"]);
        mock.workspaces.lock().await.push(WorkspaceInfo {
            workspace_id: ws.workspace_id,
            working_dir: "/project".into(),
            node_count: Some(0),
            relation_count: Some(0),
            last_updated: None,
            created_at: chrono::Utc::now(),
        });
        let service = ForgeWorkspaceService::new(Arc::new(mock));

        let actual = service.list_workspaces().await.unwrap();

        assert_eq!(actual.len(), 1);
    }

    #[tokio::test]
    async fn test_list_codebases_error_when_none() {
        let service = ForgeWorkspaceService::new(Arc::new(MockInfra::default()));

        let actual = service.list_workspaces().await;

        assert!(actual.is_err());
    }

    #[tokio::test]
    async fn test_orphaned_files_deleted() {
        let mut mock = MockInfra::out_of_sync(&["main.rs"], &["main.rs"]);
        mock.server_files
            .push(FileHash { path: "old.rs".into(), hash: "x".into() });
        let service = ForgeWorkspaceService::new(Arc::new(mock.clone()));

        let mut stream = service
            .sync_workspace(PathBuf::from("."), 20)
            .await
            .unwrap();

        // Consume the stream and collect events
        let mut events = Vec::new();
        while let Some(event) = stream.next().await {
            events.push(event);
        }

        // Verify events were emitted
        assert!(!events.is_empty(), "Expected progress events");

        // Verify all events succeeded
        for event in &events {
            assert!(event.is_ok(), "Expected all events to succeed");
        }

        // Verify the deleted files
        let deleted = mock.deleted_files.lock().await;
        assert_eq!(deleted.len(), 1);
        assert!(deleted.contains(&"old.rs".into()));
        assert!(mock.uploaded_files.lock().await.is_empty());
    }

    #[tokio::test]
    async fn test_sync_codebase_emits_progress_events() {
        let mock = MockInfra::out_of_sync(&["file1.rs", "file2.rs"], &[]);
        let service = ForgeWorkspaceService::new(Arc::new(mock));

        let mut stream = service
            .sync_workspace(PathBuf::from("."), 20)
            .await
            .unwrap();

        // Collect all events
        let mut events = Vec::new();
        while let Some(event) = stream.next().await {
            match event {
                Ok(progress) => events.push(progress),
                Err(e) => panic!("Unexpected error: {}", e),
            }
        }

        // Verify we got progress events
        assert!(!events.is_empty(), "Expected at least one progress event");

        // Verify we got a completion event
        let has_completion = events
            .iter()
            .any(|e| matches!(e, forge_domain::SyncProgress::Completed { .. }));
        assert!(has_completion, "Expected a completion event");
    }

    #[tokio::test]
    async fn test_sync_codebase_uploads_new_files() {
        let mock = MockInfra::out_of_sync(&["new_file.rs"], &[]);
        let service = ForgeWorkspaceService::new(Arc::new(mock.clone()));

        let mut stream = service
            .sync_workspace(PathBuf::from("."), 20)
            .await
            .unwrap();

        // Consume all events
        while let Some(_event) = stream.next().await {}

        // Verify the file was uploaded
        let uploaded = mock.uploaded_files.lock().await;
        assert_eq!(uploaded.len(), 1);
        assert!(uploaded.contains(&"new_file.rs".into()));
    }

    #[tokio::test]
    async fn test_delete_codebase() {
        let ws = workspace();
        let mock = MockInfra::synced(&["main.rs"]);
        mock.workspaces.lock().await.push(WorkspaceInfo {
            workspace_id: ws.workspace_id.clone(),
            working_dir: "/project".into(),
            node_count: Some(0),
            relation_count: Some(0),
            last_updated: None,
            created_at: chrono::Utc::now(),
        });
        let service = ForgeWorkspaceService::new(Arc::new(mock));

        service.delete_workspace(&ws.workspace_id).await.unwrap();

        let actual = service.list_workspaces().await.unwrap();
        assert!(!actual.iter().any(|w| w.workspace_id == ws.workspace_id));
    }

    #[tokio::test]
    async fn test_get_workspace_info_returns_workspace() {
        let mock = MockInfra::synced(&["main.rs"]);
        let ws = mock.workspace.clone().unwrap();
        mock.workspaces.lock().await.push(WorkspaceInfo {
            workspace_id: ws.workspace_id.clone(),
            working_dir: ws.path.to_str().unwrap().into(),
            node_count: Some(5),
            relation_count: Some(10),
            last_updated: Some(chrono::Utc::now()),
            created_at: chrono::Utc::now(),
        });
        let service = ForgeWorkspaceService::new(Arc::new(mock));

        let actual = service.get_workspace_info(ws.path).await.unwrap();

        assert!(actual.is_some());
        let expected = actual.unwrap();
        assert_eq!(expected.workspace_id, ws.workspace_id);
        assert_eq!(expected.node_count, Some(5));
        assert_eq!(expected.relation_count, Some(10));
    }

    #[tokio::test]
    async fn test_get_workspace_info_returns_none_when_not_found() {
        let mock = MockInfra::new(&["main.rs"]);
        let service = ForgeWorkspaceService::new(Arc::new(mock));

        let actual = service
            .get_workspace_info(PathBuf::from("."))
            .await
            .unwrap();

        assert!(actual.is_none());
    }

    #[tokio::test]
    async fn test_get_workspace_info_error_when_not_authenticated() {
        let mut mock = MockInfra::synced(&["main.rs"]);
        mock.authenticated = false;
        let ws = mock.workspace.clone().unwrap();
        let service = ForgeWorkspaceService::new(Arc::new(mock));
        let actual = service.get_workspace_info(ws.path).await;

        assert!(actual.is_err());
        assert!(
            actual
                .unwrap_err()
                .to_string()
                .contains("No authentication credentials found")
        );
    }

    #[tokio::test]
    async fn test_get_workspace_status_all_in_sync() {
        let mock = MockInfra::synced(&["file1.rs", "file2.rs"]);
        let service = ForgeWorkspaceService::new(Arc::new(mock));

        let actual = service
            .get_workspace_status(PathBuf::from("."))
            .await
            .unwrap();

        let expected = vec![
            forge_domain::FileStatus::new("file1.rs".to_string(), forge_domain::SyncStatus::InSync),
            forge_domain::FileStatus::new("file2.rs".to_string(), forge_domain::SyncStatus::InSync),
        ];

        assert_eq!(actual, expected);
    }

    #[tokio::test]
    async fn test_get_workspace_status_with_modifications() {
        // Setup: local has file1.rs and file2.rs (modified), server has file1.rs and
        // file3.rs
        let mock = MockInfra {
            files: [
                ("file1.rs".to_string(), "content of file1.rs".to_string()),
                ("file2.rs".to_string(), "modified content".to_string()),
            ]
            .into_iter()
            .collect(),
            workspace: Some(workspace()),
            authenticated: true,
            server_files: vec![
                FileHash {
                    path: "file1.rs".to_string(),
                    hash: compute_hash("content of file1.rs"),
                },
                FileHash {
                    path: "file2.rs".to_string(),
                    hash: compute_hash("content of file2.rs"), // Different from local
                },
                FileHash {
                    path: "file3.rs".to_string(),
                    hash: compute_hash("content of file3.rs"),
                },
            ],
            ..Default::default()
        };

        let service = ForgeWorkspaceService::new(Arc::new(mock));

        let actual = service
            .get_workspace_status(PathBuf::from("."))
            .await
            .unwrap();

        let expected = vec![
            forge_domain::FileStatus::new("file1.rs".to_string(), forge_domain::SyncStatus::InSync),
            forge_domain::FileStatus::new(
                "file2.rs".to_string(),
                forge_domain::SyncStatus::Modified,
            ),
            forge_domain::FileStatus::new(
                "file3.rs".to_string(),
                forge_domain::SyncStatus::Deleted,
            ),
        ];

        assert_eq!(actual, expected);
    }

    #[tokio::test]
    async fn test_get_workspace_status_with_new_files() {
        let mock = MockInfra {
            files: [
                ("file1.rs".to_string(), "content of file1.rs".to_string()),
                ("file2.rs".to_string(), "content of file2.rs".to_string()),
            ]
            .into_iter()
            .collect(),
            workspace: Some(workspace()),
            authenticated: true,
            server_files: vec![FileHash {
                path: "file1.rs".to_string(),
                hash: compute_hash("content of file1.rs"),
            }],
            ..Default::default()
        };

        let service = ForgeWorkspaceService::new(Arc::new(mock));

        let actual = service
            .get_workspace_status(PathBuf::from("."))
            .await
            .unwrap();

        let expected = vec![
            forge_domain::FileStatus::new("file1.rs".to_string(), forge_domain::SyncStatus::InSync),
            forge_domain::FileStatus::new("file2.rs".to_string(), forge_domain::SyncStatus::New),
        ];

        assert_eq!(actual, expected);
    }

    #[tokio::test]
    async fn test_get_workspace_status_not_indexed() {
<<<<<<< HEAD
        let mut mock = MockInfra::default(); // No workspace
        mock.authenticated = true; // Provide authentication
        let service = ForgeWorkspaceService::new(Arc::new(mock));
=======
        let mock = MockInfra { authenticated: true, ..Default::default() };
        let service = ForgeContextEngineService::new(Arc::new(mock));
>>>>>>> ab6909a6

        let actual = service.get_workspace_status(PathBuf::from(".")).await;

        assert!(actual.is_err());
        assert!(
            actual
                .unwrap_err()
                .to_string()
                .contains("Workspace not indexed")
        );
    }
}<|MERGE_RESOLUTION|>--- conflicted
+++ resolved
@@ -798,14 +798,8 @@
 
     #[tokio::test]
     async fn test_query_error_when_not_found() {
-<<<<<<< HEAD
-        let mut mock = MockInfra::default();
-        mock.authenticated = true; // Provide authentication
+        let mock = MockInfra { authenticated: true, ..Default::default() };
         let service = ForgeWorkspaceService::new(Arc::new(mock));
-=======
-        let mock = MockInfra { authenticated: true, ..Default::default() };
-        let service = ForgeContextEngineService::new(Arc::new(mock));
->>>>>>> ab6909a6
 
         let params = forge_domain::SearchParams::new("test", "fest").limit(10usize);
         let actual = service.query_workspace(PathBuf::from("."), params).await;
@@ -1101,14 +1095,8 @@
 
     #[tokio::test]
     async fn test_get_workspace_status_not_indexed() {
-<<<<<<< HEAD
-        let mut mock = MockInfra::default(); // No workspace
-        mock.authenticated = true; // Provide authentication
+        let mock = MockInfra { authenticated: true, ..Default::default() };
         let service = ForgeWorkspaceService::new(Arc::new(mock));
-=======
-        let mock = MockInfra { authenticated: true, ..Default::default() };
-        let service = ForgeContextEngineService::new(Arc::new(mock));
->>>>>>> ab6909a6
 
         let actual = service.get_workspace_status(PathBuf::from(".")).await;
 
