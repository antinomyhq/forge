--- conflicted
+++ resolved
@@ -540,8 +540,18 @@
             .context("Failed to authenticate with indexing service")?;
 
         // Convert to AuthCredential and store
-<<<<<<< HEAD
-        let credential = Self::workspace_auth_to_credential(&auth);
+        let mut url_params = HashMap::new();
+        url_params.insert(
+            "user_id".to_string().into(),
+            auth.user_id.to_string().into(),
+        );
+
+        let credential = AuthCredential {
+            id: ProviderId::FORGE_SERVICES,
+            auth_details: auth.clone().into(),
+            url_params,
+        };
+
         self.infra
             .upsert_credential(credential)
             .await
@@ -565,7 +575,7 @@
             },
             None => {
                 // Create new credentials if none exist
-                let auth = self.create_auth_credentials().await?;
+                let auth = self.init_auth_credentials().await?;
                 auth.token
             }
         };
@@ -581,28 +591,6 @@
             .select_skill(params, &token)
             .await
             .context("Failed to select skills")
-    }
-}
-=======
-        let mut url_params = HashMap::new();
-        url_params.insert(
-            "user_id".to_string().into(),
-            auth.user_id.to_string().into(),
-        );
->>>>>>> 3aba8c6f
-
-        let credential = AuthCredential {
-            id: ProviderId::FORGE_SERVICES,
-            auth_details: auth.clone().into(),
-            url_params,
-        };
-
-        self.infra
-            .upsert_credential(credential)
-            .await
-            .context("Failed to store authentication credentials")?;
-
-        Ok(auth)
     }
 }
 
@@ -1239,50 +1227,6 @@
     }
 
     #[tokio::test]
-<<<<<<< HEAD
-    async fn test_recommend_skills_returns_selected_skills() {
-        // Fixture
-        let mut mock = MockInfra::synced(&["main.rs"]);
-        mock.skills = vec![
-            forge_domain::Skill::new("pdf", "PDF handling", "Handle PDF files"),
-            forge_domain::Skill::new("excel", "Excel handling", "Handle Excel files"),
-        ];
-        mock.selected_skills = vec![forge_domain::SelectedSkill::new("pdf", 0.95, 1)];
-        let service = ForgeContextEngineService::new(Arc::new(mock));
-
-        // Act
-        let actual = service
-            .recommend_skills("I need to handle PDF files".to_string())
-            .await
-            .unwrap();
-
-        // Assert
-        let expected = vec![forge_domain::SelectedSkill::new("pdf", 0.95, 1)];
-        assert_eq!(actual, expected);
-    }
-
-    #[tokio::test]
-    async fn test_recommend_skills_creates_credentials_when_not_authenticated() {
-        // Fixture
-        let mut mock = MockInfra::synced(&["main.rs"]);
-        mock.authenticated = false;
-        mock.skills = vec![forge_domain::Skill::new(
-            "test_skill",
-            "prompt",
-            "Test skill description",
-        )];
-        mock.selected_skills = vec![forge_domain::SelectedSkill::new("test_skill", 0.9, 1)];
-        let service = ForgeContextEngineService::new(Arc::new(mock));
-
-        // Act - should create credentials and succeed
-        let actual = service.recommend_skills("test".to_string()).await;
-
-        // Assert - should succeed after creating credentials
-        assert!(actual.is_ok());
-        let skills = actual.unwrap();
-        assert_eq!(skills.len(), 1);
-        assert_eq!(skills[0].name, "test_skill");
-=======
     async fn test_get_workspace_status_not_indexed() {
         let mock = MockInfra { authenticated: true, ..Default::default() };
         let service = ForgeWorkspaceService::new(Arc::new(mock));
@@ -1296,6 +1240,5 @@
                 .to_string()
                 .contains("Workspace not indexed")
         );
->>>>>>> 3aba8c6f
     }
 }