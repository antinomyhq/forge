--- conflicted
+++ resolved
@@ -225,7 +225,13 @@
     type Client: McpClientInfra;
     async fn connect(&self, config: McpServerConfig) -> anyhow::Result<Self::Client>;
 }
-<<<<<<< HEAD
+/// Service for walking filesystem directories
+#[async_trait::async_trait]
+pub trait WalkerInfra: Send + Sync {
+    /// Walks the filesystem starting from the given directory with the
+    /// specified configuration
+    async fn walk(&self, config: WalkerConfig) -> anyhow::Result<Vec<WalkedFile>>;
+}
 
 // TODO: rename me, add Infra suffix
 #[async_trait::async_trait]
@@ -233,12 +239,4 @@
     async fn get(&self, url: &str) -> anyhow::Result<Response>;
     async fn post(&self, url: &str, body: Bytes) -> anyhow::Result<Response>;
     async fn delete(&self, url: &str) -> anyhow::Result<Response>;
-=======
-/// Service for walking filesystem directories
-#[async_trait::async_trait]
-pub trait WalkerInfra: Send + Sync {
-    /// Walks the filesystem starting from the given directory with the
-    /// specified configuration
-    async fn walk(&self, config: WalkerConfig) -> anyhow::Result<Vec<WalkedFile>>;
->>>>>>> 694598fb
 }