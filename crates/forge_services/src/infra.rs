use std::path::{Path, PathBuf};

use anyhow::Result;
use bytes::Bytes;
<<<<<<< HEAD
use forge_app::EnvironmentService;
use forge_domain::{
    CommandOutput, McpServerConfig, MimeType, ToolDefinition, ToolName, ToolOutput,
=======
use forge_app::{WalkedFile, Walker};
use forge_domain::{
    CommandOutput, Environment, McpServerConfig, ToolDefinition, ToolName, ToolOutput,
>>>>>>> 38866ded
};
use forge_snaps::Snapshot;

pub trait EnvironmentInfra: Send + Sync {
    fn get_environment(&self) -> Environment;
}

/// Repository for accessing system environment information
/// This uses the EnvironmentService trait from forge_domain
/// A service for reading files from the filesystem.
///
/// This trait provides an abstraction over file reading operations, allowing
/// for both real file system access and test mocking.
#[async_trait::async_trait]
pub trait FileReaderInfra: Send + Sync {
    /// Reads the content of a file at the specified path.
    /// Returns the file content as a UTF-8 string.
    async fn read_utf8(&self, path: &Path) -> anyhow::Result<String>;

    /// Reads the content of a file at the specified path.
    /// Returns the file content as raw bytes.
    async fn read(&self, path: &Path) -> anyhow::Result<Vec<u8>>;

    /// Reads a specific line range from a file at the specified path.
    /// Returns the file content within the range as a UTF-8 string along with
    /// metadata.
    ///
    /// - start_line specifies the starting line position (1-based, inclusive).
    /// - end_line specifies the ending line position (1-based, inclusive).
    /// - Both start_line and end_line are inclusive bounds.
    /// - Binary files are automatically detected and rejected.
    ///
    /// Returns a tuple containing the file content and FileInfo with metadata
    /// about the read operation:
    /// - FileInfo.start_line: starting line position
    /// - FileInfo.end_line: ending line position
    /// - FileInfo.total_lines: total line count in file
    async fn range_read_utf8(
        &self,
        path: &Path,
        start_line: u64,
        end_line: u64,
    ) -> anyhow::Result<(String, forge_fs::FileInfo)>;
}

#[async_trait::async_trait]
pub trait FileWriterInfra: Send + Sync {
    /// Writes the content of a file at the specified path.
    async fn write(
        &self,
        path: &Path,
        contents: Bytes,
        capture_snapshot: bool,
    ) -> anyhow::Result<()>;

    /// Writes content to a temporary file with the given prefix and extension,
    /// and returns its path. The file will be kept (not deleted) after
    /// creation.
    ///
    /// # Arguments
    /// * `prefix` - Prefix for the temporary file name
    /// * `ext` - File extension (e.g. ".txt", ".md")
    /// * `content` - Content to write to the file
    async fn write_temp(&self, prefix: &str, ext: &str, content: &str) -> anyhow::Result<PathBuf>;
}

#[async_trait::async_trait]
pub trait FileRemoverInfra: Send + Sync {
    /// Removes a file at the specified path.
    async fn remove(&self, path: &Path) -> anyhow::Result<()>;
}

#[async_trait::async_trait]
pub trait FileInfoInfra: Send + Sync {
    async fn is_file(&self, path: &Path) -> anyhow::Result<bool>;
    async fn exists(&self, path: &Path) -> anyhow::Result<bool>;
    async fn file_size(&self, path: &Path) -> anyhow::Result<u64>;
    async fn mime_type(&self, path: &Path) -> anyhow::Result<MimeType>;
}

#[async_trait::async_trait]
pub trait FileDirectoryInfra {
    async fn create_dirs(&self, path: &Path) -> anyhow::Result<()>;
}

/// Service for managing file snapshots
#[async_trait::async_trait]
pub trait SnapshotInfra: Send + Sync {
    // Creation
    async fn create_snapshot(&self, file_path: &Path) -> Result<Snapshot>;

    /// Restores the most recent snapshot for the given file path
    async fn undo_snapshot(&self, file_path: &Path) -> Result<()>;
}

/// Service for executing shell commands
#[async_trait::async_trait]
pub trait CommandInfra: Send + Sync {
    /// Executes a shell command and returns the output
    async fn execute_command(
        &self,
        command: String,
        working_dir: PathBuf,
    ) -> anyhow::Result<CommandOutput>;

    /// execute the shell command on present stdio.
    async fn execute_command_raw(&self, command: &str) -> anyhow::Result<std::process::ExitStatus>;
}

#[async_trait::async_trait]
pub trait UserInfra: Send + Sync {
    /// Prompts the user with question
    /// Returns None if the user interrupts the prompt
    async fn prompt_question(&self, question: &str) -> anyhow::Result<Option<String>>;

    /// Prompts the user to select a single option from a list
    /// Returns None if the user interrupts the selection
    async fn select_one(
        &self,
        message: &str,
        options: Vec<String>,
    ) -> anyhow::Result<Option<String>>;

    /// Prompts the user to select multiple options from a list
    /// Returns None if the user interrupts the selection
    async fn select_many(
        &self,
        message: &str,
        options: Vec<String>,
    ) -> anyhow::Result<Option<Vec<String>>>;
}

#[async_trait::async_trait]
pub trait McpClientInfra: Clone + Send + Sync + 'static {
    async fn list(&self) -> anyhow::Result<Vec<ToolDefinition>>;
    async fn call(
        &self,
        tool_name: &ToolName,
        input: serde_json::Value,
    ) -> anyhow::Result<ToolOutput>;
}

#[async_trait::async_trait]
pub trait McpServerInfra: Send + Sync + 'static {
    type Client: McpClientInfra;
    async fn connect(&self, config: McpServerConfig) -> anyhow::Result<Self::Client>;
}
/// Service for walking filesystem directories
#[async_trait::async_trait]
pub trait WalkerInfra: Send + Sync {
    /// Walks the filesystem starting from the given directory with the
    /// specified configuration
    async fn walk(&self, config: Walker) -> anyhow::Result<Vec<WalkedFile>>;
}<|MERGE_RESOLUTION|>--- conflicted
+++ resolved
@@ -2,15 +2,9 @@
 
 use anyhow::Result;
 use bytes::Bytes;
-<<<<<<< HEAD
-use forge_app::EnvironmentService;
-use forge_domain::{
-    CommandOutput, McpServerConfig, MimeType, ToolDefinition, ToolName, ToolOutput,
-=======
 use forge_app::{WalkedFile, Walker};
 use forge_domain::{
-    CommandOutput, Environment, McpServerConfig, ToolDefinition, ToolName, ToolOutput,
->>>>>>> 38866ded
+    CommandOutput, Environment, McpServerConfig, MimeType, ToolDefinition, ToolName, ToolOutput,
 };
 use forge_snaps::Snapshot;
 
