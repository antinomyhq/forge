--- conflicted
+++ resolved
@@ -2,14 +2,8 @@
 
 use anyhow::Result;
 use bytes::Bytes;
-<<<<<<< HEAD
-use forge_domain::{
-    CommandOutput, EnvironmentService, McpServerConfig, MimeType, ToolDefinition, ToolName,
-    ToolOutput,
-};
-=======
-use forge_domain::{CommandOutput, McpServerConfig, ToolDefinition, ToolName, ToolOutput};
->>>>>>> 71e2de5e
+use forge_domain::{CommandOutput, McpServerConfig, MimeType, ToolDefinition, ToolName,
+    ToolOutput};
 use forge_snaps::Snapshot;
 
 use crate::services::EnvironmentService;
