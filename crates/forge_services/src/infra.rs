use std::future::Future;
use std::path::{Path, PathBuf};

use anyhow::Result;
use bytes::Bytes;
<<<<<<< HEAD
use forge_app::EnvironmentService;
use forge_domain::{
    CommandOutput, ForgeKey, McpServerConfig, Provider, ProviderUrl, Response, RetryConfig,
    ToolDefinition, ToolName, ToolOutput,
=======
use forge_domain::{
    CommandOutput, Environment, McpServerConfig, ToolDefinition, ToolName, ToolOutput,
>>>>>>> 54d18305
};
use forge_snaps::Snapshot;

pub trait EnvironmentInfra: Send + Sync {
    fn get_environment(&self) -> Environment;
}

/// Repository for accessing system environment information
/// This uses the EnvironmentService trait from forge_domain
/// A service for reading files from the filesystem.
///
/// This trait provides an abstraction over file reading operations, allowing
/// for both real file system access and test mocking.
#[async_trait::async_trait]
pub trait FileReaderInfra: Send + Sync {
    /// Reads the content of a file at the specified path.
    /// Returns the file content as a UTF-8 string.
    async fn read_utf8(&self, path: &Path) -> anyhow::Result<String>;

    /// Reads the content of a file at the specified path.
    /// Returns the file content as raw bytes.
    async fn read(&self, path: &Path) -> anyhow::Result<Vec<u8>>;

    /// Reads a specific line range from a file at the specified path.
    /// Returns the file content within the range as a UTF-8 string along with
    /// metadata.
    ///
    /// - start_line specifies the starting line position (1-based, inclusive).
    /// - end_line specifies the ending line position (1-based, inclusive).
    /// - Both start_line and end_line are inclusive bounds.
    /// - Binary files are automatically detected and rejected.
    ///
    /// Returns a tuple containing the file content and FileInfo with metadata
    /// about the read operation:
    /// - FileInfo.start_line: starting line position
    /// - FileInfo.end_line: ending line position
    /// - FileInfo.total_lines: total line count in file
    async fn range_read_utf8(
        &self,
        path: &Path,
        start_line: u64,
        end_line: u64,
    ) -> anyhow::Result<(String, forge_fs::FileInfo)>;
}

#[async_trait::async_trait]
pub trait FileWriterInfra: Send + Sync {
    /// Writes the content of a file at the specified path.
    async fn write(
        &self,
        path: &Path,
        contents: Bytes,
        capture_snapshot: bool,
    ) -> anyhow::Result<()>;

    /// Writes content to a temporary file with the given prefix and extension,
    /// and returns its path. The file will be kept (not deleted) after
    /// creation.
    ///
    /// # Arguments
    /// * `prefix` - Prefix for the temporary file name
    /// * `ext` - File extension (e.g. ".txt", ".md")
    /// * `content` - Content to write to the file
    async fn write_temp(&self, prefix: &str, ext: &str, content: &str) -> anyhow::Result<PathBuf>;
}

#[async_trait::async_trait]
pub trait FileRemoverInfra: Send + Sync {
    /// Removes a file at the specified path.
    async fn remove(&self, path: &Path) -> anyhow::Result<()>;
}

#[async_trait::async_trait]
pub trait FileInfoInfra: Send + Sync {
    async fn is_file(&self, path: &Path) -> anyhow::Result<bool>;
    async fn exists(&self, path: &Path) -> anyhow::Result<bool>;
    async fn file_size(&self, path: &Path) -> anyhow::Result<u64>;
}

#[async_trait::async_trait]
pub trait FileDirectoryInfra {
    async fn create_dirs(&self, path: &Path) -> anyhow::Result<()>;
}

/// Service for managing file snapshots
#[async_trait::async_trait]
pub trait SnapshotInfra: Send + Sync {
    // Creation
    async fn create_snapshot(&self, file_path: &Path) -> Result<Snapshot>;

    /// Restores the most recent snapshot for the given file path
    async fn undo_snapshot(&self, file_path: &Path) -> Result<()>;
}

/// Service for executing shell commands
#[async_trait::async_trait]
pub trait CommandInfra: Send + Sync {
    /// Executes a shell command and returns the output
    async fn execute_command(
        &self,
        command: String,
        working_dir: PathBuf,
    ) -> anyhow::Result<CommandOutput>;

    /// execute the shell command on present stdio.
    async fn execute_command_raw(&self, command: &str) -> anyhow::Result<std::process::ExitStatus>;
}

#[async_trait::async_trait]
pub trait UserInfra: Send + Sync {
    /// Prompts the user with question
    /// Returns None if the user interrupts the prompt
    async fn prompt_question(&self, question: &str) -> anyhow::Result<Option<String>>;

    /// Prompts the user to select a single option from a list
    /// Returns None if the user interrupts the selection
    async fn select_one(
        &self,
        message: &str,
        options: Vec<String>,
    ) -> anyhow::Result<Option<String>>;

    /// Prompts the user to select multiple options from a list
    /// Returns None if the user interrupts the selection
    async fn select_many(
        &self,
        message: &str,
        options: Vec<String>,
    ) -> anyhow::Result<Option<Vec<String>>>;
}

#[async_trait::async_trait]
pub trait McpClientInfra: Clone + Send + Sync + 'static {
    async fn list(&self) -> anyhow::Result<Vec<ToolDefinition>>;
    async fn call(
        &self,
        tool_name: &ToolName,
        input: serde_json::Value,
    ) -> anyhow::Result<ToolOutput>;
}

#[async_trait::async_trait]
pub trait McpServerInfra: Send + Sync + 'static {
    type Client: McpClientInfra;
    async fn connect(&self, config: McpServerConfig) -> anyhow::Result<Self::Client>;
<<<<<<< HEAD
}

#[async_trait::async_trait]
pub trait HttpService: Send + Sync + 'static {
    async fn get(&self, url: &str) -> anyhow::Result<Response<Bytes>>;
    async fn post(&self, url: &str, body: Bytes) -> anyhow::Result<Response<Bytes>>;
    async fn delete(&self, url: &str) -> anyhow::Result<Response<Bytes>>;
    async fn poll<T, F>(
        &self,
        builder: RetryConfig,
        call: impl Fn() -> F + Send,
    ) -> anyhow::Result<T>
    where
        F: Future<Output = anyhow::Result<T>> + Send;
}

pub trait ProviderService: Send + Sync + 'static {
    fn get(&self, forge_key: Option<ForgeKey>) -> Option<Provider>;
    fn provider_url(&self) -> Option<ProviderUrl>;
}

pub trait Infrastructure: Send + Sync + Clone + 'static {
    type EnvironmentService: EnvironmentService;
    type FsMetaService: FsMetaService;
    type FsReadService: FsReadService;
    type FsRemoveService: FileRemoveService;
    type FsSnapshotService: FsSnapshotService;
    type FsWriteService: FsWriteService;
    type FsCreateDirsService: FsCreateDirsService;
    type CommandExecutorService: CommandExecutorService;
    type InquireService: InquireService;
    type McpServer: McpServer;
    type HttpService: HttpService;
    type ProviderService: ProviderService;

    fn environment_service(&self) -> &Self::EnvironmentService;
    fn file_meta_service(&self) -> &Self::FsMetaService;
    fn file_read_service(&self) -> &Self::FsReadService;
    fn file_remove_service(&self) -> &Self::FsRemoveService;
    fn file_snapshot_service(&self) -> &Self::FsSnapshotService;
    fn file_write_service(&self) -> &Self::FsWriteService;
    fn create_dirs_service(&self) -> &Self::FsCreateDirsService;
    fn command_executor_service(&self) -> &Self::CommandExecutorService;
    fn inquire_service(&self) -> &Self::InquireService;
    fn mcp_server(&self) -> &Self::McpServer;
    fn http_service(&self) -> &Self::HttpService;
    fn provider_service(&self) -> &Self::ProviderService;
=======
>>>>>>> 54d18305
}<|MERGE_RESOLUTION|>--- conflicted
+++ resolved
@@ -3,16 +3,7 @@
 
 use anyhow::Result;
 use bytes::Bytes;
-<<<<<<< HEAD
-use forge_app::EnvironmentService;
-use forge_domain::{
-    CommandOutput, ForgeKey, McpServerConfig, Provider, ProviderUrl, Response, RetryConfig,
-    ToolDefinition, ToolName, ToolOutput,
-=======
-use forge_domain::{
-    CommandOutput, Environment, McpServerConfig, ToolDefinition, ToolName, ToolOutput,
->>>>>>> 54d18305
-};
+use forge_domain::{CommandOutput, Environment, ForgeKey, McpServerConfig, Provider, ProviderUrl, Response, RetryConfig, ToolDefinition, ToolName, ToolOutput};
 use forge_snaps::Snapshot;
 
 pub trait EnvironmentInfra: Send + Sync {
@@ -157,9 +148,9 @@
 pub trait McpServerInfra: Send + Sync + 'static {
     type Client: McpClientInfra;
     async fn connect(&self, config: McpServerConfig) -> anyhow::Result<Self::Client>;
-<<<<<<< HEAD
 }
 
+// TODO: rename me, add Infra suffix
 #[async_trait::async_trait]
 pub trait HttpService: Send + Sync + 'static {
     async fn get(&self, url: &str) -> anyhow::Result<Response<Bytes>>;
@@ -177,34 +168,4 @@
 pub trait ProviderService: Send + Sync + 'static {
     fn get(&self, forge_key: Option<ForgeKey>) -> Option<Provider>;
     fn provider_url(&self) -> Option<ProviderUrl>;
-}
-
-pub trait Infrastructure: Send + Sync + Clone + 'static {
-    type EnvironmentService: EnvironmentService;
-    type FsMetaService: FsMetaService;
-    type FsReadService: FsReadService;
-    type FsRemoveService: FileRemoveService;
-    type FsSnapshotService: FsSnapshotService;
-    type FsWriteService: FsWriteService;
-    type FsCreateDirsService: FsCreateDirsService;
-    type CommandExecutorService: CommandExecutorService;
-    type InquireService: InquireService;
-    type McpServer: McpServer;
-    type HttpService: HttpService;
-    type ProviderService: ProviderService;
-
-    fn environment_service(&self) -> &Self::EnvironmentService;
-    fn file_meta_service(&self) -> &Self::FsMetaService;
-    fn file_read_service(&self) -> &Self::FsReadService;
-    fn file_remove_service(&self) -> &Self::FsRemoveService;
-    fn file_snapshot_service(&self) -> &Self::FsSnapshotService;
-    fn file_write_service(&self) -> &Self::FsWriteService;
-    fn create_dirs_service(&self) -> &Self::FsCreateDirsService;
-    fn command_executor_service(&self) -> &Self::CommandExecutorService;
-    fn inquire_service(&self) -> &Self::InquireService;
-    fn mcp_server(&self) -> &Self::McpServer;
-    fn http_service(&self) -> &Self::HttpService;
-    fn provider_service(&self) -> &Self::ProviderService;
-=======
->>>>>>> 54d18305
 }