use std::collections::HashSet;
use std::path::{Path, PathBuf};
use std::sync::Arc;

use forge_app::{AttachmentService, EnvironmentService};
use forge_domain::{Attachment, AttachmentContent, Image};

use crate::{FsReadService, Infrastructure};

#[derive(Clone)]
pub struct ForgeChatRequest<F> {
    infra: Arc<F>,
}

impl<F: Infrastructure> ForgeChatRequest<F> {
    pub fn new(infra: Arc<F>) -> Self {
        Self { infra }
    }

    async fn prepare_attachments<T: AsRef<Path>>(
        &self,
        paths: HashSet<T>,
    ) -> anyhow::Result<Vec<Attachment>> {
        futures::future::join_all(
            paths
                .into_iter()
                .map(|v| v.as_ref().to_path_buf())
                .map(|v| self.populate_attachments(v)),
        )
        .await
        .into_iter()
        .collect::<anyhow::Result<Vec<_>>>()
    }

    async fn populate_attachments(&self, mut path: PathBuf) -> anyhow::Result<Attachment> {
        let extension = path.extension().map(|v| v.to_string_lossy().to_string());

        if !path.is_absolute() {
            path = self
                .infra
                .environment_service()
                .get_environment()
                .cwd
                .join(path);
        }

        // Determine file type (text or image with format)
        let mime_type = extension.and_then(|ext| match ext.as_str() {
            "jpeg" | "jpg" => Some("image/jpeg".to_string()),
            "png" => Some("image/png".to_string()),
            "webp" => Some("image/webp".to_string()),
            _ => None,
        });

        //NOTE: Attachments should not be truncated since they are provided by the user
        let content = match mime_type {
            Some(mime_type) => AttachmentContent::Image(Image::new_bytes(
                self.infra.file_read_service().read(&path).await?,
                mime_type,
            )),
            None => AttachmentContent::FileContent(
                self.infra.file_read_service().read_utf8(&path).await?,
            ),
        };

        Ok(Attachment { content, path: path.to_string_lossy().to_string() })
    }
}

#[async_trait::async_trait]
impl<F: Infrastructure> AttachmentService for ForgeChatRequest<F> {
    async fn attachments(&self, url: &str) -> anyhow::Result<Vec<Attachment>> {
        self.prepare_attachments(Attachment::parse_all(url)).await
    }
}

#[cfg(test)]
pub mod tests {
    use std::collections::HashMap;
    use std::path::{Path, PathBuf};
    use std::sync::{Arc, Mutex};

    use base64::Engine;
    use bytes::Bytes;
    use forge_app::{AttachmentService, EnvironmentService};
    use forge_domain::{
        AttachmentContent, CommandOutput, Environment, Provider, ToolDefinition, ToolName,
        ToolOutput,
    };
    use forge_snaps::Snapshot;
    use serde_json::Value;

    use crate::attachment::ForgeChatRequest;
    use crate::utils::AttachmentExtension;
    use crate::{
        CommandExecutorService, FileRemoveService, FsCreateDirsService, FsMetaService,
        FsReadService, FsSnapshotService, FsWriteService, Infrastructure, InquireService,
        McpClient, McpServer,
    };

    #[derive(Debug)]
    pub struct MockEnvironmentService {}

    #[async_trait::async_trait]
    impl EnvironmentService for MockEnvironmentService {
        fn get_environment(&self) -> Environment {
            Environment {
                os: "test".to_string(),
                pid: 12345,
                cwd: PathBuf::from("/test"),
                home: Some(PathBuf::from("/home/test")),
                shell: "bash".to_string(),
                base_path: PathBuf::from("/base"),
                provider: Provider::open_router("test-key"),
                retry_config: Default::default(),
                max_search_lines: 25,
                fetch_truncation_limit: 0,
<<<<<<< HEAD
                stdout_max_prefix_length: 0,
                stdout_max_suffix_length: 0,
=======
                max_read_size: 0,
>>>>>>> eebf37c1
            }
        }
    }

    impl MockFileService {
        fn new() -> Self {
            let mut files = HashMap::new();
            // Add some mock files
            files.insert(
                PathBuf::from("/test/file1.txt"),
                "This is a text file content".to_string(),
            );
            files.insert(
                PathBuf::from("/test/image.png"),
                "mock-binary-content".to_string(),
            );
            files.insert(
                PathBuf::from("/test/image with spaces.jpg"),
                "mock-jpeg-content".to_string(),
            );

            Self {
                files: Mutex::new(
                    files
                        .into_iter()
                        .map(|(a, b)| (a, Bytes::from(b)))
                        .collect::<Vec<_>>(),
                ),
            }
        }

        fn add_file(&self, path: PathBuf, content: String) {
            let mut files = self.files.lock().unwrap();
            files.push((path, Bytes::from_owner(content)));
        }
    }

    #[async_trait::async_trait]
    impl FsReadService for MockFileService {
        async fn read_utf8(&self, path: &Path) -> anyhow::Result<String> {
            let files = self.files.lock().unwrap();
            match files.iter().find(|v| v.0 == path) {
                Some((_, content)) => {
                    let bytes = content.clone();
                    String::from_utf8(bytes.to_vec())
                        .map_err(|e| anyhow::anyhow!("Invalid UTF-8 in file: {:?}: {}", path, e))
                }
                None => Err(anyhow::anyhow!("File not found: {:?}", path)),
            }
        }

        async fn read(&self, path: &Path) -> anyhow::Result<Vec<u8>> {
            let files = self.files.lock().unwrap();
            match files.iter().find(|v| v.0 == path) {
                Some((_, content)) => Ok(content.to_vec()),
                None => Err(anyhow::anyhow!("File not found: {:?}", path)),
            }
        }

        async fn range_read_utf8(
            &self,
            path: &Path,
            _start_line: u64,
            _end_line: u64,
        ) -> anyhow::Result<(String, forge_fs::FileInfo)> {
            // For tests, we'll just read the entire file and return it
            let content = self.read_utf8(path).await?;
            let lines: Vec<&str> = content.lines().collect();
            let total_lines = lines.len() as u64;

            // Return the entire content for simplicity in tests
            Ok((
                content,
                forge_fs::FileInfo::new(0, total_lines, total_lines),
            ))
        }
    }

    #[derive(Debug, Clone)]
    pub struct MockInfrastructure {
        env_service: Arc<MockEnvironmentService>,
        file_service: Arc<MockFileService>,
        file_snapshot_service: Arc<MockSnapService>,
    }

    impl MockInfrastructure {
        pub fn new() -> Self {
            Self {
                env_service: Arc::new(MockEnvironmentService {}),
                file_service: Arc::new(MockFileService::new()),
                file_snapshot_service: Arc::new(MockSnapService),
            }
        }
    }

    #[derive(Debug)]
    pub struct MockFileService {
        files: Mutex<Vec<(PathBuf, Bytes)>>,
    }

    #[async_trait::async_trait]
    impl FileRemoveService for MockFileService {
        async fn remove(&self, path: &Path) -> anyhow::Result<()> {
            if !self.exists(path).await? {
                return Err(anyhow::anyhow!("File not found: {:?}", path));
            }
            self.files.lock().unwrap().retain(|(p, _)| p != path);
            Ok(())
        }
    }

    #[async_trait::async_trait]
    impl FsCreateDirsService for MockFileService {
        async fn create_dirs(&self, path: &Path) -> anyhow::Result<()> {
            self.files
                .lock()
                .unwrap()
                .push((path.to_path_buf(), Bytes::new()));
            Ok(())
        }
    }

    #[async_trait::async_trait]
    impl FsWriteService for MockFileService {
        async fn write(
            &self,
            path: &Path,
            contents: Bytes,
            _capture_snapshot: bool,
        ) -> anyhow::Result<()> {
            let index = self.files.lock().unwrap().iter().position(|v| v.0 == path);
            if let Some(index) = index {
                self.files.lock().unwrap().remove(index);
            }
            self.files
                .lock()
                .unwrap()
                .push((path.to_path_buf(), contents));
            Ok(())
        }

        async fn write_temp(&self, _: &str, _: &str, content: &str) -> anyhow::Result<PathBuf> {
            let temp_dir = crate::utils::TempDir::new().unwrap();
            let path = temp_dir.path();

            self.write(&path, content.to_string().into(), false).await?;

            Ok(path)
        }
    }

    #[derive(Debug)]
    pub struct MockSnapService;

    #[async_trait::async_trait]
    impl FsSnapshotService for MockSnapService {
        async fn create_snapshot(&self, _: &Path) -> anyhow::Result<Snapshot> {
            unimplemented!()
        }

        async fn undo_snapshot(&self, _: &Path) -> anyhow::Result<()> {
            unimplemented!()
        }
    }

    #[async_trait::async_trait]
    impl FsMetaService for MockFileService {
        async fn is_file(&self, path: &Path) -> anyhow::Result<bool> {
            Ok(self
                .files
                .lock()
                .unwrap()
                .iter()
                .filter(|v| v.0.extension().is_some())
                .any(|(p, _)| p == path))
        }

        async fn exists(&self, path: &Path) -> anyhow::Result<bool> {
            Ok(self.files.lock().unwrap().iter().any(|(p, _)| p == path))
        }
    }

    #[async_trait::async_trait]
    impl McpClient for () {
        async fn list(&self) -> anyhow::Result<Vec<ToolDefinition>> {
            Ok(vec![])
        }

        async fn call(&self, _: &ToolName, _: Value) -> anyhow::Result<ToolOutput> {
            Ok(ToolOutput::default())
        }
    }

    #[async_trait::async_trait]
    impl McpServer for () {
        type Client = ();

        async fn connect(&self, _: forge_domain::McpServerConfig) -> anyhow::Result<Self::Client> {
            Ok(())
        }
    }

    #[async_trait::async_trait]
    impl CommandExecutorService for () {
        async fn execute_command(
            &self,
            command: String,
            working_dir: PathBuf,
        ) -> anyhow::Result<CommandOutput> {
            // For test purposes, we'll create outputs that match what the shell tests
            // expect Check for common command patterns
            if command == "echo 'Hello, World!'" {
                // When the test_shell_echo looks for this specific command
                // It's expecting to see "Mock command executed successfully"
                return Ok(CommandOutput {
                    stdout: "Mock command executed successfully\n".to_string(),
                    stderr: "".to_string(),
                    command,
                    exit_code: Some(0),
                });
            } else if command.contains("echo") {
                if command.contains(">") && command.contains(">&2") {
                    // Commands with both stdout and stderr
                    let stdout = if command.contains("to stdout") {
                        "to stdout\n"
                    } else {
                        "stdout output\n"
                    };
                    let stderr = if command.contains("to stderr") {
                        "to stderr\n"
                    } else {
                        "stderr output\n"
                    };
                    return Ok(CommandOutput {
                        stdout: stdout.to_string(),
                        stderr: stderr.to_string(),
                        command,
                        exit_code: Some(0),
                    });
                } else if command.contains(">&2") {
                    // Command with only stderr
                    let content = command.split("echo").nth(1).unwrap_or("").trim();
                    let content = content.trim_matches(|c| c == '\'' || c == '"');
                    return Ok(CommandOutput {
                        stdout: "".to_string(),
                        stderr: format!("{content}\n"),
                        command,
                        exit_code: Some(0),
                    });
                } else {
                    // Standard echo command
                    let content = if command == "echo ''" {
                        "\n".to_string()
                    } else if command.contains("&&") {
                        // Multiple commands
                        "first\nsecond\n".to_string()
                    } else if command.contains("$PATH") {
                        // PATH command returns a mock path
                        "/usr/bin:/bin:/usr/sbin:/sbin\n".to_string()
                    } else {
                        let parts: Vec<&str> = command.split("echo").collect();
                        if parts.len() > 1 {
                            let content = parts[1].trim();
                            // Remove quotes if present
                            let content = content.trim_matches(|c| c == '\'' || c == '"');
                            format!("{content}\n")
                        } else {
                            "Hello, World!\n".to_string()
                        }
                    };

                    return Ok(CommandOutput {
                        stdout: content,
                        stderr: "".to_string(),
                        command,
                        exit_code: Some(0),
                    });
                }
            } else if command == "pwd" || command == "cd" {
                // Return working directory for pwd/cd commands
                return Ok(CommandOutput {
                    stdout: format!("{working_dir}\n", working_dir = working_dir.display()),
                    stderr: "".to_string(),
                    command,
                    exit_code: Some(0),
                });
            } else if command == "true" {
                // true command returns success with no output
                return Ok(CommandOutput {
                    stdout: "".to_string(),
                    stderr: "".to_string(),
                    command,
                    exit_code: Some(0),
                });
            } else if command.starts_with("/bin/ls") || command.contains("whoami") {
                // Full path commands
                return Ok(CommandOutput {
                    stdout: "user\n".to_string(),
                    stderr: "".to_string(),
                    command,
                    exit_code: Some(0),
                });
            } else if command == "non_existent_command" {
                // Command not found
                return Ok(CommandOutput {
                    stdout: "".to_string(),
                    stderr: "command not found: non_existent_command\n".to_string(),
                    command,
                    exit_code: Some(-1),
                });
            }

            // Default response for other commands
            Ok(CommandOutput {
                stdout: "Mock command executed successfully\n".to_string(),
                stderr: "".to_string(),
                command,
                exit_code: Some(0),
            })
        }

        async fn execute_command_raw(&self, _: &str) -> anyhow::Result<std::process::ExitStatus> {
            unimplemented!()
        }
    }

    #[async_trait::async_trait]
    impl InquireService for () {
        /// Prompts the user with question
        async fn prompt_question(&self, question: &str) -> anyhow::Result<Option<String>> {
            // For testing, we can just return the question as the answer
            Ok(Some(question.to_string()))
        }

        /// Prompts the user to select a single option from a list
        async fn select_one(
            &self,
            _: &str,
            options: Vec<String>,
        ) -> anyhow::Result<Option<String>> {
            // For testing, we can just return the first option
            if options.is_empty() {
                return Err(anyhow::anyhow!("No options provided"));
            }
            Ok(Some(options[0].clone()))
        }

        /// Prompts the user to select multiple options from a list
        async fn select_many(
            &self,
            _: &str,
            options: Vec<String>,
        ) -> anyhow::Result<Option<Vec<String>>> {
            // For testing, we can just return all options
            if options.is_empty() {
                return Err(anyhow::anyhow!("No options provided"));
            }
            Ok(Some(options))
        }
    }

    impl Infrastructure for MockInfrastructure {
        type EnvironmentService = MockEnvironmentService;
        type FsReadService = MockFileService;
        type FsWriteService = MockFileService;
        type FsRemoveService = MockFileService;
        type FsMetaService = MockFileService;
        type FsCreateDirsService = MockFileService;
        type FsSnapshotService = MockSnapService;
        type CommandExecutorService = ();
        type InquireService = ();
        type McpServer = ();

        fn environment_service(&self) -> &Self::EnvironmentService {
            &self.env_service
        }

        fn file_read_service(&self) -> &Self::FsReadService {
            &self.file_service
        }

        fn file_write_service(&self) -> &Self::FsWriteService {
            &self.file_service
        }

        fn file_meta_service(&self) -> &Self::FsMetaService {
            &self.file_service
        }

        fn file_snapshot_service(&self) -> &Self::FsSnapshotService {
            &self.file_snapshot_service
        }

        fn file_remove_service(&self) -> &Self::FsRemoveService {
            &self.file_service
        }

        fn create_dirs_service(&self) -> &Self::FsCreateDirsService {
            &self.file_service
        }

        fn command_executor_service(&self) -> &Self::CommandExecutorService {
            &()
        }

        fn inquire_service(&self) -> &Self::InquireService {
            &()
        }

        fn mcp_server(&self) -> &Self::McpServer {
            &()
        }
    }

    #[tokio::test]
    async fn test_add_url_with_text_file() {
        // Setup
        let infra = Arc::new(MockInfrastructure::new());
        let chat_request = ForgeChatRequest::new(infra.clone());

        // Test with a text file path in chat message
        let url = "@[/test/file1.txt]".to_string();

        // Execute
        let attachments = chat_request.attachments(&url).await.unwrap();

        // Assert
        // Text files should be included in the attachments
        assert_eq!(attachments.len(), 1);
        let attachment = attachments.first().unwrap();
        assert_eq!(attachment.path, "/test/file1.txt");

        // Check that the content contains our original text and has range information
        assert!(attachment.content.contains("This is a text file content"));
    }

    #[tokio::test]
    async fn test_add_url_with_image() {
        // Setup
        let infra = Arc::new(MockInfrastructure::new());
        let chat_request = ForgeChatRequest::new(infra.clone());

        // Test with an image file
        let url = "@[/test/image.png]".to_string();

        // Execute
        let attachments = chat_request.attachments(&url).await.unwrap();

        // Assert
        assert_eq!(attachments.len(), 1);
        let attachment = attachments.first().unwrap();
        assert_eq!(attachment.path, "/test/image.png");

        // Base64 content should be the encoded mock binary content with proper data URI
        // format
        let expected_base64 =
            base64::engine::general_purpose::STANDARD.encode("mock-binary-content");
        assert_eq!(
            attachment.content.as_image().unwrap().url().as_str(),
            format!("data:image/png;base64,{expected_base64}")
        );
    }

    #[tokio::test]
    async fn test_add_url_with_jpg_image_with_spaces() {
        // Setup
        let infra = Arc::new(MockInfrastructure::new());
        let chat_request = ForgeChatRequest::new(infra.clone());

        // Test with an image file that has spaces in the path
        let url = "@[/test/image with spaces.jpg]".to_string();

        // Execute
        let attachments = chat_request.attachments(&url).await.unwrap();

        // Assert
        assert_eq!(attachments.len(), 1);
        let attachment = attachments.first().unwrap();
        assert_eq!(attachment.path, "/test/image with spaces.jpg");

        // Base64 content should be the encoded mock jpeg content with proper data URI
        // format
        let expected_base64 = base64::engine::general_purpose::STANDARD.encode("mock-jpeg-content");
        assert_eq!(
            attachment.content.as_image().unwrap().url().as_str(),
            format!("data:image/jpeg;base64,{expected_base64}")
        );
    }

    #[tokio::test]
    async fn test_add_url_with_multiple_files() {
        // Setup
        let infra = Arc::new(MockInfrastructure::new());

        // Add an extra file to our mock service
        infra.file_service.add_file(
            PathBuf::from("/test/file2.txt"),
            "This is another text file".to_string(),
        );

        let chat_request = ForgeChatRequest::new(infra.clone());

        // Test with multiple files mentioned
        let url = "@[/test/file1.txt] @[/test/file2.txt] @[/test/image.png]".to_string();

        // Execute
        let attachments = chat_request.attachments(&url).await.unwrap();

        // Assert
        // All files should be included in the attachments
        assert_eq!(attachments.len(), 3);

        // Verify that each expected file is in the attachments
        let has_file1 = attachments.iter().any(|a| {
            a.path == "/test/file1.txt" && matches!(a.content, AttachmentContent::FileContent(_))
        });
        let has_file2 = attachments.iter().any(|a| {
            a.path == "/test/file2.txt" && matches!(a.content, AttachmentContent::FileContent(_))
        });
        let has_image = attachments.iter().any(|a| {
            a.path == "/test/image.png" && matches!(a.content, AttachmentContent::Image(_))
        });

        assert!(has_file1, "Missing file1.txt in attachments");
        assert!(has_file2, "Missing file2.txt in attachments");
        assert!(has_image, "Missing image.png in attachments");
    }

    #[tokio::test]
    async fn test_add_url_with_nonexistent_file() {
        // Setup
        let infra = Arc::new(MockInfrastructure::new());
        let chat_request = ForgeChatRequest::new(infra.clone());

        // Test with a file that doesn't exist
        let url = "@[/test/nonexistent.txt]".to_string();

        // Execute - Let's handle the error properly
        let result = chat_request.attachments(&url).await;

        // Assert - we expect an error for nonexistent files
        assert!(result.is_err());
        assert!(result.unwrap_err().to_string().contains("File not found"));
    }

    #[tokio::test]
    async fn test_add_url_empty() {
        // Setup
        let infra = Arc::new(MockInfrastructure::new());
        let chat_request = ForgeChatRequest::new(infra.clone());

        // Test with an empty message
        let url = "".to_string();

        // Execute
        let attachments = chat_request.attachments(&url).await.unwrap();

        // Assert - no attachments
        assert_eq!(attachments.len(), 0);
    }

    #[tokio::test]
    async fn test_add_url_with_unsupported_extension() {
        // Setup
        let infra = Arc::new(MockInfrastructure::new());

        // Add a file with unsupported extension
        infra.file_service.add_file(
            PathBuf::from("/test/unknown.xyz"),
            "Some content".to_string(),
        );

        let chat_request = ForgeChatRequest::new(infra.clone());

        // Test with the file
        let url = "@[/test/unknown.xyz]".to_string();

        // Execute
        let attachments = chat_request.attachments(&url).await.unwrap();

        // Assert - should be treated as text
        assert_eq!(attachments.len(), 1);
        let attachment = attachments.first().unwrap();
        assert_eq!(attachment.path, "/test/unknown.xyz");

        // Check that the content contains our original text and has range information
        assert!(attachment.content.contains("Some content"));
    }
}<|MERGE_RESOLUTION|>--- conflicted
+++ resolved
@@ -115,12 +115,9 @@
                 retry_config: Default::default(),
                 max_search_lines: 25,
                 fetch_truncation_limit: 0,
-<<<<<<< HEAD
                 stdout_max_prefix_length: 0,
                 stdout_max_suffix_length: 0,
-=======
                 max_read_size: 0,
->>>>>>> eebf37c1
             }
         }
     }
