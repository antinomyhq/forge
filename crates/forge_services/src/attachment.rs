use std::collections::HashSet;
use std::fmt::Write;
use std::path::{Path, PathBuf};
use std::sync::Arc;

use base64::Engine;
use forge_domain::{Attachment, AttachmentService, ContentType, EnvironmentService};

use crate::{FsReadService, Infrastructure};

#[derive(Clone)]

pub struct ForgeChatRequest<F> {
    infra: Arc<F>,
}

impl<F: Infrastructure> ForgeChatRequest<F> {
    async fn generate_image_content(
        path: &Path,
        img_format: &str,
        infra: &impl FsReadService,
    ) -> anyhow::Result<String> {
        let bytes = infra.read(path).await?;
        let base64_encoded = base64::engine::general_purpose::STANDARD.encode(&bytes);
        Ok(format!("data:image/{img_format};base64,{base64_encoded}"))
    }

    async fn generate_text_content(
        path: &Path,
        infra: &impl FsReadService,
    ) -> anyhow::Result<String> {
        const MAX_CHARS: u64 = 40_000;
        let (content, file_info) = infra.range_read_utf8(path, 0, MAX_CHARS).await?;
        let mut response = String::new();
        writeln!(response, "---")?;
        writeln!(response, "path: {}", path.display())?;

        writeln!(response, "start_char: {}", file_info.start_char)?;
        writeln!(response, "end_char: {}", file_info.end_char)?;
        writeln!(response, "total_chars: {}", file_info.total_chars)?;

        writeln!(response, "---")?;

        writeln!(response, "{}", &content)?;

        Ok(response)
    }

    pub fn new(infra: Arc<F>) -> Self {
        Self { infra }
    }

    async fn prepare_attachments<T: AsRef<Path>>(
        &self,
        paths: HashSet<T>,
    ) -> anyhow::Result<Vec<Attachment>> {
        futures::future::join_all(
            paths
                .into_iter()
                .map(|v| v.as_ref().to_path_buf())
                .map(|v| self.populate_attachments(v)),
        )
        .await
        .into_iter()
        .collect::<anyhow::Result<Vec<_>>>()
    }

    async fn populate_attachments(&self, mut path: PathBuf) -> anyhow::Result<Attachment> {
        let extension = path.extension().map(|v| v.to_string_lossy().to_string());

        if !path.is_absolute() {
            path = self
                .infra
                .environment_service()
                .get_environment()
                .cwd
                .join(path);
        }

        // Determine file type (text or image with format)
        let img_format = extension.and_then(|ext| match ext.as_str() {
            "jpeg" | "jpg" => Some("jpeg".to_string()),
            "png" => Some("png".to_string()),
            "webp" => Some("webp".to_string()),
            _ => None,
        });

        let (content, content_type) = match img_format {
            Some(format) => (
                Self::generate_image_content(&path, &format, self.infra.file_read_service())
                    .await?,
                ContentType::Image,
            ),
            None => (
                Self::generate_text_content(&path, self.infra.file_read_service()).await?,
                ContentType::Text,
            ),
        };

        Ok(Attachment {
            content,
            path: path.to_string_lossy().to_string(),
            content_type,
        })
    }
}

#[async_trait::async_trait]
impl<F: Infrastructure> AttachmentService for ForgeChatRequest<F> {
    async fn attachments(&self, url: &str) -> anyhow::Result<Vec<Attachment>> {
        self.prepare_attachments(Attachment::parse_all(url)).await
    }
}

#[cfg(test)]
pub mod tests {
    use std::collections::HashMap;
    use std::path::{Path, PathBuf};
    use std::sync::{Arc, Mutex};

    use base64::Engine;
    use bytes::Bytes;
    use forge_domain::{
        AttachmentService, CommandOutput, ContentType, Environment, EnvironmentService, Provider,
    };
    use forge_snaps::Snapshot;

    use crate::attachment::ForgeChatRequest;
    use crate::{
        CommandExecutorService, FileRemoveService, FsCreateDirsService, FsMetaService,
        FsReadService, FsSnapshotService, FsWriteService, Infrastructure, InquireService, TempDir,
    };

    #[derive(Debug)]
    pub struct MockEnvironmentService {}

    #[async_trait::async_trait]
    impl EnvironmentService for MockEnvironmentService {
        fn get_environment(&self) -> Environment {
            Environment {
                os: "test".to_string(),
                pid: 12345,
                cwd: PathBuf::from("/test"),
                home: Some(PathBuf::from("/home/test")),
                shell: "bash".to_string(),
                base_path: PathBuf::from("/base"),
                provider: Provider::open_router("test-key"),
                retry_config: Default::default(),
                update_config: Default::default(),
            }
        }
    }

    impl MockFileService {
        fn new() -> Self {
            let mut files = HashMap::new();
            // Add some mock files
            files.insert(
                PathBuf::from("/test/file1.txt"),
                "This is a text file content".to_string(),
            );
            files.insert(
                PathBuf::from("/test/image.png"),
                "mock-binary-content".to_string(),
            );
            files.insert(
                PathBuf::from("/test/image with spaces.jpg"),
                "mock-jpeg-content".to_string(),
            );

            Self {
                files: Mutex::new(
                    files
                        .into_iter()
                        .map(|(a, b)| (a, Bytes::from(b)))
                        .collect::<Vec<_>>(),
                ),
            }
        }

        fn add_file(&self, path: PathBuf, content: String) {
            let mut files = self.files.lock().unwrap();
            files.push((path, Bytes::from_owner(content)));
        }
    }

    #[async_trait::async_trait]
    impl FsReadService for MockFileService {
        async fn read_utf8(&self, path: &Path) -> anyhow::Result<String> {
            let files = self.files.lock().unwrap();
            match files.iter().find(|v| v.0 == path) {
                Some((_, content)) => {
                    let bytes = content.clone();
                    String::from_utf8(bytes.to_vec())
                        .map_err(|e| anyhow::anyhow!("Invalid UTF-8 in file: {:?}: {}", path, e))
                }
                None => Err(anyhow::anyhow!("File not found: {:?}", path)),
            }
        }

        async fn read(&self, path: &Path) -> anyhow::Result<Vec<u8>> {
            let files = self.files.lock().unwrap();
            match files.iter().find(|v| v.0 == path) {
                Some((_, content)) => Ok(content.to_vec()),
                None => Err(anyhow::anyhow!("File not found: {:?}", path)),
            }
        }

        async fn range_read_utf8(
            &self,
            path: &Path,
            _start_char: u64,
            _end_char: u64,
        ) -> anyhow::Result<(String, forge_fs::FileInfo)> {
            // For tests, we'll just read the entire file and return it
            let content = self.read_utf8(path).await?;
            let total_chars = content.len() as u64;

            // Return the entire content for simplicity in tests
            Ok((
                content,
                forge_fs::FileInfo::new(0, total_chars, total_chars),
            ))
        }
    }

    #[derive(Debug, Clone)]
    pub struct MockInfrastructure {
        env_service: Arc<MockEnvironmentService>,
        file_service: Arc<MockFileService>,
        file_snapshot_service: Arc<MockSnapService>,
    }

    impl MockInfrastructure {
        pub fn new() -> Self {
            Self {
                env_service: Arc::new(MockEnvironmentService {}),
                file_service: Arc::new(MockFileService::new()),
                file_snapshot_service: Arc::new(MockSnapService),
            }
        }
    }

    #[derive(Debug)]
    pub struct MockFileService {
        files: Mutex<Vec<(PathBuf, Bytes)>>,
    }

    #[async_trait::async_trait]
    impl FileRemoveService for MockFileService {
        async fn remove(&self, path: &Path) -> anyhow::Result<()> {
            if !self.exists(path).await? {
                return Err(anyhow::anyhow!("File not found: {:?}", path));
            }
            self.files.lock().unwrap().retain(|(p, _)| p != path);
            Ok(())
        }
    }

    #[async_trait::async_trait]
    impl FsCreateDirsService for MockFileService {
        async fn create_dirs(&self, path: &Path) -> anyhow::Result<()> {
            self.files
                .lock()
                .unwrap()
                .push((path.to_path_buf(), Bytes::new()));
            Ok(())
        }
    }

    #[async_trait::async_trait]
    impl FsWriteService for MockFileService {
        async fn write(&self, path: &Path, contents: Bytes) -> anyhow::Result<()> {
            let index = self.files.lock().unwrap().iter().position(|v| v.0 == path);
            if let Some(index) = index {
                self.files.lock().unwrap().remove(index);
            }
            self.files
                .lock()
                .unwrap()
                .push((path.to_path_buf(), contents));
            Ok(())
        }

        async fn write_temp(&self, _: &str, _: &str, content: &str) -> anyhow::Result<PathBuf> {
            let temp_dir = TempDir::new().unwrap();
            let path = temp_dir.path();

            self.write(&path, content.to_string().into()).await?;

            Ok(path)
        }
    }

    #[derive(Debug)]
    pub struct MockSnapService;

    #[async_trait::async_trait]
    impl FsSnapshotService for MockSnapService {
        async fn create_snapshot(&self, _: &Path) -> anyhow::Result<Snapshot> {
            unimplemented!()
        }

        async fn undo_snapshot(&self, _: &Path) -> anyhow::Result<()> {
            unimplemented!()
        }
    }

    #[async_trait::async_trait]
    impl FsMetaService for MockFileService {
        async fn is_file(&self, path: &Path) -> anyhow::Result<bool> {
            Ok(self
                .files
                .lock()
                .unwrap()
                .iter()
                .filter(|v| v.0.extension().is_some())
                .any(|(p, _)| p == path))
        }

        async fn exists(&self, path: &Path) -> anyhow::Result<bool> {
            Ok(self.files.lock().unwrap().iter().any(|(p, _)| p == path))
        }
    }

    #[async_trait::async_trait]
    impl CommandExecutorService for () {
        async fn execute_command(
            &self,
            command: String,
            working_dir: PathBuf,
        ) -> anyhow::Result<CommandOutput> {
            // For test purposes, we'll create outputs that match what the shell tests
            // expect Check for common command patterns
            if command == "echo 'Hello, World!'" {
                // When the test_shell_echo looks for this specific command
                // It's expecting to see "Mock command executed successfully"
                return Ok(CommandOutput {
                    stdout: "Mock command executed successfully\n".to_string(),
                    stderr: "".to_string(),
<<<<<<< HEAD
                    success: true,
                    exit_code: 0,
                    temp_file_path: None,
=======
                    command,
                    exit_code: Some(0),
>>>>>>> 6d76ce0d
                });
            } else if command.contains("echo") {
                if command.contains(">") && command.contains(">&2") {
                    // Commands with both stdout and stderr
                    let stdout = if command.contains("to stdout") {
                        "to stdout\n"
                    } else {
                        "stdout output\n"
                    };
                    let stderr = if command.contains("to stderr") {
                        "to stderr\n"
                    } else {
                        "stderr output\n"
                    };
                    return Ok(CommandOutput {
                        stdout: stdout.to_string(),
                        stderr: stderr.to_string(),
<<<<<<< HEAD
                        success: true,
                        exit_code: 0,
                        temp_file_path: None,
=======
                        command,
                        exit_code: Some(0),
>>>>>>> 6d76ce0d
                    });
                } else if command.contains(">&2") {
                    // Command with only stderr
                    let content = command.split("echo").nth(1).unwrap_or("").trim();
                    let content = content.trim_matches(|c| c == '\'' || c == '"');
                    return Ok(CommandOutput {
                        stdout: "".to_string(),
                        stderr: format!("{content}\n"),
<<<<<<< HEAD
                        success: true,
                        exit_code: 0,
                        temp_file_path: None,
=======
                        command,
                        exit_code: Some(0),
>>>>>>> 6d76ce0d
                    });
                } else {
                    // Standard echo command
                    let content = if command == "echo ''" {
                        "\n".to_string()
                    } else if command.contains("&&") {
                        // Multiple commands
                        "first\nsecond\n".to_string()
                    } else if command.contains("$PATH") {
                        // PATH command returns a mock path
                        "/usr/bin:/bin:/usr/sbin:/sbin\n".to_string()
                    } else {
                        let parts: Vec<&str> = command.split("echo").collect();
                        if parts.len() > 1 {
                            let content = parts[1].trim();
                            // Remove quotes if present
                            let content = content.trim_matches(|c| c == '\'' || c == '"');
                            format!("{content}\n")
                        } else {
                            "Hello, World!\n".to_string()
                        }
                    };

                    return Ok(CommandOutput {
                        stdout: content,
                        stderr: "".to_string(),
<<<<<<< HEAD
                        success: true,
                        exit_code: 0,
                        temp_file_path: None,
=======
                        command,
                        exit_code: Some(0),
>>>>>>> 6d76ce0d
                    });
                }
            } else if command == "pwd" || command == "cd" {
                // Return working directory for pwd/cd commands
                return Ok(CommandOutput {
                    stdout: format!("{working_dir}\n", working_dir = working_dir.display()),
                    stderr: "".to_string(),
<<<<<<< HEAD
                    success: true,
                    exit_code: 0,
                    temp_file_path: None,
=======
                    command,
                    exit_code: Some(0),
>>>>>>> 6d76ce0d
                });
            } else if command == "true" {
                // true command returns success with no output
                return Ok(CommandOutput {
                    stdout: "".to_string(),
                    stderr: "".to_string(),
<<<<<<< HEAD
                    success: true,
                    exit_code: 0,
                    temp_file_path: None,
=======
                    command,
                    exit_code: Some(0),
>>>>>>> 6d76ce0d
                });
            } else if command.starts_with("/bin/ls") || command.contains("whoami") {
                // Full path commands
                return Ok(CommandOutput {
                    stdout: "user\n".to_string(),
                    stderr: "".to_string(),
<<<<<<< HEAD
                    success: true,
                    exit_code: 0,
                    temp_file_path: None,
=======
                    command,
                    exit_code: Some(0),
>>>>>>> 6d76ce0d
                });
            } else if command == "non_existent_command" {
                // Command not found
                return Ok(CommandOutput {
                    stdout: "".to_string(),
                    stderr: "command not found: non_existent_command\n".to_string(),
<<<<<<< HEAD
                    success: false,
                    exit_code: 127,
                    temp_file_path: None,
=======
                    command,
                    exit_code: Some(-1),
>>>>>>> 6d76ce0d
                });
            }

            // Default response for other commands
            Ok(CommandOutput {
                stdout: "Mock command executed successfully\n".to_string(),
                stderr: "".to_string(),
<<<<<<< HEAD
                success: true,
                exit_code: 0,
                temp_file_path: None,
=======
                command,
                exit_code: Some(0),
>>>>>>> 6d76ce0d
            })
        }
    }

    #[async_trait::async_trait]
    impl InquireService for () {
        /// Prompts the user with question
        async fn prompt_question(&self, question: &str) -> anyhow::Result<Option<String>> {
            // For testing, we can just return the question as the answer
            Ok(Some(question.to_string()))
        }

        /// Prompts the user to select a single option from a list
        async fn select_one(
            &self,
            _: &str,
            options: Vec<String>,
        ) -> anyhow::Result<Option<String>> {
            // For testing, we can just return the first option
            if options.is_empty() {
                return Err(anyhow::anyhow!("No options provided"));
            }
            Ok(Some(options[0].clone()))
        }

        /// Prompts the user to select multiple options from a list
        async fn select_many(
            &self,
            _: &str,
            options: Vec<String>,
        ) -> anyhow::Result<Option<Vec<String>>> {
            // For testing, we can just return all options
            if options.is_empty() {
                return Err(anyhow::anyhow!("No options provided"));
            }
            Ok(Some(options))
        }
    }

    impl Infrastructure for MockInfrastructure {
        type EnvironmentService = MockEnvironmentService;
        type FsReadService = MockFileService;
        type FsWriteService = MockFileService;
        type FsRemoveService = MockFileService;
        type FsMetaService = MockFileService;
        type FsCreateDirsService = MockFileService;
        type FsSnapshotService = MockSnapService;
        type CommandExecutorService = ();
        type InquireService = ();

        fn environment_service(&self) -> &Self::EnvironmentService {
            &self.env_service
        }

        fn file_read_service(&self) -> &Self::FsReadService {
            &self.file_service
        }

        fn file_write_service(&self) -> &Self::FsWriteService {
            &self.file_service
        }

        fn file_meta_service(&self) -> &Self::FsMetaService {
            &self.file_service
        }

        fn file_snapshot_service(&self) -> &Self::FsSnapshotService {
            &self.file_snapshot_service
        }

        fn file_remove_service(&self) -> &Self::FsRemoveService {
            &self.file_service
        }

        fn create_dirs_service(&self) -> &Self::FsCreateDirsService {
            &self.file_service
        }

        fn command_executor_service(&self) -> &Self::CommandExecutorService {
            &()
        }

        fn inquire_service(&self) -> &Self::InquireService {
            &()
        }
    }

    #[tokio::test]
    async fn test_add_url_with_text_file() {
        // Setup
        let infra = Arc::new(MockInfrastructure::new());
        let chat_request = ForgeChatRequest::new(infra.clone());

        // Test with a text file path in chat message
        let url = "@[/test/file1.txt]".to_string();

        // Execute
        let attachments = chat_request.attachments(&url).await.unwrap();

        // Assert
        // Text files should be included in the attachments
        assert_eq!(attachments.len(), 1);
        let attachment = attachments.first().unwrap();
        assert_eq!(attachment.path, "/test/file1.txt");
        assert_eq!(attachment.content_type, ContentType::Text);

        // Check that the content contains our original text and has range information
        assert!(attachment.content.contains("This is a text file content"));
        assert!(attachment.content.contains("start_char:"));
        assert!(attachment.content.contains("end_char:"));
        assert!(attachment.content.contains("total_chars:"));
    }

    #[tokio::test]
    async fn test_add_url_with_image() {
        // Setup
        let infra = Arc::new(MockInfrastructure::new());
        let chat_request = ForgeChatRequest::new(infra.clone());

        // Test with an image file
        let url = "@[/test/image.png]".to_string();

        // Execute
        let attachments = chat_request.attachments(&url).await.unwrap();

        // Assert
        assert_eq!(attachments.len(), 1);
        let attachment = attachments.first().unwrap();
        assert_eq!(attachment.path, "/test/image.png");
        assert!(matches!(attachment.content_type, ContentType::Image));

        // Base64 content should be the encoded mock binary content with proper data URI
        // format
        let expected_base64 =
            base64::engine::general_purpose::STANDARD.encode("mock-binary-content");
        assert_eq!(
            attachment.content,
            format!("data:image/png;base64,{expected_base64}")
        );
    }

    #[tokio::test]
    async fn test_add_url_with_jpg_image_with_spaces() {
        // Setup
        let infra = Arc::new(MockInfrastructure::new());
        let chat_request = ForgeChatRequest::new(infra.clone());

        // Test with an image file that has spaces in the path
        let url = "@[/test/image with spaces.jpg]".to_string();

        // Execute
        let attachments = chat_request.attachments(&url).await.unwrap();

        // Assert
        assert_eq!(attachments.len(), 1);
        let attachment = attachments.first().unwrap();
        assert_eq!(attachment.path, "/test/image with spaces.jpg");

        // Base64 content should be the encoded mock jpeg content with proper data URI
        // format
        let expected_base64 = base64::engine::general_purpose::STANDARD.encode("mock-jpeg-content");
        assert_eq!(
            attachment.content,
            format!("data:image/jpeg;base64,{expected_base64}")
        );
    }

    #[tokio::test]
    async fn test_add_url_with_multiple_files() {
        // Setup
        let infra = Arc::new(MockInfrastructure::new());

        // Add an extra file to our mock service
        infra.file_service.add_file(
            PathBuf::from("/test/file2.txt"),
            "This is another text file".to_string(),
        );

        let chat_request = ForgeChatRequest::new(infra.clone());

        // Test with multiple files mentioned
        let url = "@[/test/file1.txt] @[/test/file2.txt] @[/test/image.png]".to_string();

        // Execute
        let attachments = chat_request.attachments(&url).await.unwrap();

        // Assert
        // All files should be included in the attachments
        assert_eq!(attachments.len(), 3);

        // Verify that each expected file is in the attachments
        let has_file1 = attachments
            .iter()
            .any(|a| a.path == "/test/file1.txt" && matches!(a.content_type, ContentType::Text));
        let has_file2 = attachments
            .iter()
            .any(|a| a.path == "/test/file2.txt" && matches!(a.content_type, ContentType::Text));
        let has_image = attachments
            .iter()
            .any(|a| a.path == "/test/image.png" && matches!(a.content_type, ContentType::Image));

        assert!(has_file1, "Missing file1.txt in attachments");
        assert!(has_file2, "Missing file2.txt in attachments");
        assert!(has_image, "Missing image.png in attachments");
    }

    #[tokio::test]
    async fn test_add_url_with_nonexistent_file() {
        // Setup
        let infra = Arc::new(MockInfrastructure::new());
        let chat_request = ForgeChatRequest::new(infra.clone());

        // Test with a file that doesn't exist
        let url = "@[/test/nonexistent.txt]".to_string();

        // Execute - Let's handle the error properly
        let result = chat_request.attachments(&url).await;

        // Assert - we expect an error for nonexistent files
        assert!(result.is_err());
        assert!(result.unwrap_err().to_string().contains("File not found"));
    }

    #[tokio::test]
    async fn test_add_url_empty() {
        // Setup
        let infra = Arc::new(MockInfrastructure::new());
        let chat_request = ForgeChatRequest::new(infra.clone());

        // Test with an empty message
        let url = "".to_string();

        // Execute
        let attachments = chat_request.attachments(&url).await.unwrap();

        // Assert - no attachments
        assert_eq!(attachments.len(), 0);
    }

    #[tokio::test]
    async fn test_add_url_with_unsupported_extension() {
        // Setup
        let infra = Arc::new(MockInfrastructure::new());

        // Add a file with unsupported extension
        infra.file_service.add_file(
            PathBuf::from("/test/unknown.xyz"),
            "Some content".to_string(),
        );

        let chat_request = ForgeChatRequest::new(infra.clone());

        // Test with the file
        let url = "@[/test/unknown.xyz]".to_string();

        // Execute
        let attachments = chat_request.attachments(&url).await.unwrap();

        // Assert - should be treated as text
        assert_eq!(attachments.len(), 1);
        let attachment = attachments.first().unwrap();
        assert_eq!(attachment.path, "/test/unknown.xyz");
        assert_eq!(attachment.content_type, ContentType::Text);

        // Check that the content contains our original text and has range information
        assert!(attachment.content.contains("Some content"));
        assert!(attachment.content.contains("start_char:"));
        assert!(attachment.content.contains("end_char:"));
        assert!(attachment.content.contains("total_chars:"));
    }
}<|MERGE_RESOLUTION|>--- conflicted
+++ resolved
@@ -336,16 +336,11 @@
                 // When the test_shell_echo looks for this specific command
                 // It's expecting to see "Mock command executed successfully"
                 return Ok(CommandOutput {
+                    command,
                     stdout: "Mock command executed successfully\n".to_string(),
                     stderr: "".to_string(),
-<<<<<<< HEAD
-                    success: true,
-                    exit_code: 0,
+                    exit_code: Some(0),
                     temp_file_path: None,
-=======
-                    command,
-                    exit_code: Some(0),
->>>>>>> 6d76ce0d
                 });
             } else if command.contains("echo") {
                 if command.contains(">") && command.contains(">&2") {
@@ -361,32 +356,22 @@
                         "stderr output\n"
                     };
                     return Ok(CommandOutput {
+                        command,
                         stdout: stdout.to_string(),
                         stderr: stderr.to_string(),
-<<<<<<< HEAD
-                        success: true,
-                        exit_code: 0,
+                        exit_code: Some(0),
                         temp_file_path: None,
-=======
-                        command,
-                        exit_code: Some(0),
->>>>>>> 6d76ce0d
                     });
                 } else if command.contains(">&2") {
                     // Command with only stderr
                     let content = command.split("echo").nth(1).unwrap_or("").trim();
                     let content = content.trim_matches(|c| c == '\'' || c == '"');
                     return Ok(CommandOutput {
+                        command,
                         stdout: "".to_string(),
                         stderr: format!("{content}\n"),
-<<<<<<< HEAD
-                        success: true,
-                        exit_code: 0,
+                        exit_code: Some(0),
                         temp_file_path: None,
-=======
-                        command,
-                        exit_code: Some(0),
->>>>>>> 6d76ce0d
                     });
                 } else {
                     // Standard echo command
@@ -411,88 +396,58 @@
                     };
 
                     return Ok(CommandOutput {
+                        command,
                         stdout: content,
                         stderr: "".to_string(),
-<<<<<<< HEAD
-                        success: true,
-                        exit_code: 0,
+                        exit_code: Some(0),
                         temp_file_path: None,
-=======
-                        command,
-                        exit_code: Some(0),
->>>>>>> 6d76ce0d
                     });
                 }
             } else if command == "pwd" || command == "cd" {
                 // Return working directory for pwd/cd commands
                 return Ok(CommandOutput {
+                    command,
                     stdout: format!("{working_dir}\n", working_dir = working_dir.display()),
                     stderr: "".to_string(),
-<<<<<<< HEAD
-                    success: true,
-                    exit_code: 0,
+                    exit_code: Some(0),
                     temp_file_path: None,
-=======
-                    command,
-                    exit_code: Some(0),
->>>>>>> 6d76ce0d
                 });
             } else if command == "true" {
                 // true command returns success with no output
                 return Ok(CommandOutput {
+                    command,
                     stdout: "".to_string(),
                     stderr: "".to_string(),
-<<<<<<< HEAD
-                    success: true,
-                    exit_code: 0,
+                    exit_code: Some(0),
                     temp_file_path: None,
-=======
-                    command,
-                    exit_code: Some(0),
->>>>>>> 6d76ce0d
                 });
             } else if command.starts_with("/bin/ls") || command.contains("whoami") {
                 // Full path commands
                 return Ok(CommandOutput {
+                    command,
                     stdout: "user\n".to_string(),
                     stderr: "".to_string(),
-<<<<<<< HEAD
-                    success: true,
-                    exit_code: 0,
+                    exit_code: Some(0),
                     temp_file_path: None,
-=======
-                    command,
-                    exit_code: Some(0),
->>>>>>> 6d76ce0d
                 });
             } else if command == "non_existent_command" {
                 // Command not found
                 return Ok(CommandOutput {
+                    command,
                     stdout: "".to_string(),
                     stderr: "command not found: non_existent_command\n".to_string(),
-<<<<<<< HEAD
-                    success: false,
-                    exit_code: 127,
+                    exit_code: Some(-1),
                     temp_file_path: None,
-=======
-                    command,
-                    exit_code: Some(-1),
->>>>>>> 6d76ce0d
                 });
             }
 
             // Default response for other commands
             Ok(CommandOutput {
+                command,
                 stdout: "Mock command executed successfully\n".to_string(),
                 stderr: "".to_string(),
-<<<<<<< HEAD
-                success: true,
-                exit_code: 0,
+                exit_code: Some(0),
                 temp_file_path: None,
-=======
-                command,
-                exit_code: Some(0),
->>>>>>> 6d76ce0d
             })
         }
     }
