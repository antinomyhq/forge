use std::collections::HashSet;
use std::path::{Path, PathBuf};
use std::sync::Arc;

use forge_app::AttachmentService;
use forge_domain::{Attachment, AttachmentContent, Image};

use crate::{EnvironmentInfra, FileReaderInfra};

#[derive(Clone)]
pub struct ForgeChatRequest<F> {
    infra: Arc<F>,
}

impl<F: FileReaderInfra + EnvironmentInfra> ForgeChatRequest<F> {
    pub fn new(infra: Arc<F>) -> Self {
        Self { infra }
    }

    async fn prepare_attachments<T: AsRef<Path>>(
        &self,
        paths: HashSet<T>,
    ) -> anyhow::Result<Vec<Attachment>> {
        futures::future::join_all(
            paths
                .into_iter()
                .map(|v| v.as_ref().to_path_buf())
                .map(|v| self.populate_attachments(v)),
        )
        .await
        .into_iter()
        .collect::<anyhow::Result<Vec<_>>>()
    }

    async fn populate_attachments(&self, mut path: PathBuf) -> anyhow::Result<Attachment> {
        let extension = path.extension().map(|v| v.to_string_lossy().to_string());

        if !path.is_absolute() {
            path = self.infra.get_environment().cwd.join(path);
        }

        // Determine file type (text or image with format)
        let mime_type = extension.and_then(|ext| match ext.as_str() {
            "jpeg" | "jpg" => Some("image/jpeg".to_string()),
            "png" => Some("image/png".to_string()),
            "webp" => Some("image/webp".to_string()),
            _ => None,
        });

        //NOTE: Attachments should not be truncated since they are provided by the user
        let content = match mime_type {
            Some(mime_type) => AttachmentContent::Image(Image::new_bytes(
                &self.infra.read(&path).await?,
                mime_type,
            )),
            None => AttachmentContent::FileContent(self.infra.read_utf8(&path).await?),
        };

        Ok(Attachment { content, path: path.to_string_lossy().to_string() })
    }
}

#[async_trait::async_trait]
impl<F: FileReaderInfra + EnvironmentInfra> AttachmentService for ForgeChatRequest<F> {
    async fn attachments(&self, url: &str) -> anyhow::Result<Vec<Attachment>> {
        self.prepare_attachments(Attachment::parse_all(url)).await
    }
}

#[cfg(test)]
pub mod tests {
    use std::collections::HashMap;
    use std::path::{Path, PathBuf};
    use std::sync::{Arc, Mutex};

    use base64::Engine;
    use bytes::Bytes;
    use forge_app::AttachmentService;
    use forge_domain::{
<<<<<<< HEAD
        AttachmentContent, CommandOutput, Environment, MimeType, Provider, ToolDefinition,
        ToolName, ToolOutput,
=======
        AttachmentContent, CommandOutput, Environment, ToolDefinition, ToolName, ToolOutput,
>>>>>>> 2f05290d
    };
    use forge_snaps::Snapshot;
    use serde_json::Value;

    use crate::attachment::ForgeChatRequest;
    use crate::utils::AttachmentExtension;
    use crate::{
        CommandInfra, EnvironmentInfra, FileDirectoryInfra, FileInfoInfra, FileReaderInfra,
        FileRemoverInfra, FileWriterInfra, McpClientInfra, McpServerInfra, SnapshotInfra,
        UserInfra,
    };

    #[derive(Debug)]
    pub struct MockEnvironmentInfra {}

    #[async_trait::async_trait]
    impl EnvironmentInfra for MockEnvironmentInfra {
        fn get_environment(&self) -> Environment {
            Environment {
                os: "test".to_string(),
                pid: 12345,
                cwd: PathBuf::from("/test"),
                home: Some(PathBuf::from("/home/test")),
                shell: "bash".to_string(),
                base_path: PathBuf::from("/base"),
                retry_config: Default::default(),
                max_search_lines: 25,
                fetch_truncation_limit: 0,
                stdout_max_prefix_length: 0,
                stdout_max_suffix_length: 0,
                max_read_size: 0,
                http: Default::default(),
                max_file_size: 10_000_000,
            }
        }

        fn get_env_var(&self, _key: &str) -> Option<String> {
            None
        }
    }

    impl MockFileService {
        pub fn new() -> Self {
            let mut files = HashMap::new();
            // Add some mock files
            files.insert(
                PathBuf::from("/test/file1.txt"),
                "This is a text file content".to_string(),
            );
            files.insert(
                PathBuf::from("/test/image.png"),
                "mock-binary-content".to_string(),
            );
            files.insert(
                PathBuf::from("/test/image with spaces.jpg"),
                "mock-jpeg-content".to_string(),
            );

            Self {
                files: Mutex::new(
                    files
                        .into_iter()
                        .map(|(a, b)| (a, Bytes::from(b)))
                        .collect::<Vec<_>>(),
                ),
            }
        }

        pub fn add_file(&self, path: PathBuf, content: String) {
            let mut files = self.files.lock().unwrap();
            files.push((path, Bytes::from_owner(content)));
        }
    }

    #[async_trait::async_trait]
    impl FileReaderInfra for MockFileService {
        async fn read_utf8(&self, path: &Path) -> anyhow::Result<String> {
            let files = self.files.lock().unwrap();
            match files.iter().find(|v| v.0 == path) {
                Some((_, content)) => {
                    let bytes = content.clone();
                    String::from_utf8(bytes.to_vec())
                        .map_err(|e| anyhow::anyhow!("Invalid UTF-8 in file: {:?}: {}", path, e))
                }
                None => Err(anyhow::anyhow!("File not found: {:?}", path)),
            }
        }

        async fn read(&self, path: &Path) -> anyhow::Result<Vec<u8>> {
            let files = self.files.lock().unwrap();
            match files.iter().find(|v| v.0 == path) {
                Some((_, content)) => Ok(content.to_vec()),
                None => Err(anyhow::anyhow!("File not found: {:?}", path)),
            }
        }

        async fn range_read_utf8(
            &self,
            path: &Path,
            _start_line: u64,
            _end_line: u64,
        ) -> anyhow::Result<(String, forge_fs::FileInfo)> {
            // For tests, we'll just read the entire file and return it
            let content = self.read_utf8(path).await?;
            let lines: Vec<&str> = content.lines().collect();
            let total_lines = lines.len() as u64;

            // Return the entire content for simplicity in tests
            Ok((
                content,
                forge_fs::FileInfo::new(0, total_lines, total_lines),
            ))
        }
    }

    #[derive(Debug)]
    pub struct MockFileService {
        files: Mutex<Vec<(PathBuf, Bytes)>>,
    }

    #[async_trait::async_trait]
    impl FileRemoverInfra for MockFileService {
        async fn remove(&self, path: &Path) -> anyhow::Result<()> {
            if !self.exists(path).await? {
                return Err(anyhow::anyhow!("File not found: {:?}", path));
            }
            self.files.lock().unwrap().retain(|(p, _)| p != path);
            Ok(())
        }
    }

    #[async_trait::async_trait]
    impl FileDirectoryInfra for MockFileService {
        async fn create_dirs(&self, path: &Path) -> anyhow::Result<()> {
            self.files
                .lock()
                .unwrap()
                .push((path.to_path_buf(), Bytes::new()));
            Ok(())
        }
    }

    #[async_trait::async_trait]
    impl FileWriterInfra for MockFileService {
        async fn write(
            &self,
            path: &Path,
            contents: Bytes,
            _capture_snapshot: bool,
        ) -> anyhow::Result<()> {
            let index = self.files.lock().unwrap().iter().position(|v| v.0 == path);
            if let Some(index) = index {
                self.files.lock().unwrap().remove(index);
            }
            self.files
                .lock()
                .unwrap()
                .push((path.to_path_buf(), contents));
            Ok(())
        }

        async fn write_temp(&self, _: &str, _: &str, content: &str) -> anyhow::Result<PathBuf> {
            let temp_dir = crate::utils::TempDir::new().unwrap();
            let path = temp_dir.path();

            self.write(&path, content.to_string().into(), false).await?;

            Ok(path)
        }
    }

    #[derive(Debug)]
    pub struct MockSnapService;

    #[async_trait::async_trait]
    impl SnapshotInfra for MockSnapService {
        async fn create_snapshot(&self, _: &Path) -> anyhow::Result<Snapshot> {
            unimplemented!()
        }

        async fn undo_snapshot(&self, _: &Path) -> anyhow::Result<()> {
            unimplemented!()
        }
    }

    #[async_trait::async_trait]
    impl FileInfoInfra for MockFileService {
        async fn is_file(&self, path: &Path) -> anyhow::Result<bool> {
            Ok(self
                .files
                .lock()
                .unwrap()
                .iter()
                .filter(|v| v.0.extension().is_some())
                .any(|(p, _)| p == path))
        }

        async fn exists(&self, path: &Path) -> anyhow::Result<bool> {
            Ok(self.files.lock().unwrap().iter().any(|(p, _)| p == path))
        }

        async fn file_size(&self, path: &Path) -> anyhow::Result<u64> {
            let files = self.files.lock().unwrap();
            if let Some((_, content)) = files.iter().find(|(p, _)| p == path) {
                Ok(content.len() as u64)
            } else {
                Err(anyhow::anyhow!("File not found: {}", path.display()))
            }
        }

        async fn mime_type(&self, _: &Path) -> anyhow::Result<MimeType> {
            Ok(MimeType::Text)
        }
    }

    #[async_trait::async_trait]
    impl McpClientInfra for () {
        async fn list(&self) -> anyhow::Result<Vec<ToolDefinition>> {
            Ok(vec![])
        }

        async fn call(&self, _: &ToolName, _: Value) -> anyhow::Result<ToolOutput> {
            Ok(ToolOutput::default())
        }
    }

    #[async_trait::async_trait]
    impl McpServerInfra for () {
        type Client = ();

        async fn connect(&self, _: forge_domain::McpServerConfig) -> anyhow::Result<Self::Client> {
            Ok(())
        }
    }

    #[async_trait::async_trait]
    impl CommandInfra for () {
        async fn execute_command(
            &self,
            command: String,
            working_dir: PathBuf,
        ) -> anyhow::Result<CommandOutput> {
            // For test purposes, we'll create outputs that match what the shell tests
            // expect Check for common command patterns
            if command == "echo 'Hello, World!'" {
                // When the test_shell_echo looks for this specific command
                // It's expecting to see "Mock command executed successfully"
                return Ok(CommandOutput {
                    stdout: "Mock command executed successfully\n".to_string(),
                    stderr: "".to_string(),
                    command,
                    exit_code: Some(0),
                });
            } else if command.contains("echo") {
                if command.contains(">") && command.contains(">&2") {
                    // Commands with both stdout and stderr
                    let stdout = if command.contains("to stdout") {
                        "to stdout\n"
                    } else {
                        "stdout output\n"
                    };
                    let stderr = if command.contains("to stderr") {
                        "to stderr\n"
                    } else {
                        "stderr output\n"
                    };
                    return Ok(CommandOutput {
                        stdout: stdout.to_string(),
                        stderr: stderr.to_string(),
                        command,
                        exit_code: Some(0),
                    });
                } else if command.contains(">&2") {
                    // Command with only stderr
                    let content = command.split("echo").nth(1).unwrap_or("").trim();
                    let content = content.trim_matches(|c| c == '\'' || c == '"');
                    return Ok(CommandOutput {
                        stdout: "".to_string(),
                        stderr: format!("{content}\n"),
                        command,
                        exit_code: Some(0),
                    });
                } else {
                    // Standard echo command
                    let content = if command == "echo ''" {
                        "\n".to_string()
                    } else if command.contains("&&") {
                        // Multiple commands
                        "first\nsecond\n".to_string()
                    } else if command.contains("$PATH") {
                        // PATH command returns a mock path
                        "/usr/bin:/bin:/usr/sbin:/sbin\n".to_string()
                    } else {
                        let parts: Vec<&str> = command.split("echo").collect();
                        if parts.len() > 1 {
                            let content = parts[1].trim();
                            // Remove quotes if present
                            let content = content.trim_matches(|c| c == '\'' || c == '"');
                            format!("{content}\n")
                        } else {
                            "Hello, World!\n".to_string()
                        }
                    };

                    return Ok(CommandOutput {
                        stdout: content,
                        stderr: "".to_string(),
                        command,
                        exit_code: Some(0),
                    });
                }
            } else if command == "pwd" || command == "cd" {
                // Return working directory for pwd/cd commands
                return Ok(CommandOutput {
                    stdout: format!("{working_dir}\n", working_dir = working_dir.display()),
                    stderr: "".to_string(),
                    command,
                    exit_code: Some(0),
                });
            } else if command == "true" {
                // true command returns success with no output
                return Ok(CommandOutput {
                    stdout: "".to_string(),
                    stderr: "".to_string(),
                    command,
                    exit_code: Some(0),
                });
            } else if command.starts_with("/bin/ls") || command.contains("whoami") {
                // Full path commands
                return Ok(CommandOutput {
                    stdout: "user\n".to_string(),
                    stderr: "".to_string(),
                    command,
                    exit_code: Some(0),
                });
            } else if command == "non_existent_command" {
                // Command not found
                return Ok(CommandOutput {
                    stdout: "".to_string(),
                    stderr: "command not found: non_existent_command\n".to_string(),
                    command,
                    exit_code: Some(-1),
                });
            }

            // Default response for other commands
            Ok(CommandOutput {
                stdout: "Mock command executed successfully\n".to_string(),
                stderr: "".to_string(),
                command,
                exit_code: Some(0),
            })
        }

        async fn execute_command_raw(&self, _: &str) -> anyhow::Result<std::process::ExitStatus> {
            unimplemented!()
        }
    }

    #[async_trait::async_trait]
    impl UserInfra for () {
        /// Prompts the user with question
        async fn prompt_question(&self, question: &str) -> anyhow::Result<Option<String>> {
            // For testing, we can just return the question as the answer
            Ok(Some(question.to_string()))
        }

        /// Prompts the user to select a single option from a list
        async fn select_one(
            &self,
            _: &str,
            options: Vec<String>,
        ) -> anyhow::Result<Option<String>> {
            // For testing, we can just return the first option
            if options.is_empty() {
                return Err(anyhow::anyhow!("No options provided"));
            }
            Ok(Some(options[0].clone()))
        }

        /// Prompts the user to select multiple options from a list
        async fn select_many(
            &self,
            _: &str,
            options: Vec<String>,
        ) -> anyhow::Result<Option<Vec<String>>> {
            // For testing, we can just return all options
            if options.is_empty() {
                return Err(anyhow::anyhow!("No options provided"));
            }
            Ok(Some(options))
        }
    }

    // Create a composite mock service that implements the required traits
    #[derive(Debug, Clone)]
    pub struct MockCompositeService {
        file_service: Arc<MockFileService>,
        env_service: Arc<MockEnvironmentInfra>,
    }

    impl MockCompositeService {
        pub fn new() -> Self {
            Self {
                file_service: Arc::new(MockFileService::new()),
                env_service: Arc::new(MockEnvironmentInfra {}),
            }
        }

        pub fn add_file(&self, path: PathBuf, content: String) {
            self.file_service.add_file(path, content);
        }
    }

    #[async_trait::async_trait]
    impl FileReaderInfra for MockCompositeService {
        async fn read_utf8(&self, path: &Path) -> anyhow::Result<String> {
            self.file_service.read_utf8(path).await
        }

        async fn read(&self, path: &Path) -> anyhow::Result<Vec<u8>> {
            self.file_service.read(path).await
        }

        async fn range_read_utf8(
            &self,
            path: &Path,
            start_line: u64,
            end_line: u64,
        ) -> anyhow::Result<(String, forge_fs::FileInfo)> {
            self.file_service
                .range_read_utf8(path, start_line, end_line)
                .await
        }
    }

    #[async_trait::async_trait]
    impl EnvironmentInfra for MockCompositeService {
        fn get_environment(&self) -> Environment {
            self.env_service.get_environment()
        }

        fn get_env_var(&self, _key: &str) -> Option<String> {
            None
        }
    }

    #[tokio::test]
    async fn test_add_url_with_text_file() {
        // Setup
        let infra = Arc::new(MockCompositeService::new());
        let chat_request = ForgeChatRequest::new(infra.clone());

        // Test with a text file path in chat message
        let url = "@[/test/file1.txt]".to_string();

        // Execute
        let attachments = chat_request.attachments(&url).await.unwrap();

        // Assert
        // Text files should be included in the attachments
        assert_eq!(attachments.len(), 1);
        let attachment = attachments.first().unwrap();
        assert_eq!(attachment.path, "/test/file1.txt");

        // Check that the content contains our original text and has range information
        assert!(attachment.content.contains("This is a text file content"));
    }

    #[tokio::test]
    async fn test_add_url_with_image() {
        // Setup
        let infra = Arc::new(MockCompositeService::new());
        let chat_request = ForgeChatRequest::new(infra.clone());

        // Test with an image file
        let url = "@[/test/image.png]".to_string();

        // Execute
        let attachments = chat_request.attachments(&url).await.unwrap();

        // Assert
        assert_eq!(attachments.len(), 1);
        let attachment = attachments.first().unwrap();
        assert_eq!(attachment.path, "/test/image.png");

        // Base64 content should be the encoded mock binary content with proper data URI
        // format
        let expected_base64 =
            base64::engine::general_purpose::STANDARD.encode("mock-binary-content");
        assert_eq!(
            attachment.content.as_image().unwrap().url().as_str(),
            format!("data:image/png;base64,{expected_base64}")
        );
    }

    #[tokio::test]
    async fn test_add_url_with_jpg_image_with_spaces() {
        // Setup
        let infra = Arc::new(MockCompositeService::new());
        let chat_request = ForgeChatRequest::new(infra.clone());

        // Test with an image file that has spaces in the path
        let url = "@[/test/image with spaces.jpg]".to_string();

        // Execute
        let attachments = chat_request.attachments(&url).await.unwrap();

        // Assert
        assert_eq!(attachments.len(), 1);
        let attachment = attachments.first().unwrap();
        assert_eq!(attachment.path, "/test/image with spaces.jpg");

        // Base64 content should be the encoded mock jpeg content with proper data URI
        // format
        let expected_base64 = base64::engine::general_purpose::STANDARD.encode("mock-jpeg-content");
        assert_eq!(
            attachment.content.as_image().unwrap().url().as_str(),
            format!("data:image/jpeg;base64,{expected_base64}")
        );
    }

    #[tokio::test]
    async fn test_add_url_with_multiple_files() {
        // Setup
        let infra = Arc::new(MockCompositeService::new());

        // Add an extra file to our mock service
        infra.add_file(
            PathBuf::from("/test/file2.txt"),
            "This is another text file".to_string(),
        );

        let chat_request = ForgeChatRequest::new(infra.clone());

        // Test with multiple files mentioned
        let url = "@[/test/file1.txt] @[/test/file2.txt] @[/test/image.png]".to_string();

        // Execute
        let attachments = chat_request.attachments(&url).await.unwrap();

        // Assert
        // All files should be included in the attachments
        assert_eq!(attachments.len(), 3);

        // Verify that each expected file is in the attachments
        let has_file1 = attachments.iter().any(|a| {
            a.path == "/test/file1.txt" && matches!(a.content, AttachmentContent::FileContent(_))
        });
        let has_file2 = attachments.iter().any(|a| {
            a.path == "/test/file2.txt" && matches!(a.content, AttachmentContent::FileContent(_))
        });
        let has_image = attachments.iter().any(|a| {
            a.path == "/test/image.png" && matches!(a.content, AttachmentContent::Image(_))
        });

        assert!(has_file1, "Missing file1.txt in attachments");
        assert!(has_file2, "Missing file2.txt in attachments");
        assert!(has_image, "Missing image.png in attachments");
    }

    #[tokio::test]
    async fn test_add_url_with_nonexistent_file() {
        // Setup
        let infra = Arc::new(MockCompositeService::new());
        let chat_request = ForgeChatRequest::new(infra.clone());

        // Test with a file that doesn't exist
        let url = "@[/test/nonexistent.txt]".to_string();

        // Execute - Let's handle the error properly
        let result = chat_request.attachments(&url).await;

        // Assert - we expect an error for nonexistent files
        assert!(result.is_err());
        assert!(result.unwrap_err().to_string().contains("File not found"));
    }

    #[tokio::test]
    async fn test_add_url_empty() {
        // Setup
        let infra = Arc::new(MockCompositeService::new());
        let chat_request = ForgeChatRequest::new(infra.clone());

        // Test with an empty message
        let url = "".to_string();

        // Execute
        let attachments = chat_request.attachments(&url).await.unwrap();

        // Assert - no attachments
        assert_eq!(attachments.len(), 0);
    }

    #[tokio::test]
    async fn test_add_url_with_unsupported_extension() {
        // Setup
        let infra = Arc::new(MockCompositeService::new());

        // Add a file with unsupported extension
        infra.add_file(
            PathBuf::from("/test/unknown.xyz"),
            "Some content".to_string(),
        );

        let chat_request = ForgeChatRequest::new(infra.clone());

        // Test with the file
        let url = "@[/test/unknown.xyz]".to_string();

        // Execute
        let attachments = chat_request.attachments(&url).await.unwrap();

        // Assert - should be treated as text
        assert_eq!(attachments.len(), 1);
        let attachment = attachments.first().unwrap();
        assert_eq!(attachment.path, "/test/unknown.xyz");

        // Check that the content contains our original text and has range information
        assert!(attachment.content.contains("Some content"));
    }
}<|MERGE_RESOLUTION|>--- conflicted
+++ resolved
@@ -76,14 +76,7 @@
     use base64::Engine;
     use bytes::Bytes;
     use forge_app::AttachmentService;
-    use forge_domain::{
-<<<<<<< HEAD
-        AttachmentContent, CommandOutput, Environment, MimeType, Provider, ToolDefinition,
-        ToolName, ToolOutput,
-=======
-        AttachmentContent, CommandOutput, Environment, ToolDefinition, ToolName, ToolOutput,
->>>>>>> 2f05290d
-    };
+    use forge_domain::{AttachmentContent, CommandOutput, Environment, MimeType, ToolDefinition, ToolName, ToolOutput};
     use forge_snaps::Snapshot;
     use serde_json::Value;
 
