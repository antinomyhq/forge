--- conflicted
+++ resolved
@@ -86,15 +86,9 @@
     use crate::attachment::ForgeChatRequest;
     use crate::utils::AttachmentExtension;
     use crate::{
-<<<<<<< HEAD
-        CommandExecutorService, FileRemoveService, FsCreateDirsService, FsMetaService,
-        FsReadService, FsSnapshotService, FsWriteService, HttpService, Infrastructure,
-        InquireService, McpClient, McpServer, ProviderService,
-=======
         CommandInfra, EnvironmentInfra, FileDirectoryInfra, FileInfoInfra, FileReaderInfra,
         FileRemoverInfra, FileWriterInfra, McpClientInfra, McpServerInfra, SnapshotInfra,
         UserInfra,
->>>>>>> 54d18305
     };
 
     #[derive(Debug)]
@@ -471,76 +465,12 @@
         }
     }
 
-<<<<<<< HEAD
-    #[async_trait::async_trait]
-    impl HttpService for () {
-        async fn get(&self, _: &str) -> anyhow::Result<Response<Bytes>> {
-            unimplemented!()
-        }
-
-        async fn post(&self, _: &str, _: Bytes) -> anyhow::Result<Response<Bytes>> {
-            unimplemented!()
-        }
-
-        async fn delete(&self, _: &str) -> anyhow::Result<Response<Bytes>> {
-            unimplemented!()
-        }
-
-        async fn poll<T, F>(&self, _: RetryConfig, _: impl Fn() -> F + Send) -> anyhow::Result<T>
-        where
-            F: Future<Output = anyhow::Result<T>> + Send,
-        {
-            unimplemented!()
-        }
-    }
-
-    impl ProviderService for () {
-        fn get(&self, _: Option<ForgeKey>) -> Option<Provider> {
-            unimplemented!()
-        }
-
-        fn provider_url(&self) -> Option<ProviderUrl> {
-            None
-        }
-    }
-
-    impl Infrastructure for MockInfrastructure {
-        type EnvironmentService = MockEnvironmentService;
-        type FsReadService = MockFileService;
-        type FsWriteService = MockFileService;
-        type FsRemoveService = MockFileService;
-        type FsMetaService = MockFileService;
-        type FsCreateDirsService = MockFileService;
-        type FsSnapshotService = MockSnapService;
-        type CommandExecutorService = ();
-        type InquireService = ();
-        type McpServer = ();
-        type HttpService = ();
-        type ProviderService = ();
-
-        fn environment_service(&self) -> &Self::EnvironmentService {
-            &self.env_service
-        }
-
-        fn file_read_service(&self) -> &Self::FsReadService {
-            &self.file_service
-        }
-
-        fn file_write_service(&self) -> &Self::FsWriteService {
-            &self.file_service
-        }
-
-        fn file_meta_service(&self) -> &Self::FsMetaService {
-            &self.file_service
-        }
-=======
     // Create a composite mock service that implements the required traits
     #[derive(Debug, Clone)]
     pub struct MockCompositeService {
         file_service: Arc<MockFileService>,
         env_service: Arc<MockEnvironmentInfra>,
     }
->>>>>>> 54d18305
 
     impl MockCompositeService {
         pub fn new() -> Self {
@@ -581,13 +511,6 @@
     impl EnvironmentInfra for MockCompositeService {
         fn get_environment(&self) -> Environment {
             self.env_service.get_environment()
-        }
-
-        fn http_service(&self) -> &Self::HttpService {
-            &()
-        }
-        fn provider_service(&self) -> &Self::ProviderService {
-            &()
         }
     }
 
