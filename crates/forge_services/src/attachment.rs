use std::collections::HashSet;
use std::fmt::Write;
use std::path::{Path, PathBuf};
use std::sync::Arc;

use forge_domain::{Attachment, AttachmentContent, Image};

use crate::services::{AttachmentService, EnvironmentService};
use crate::{FsReadService, Infrastructure};

#[derive(Clone)]

pub struct ForgeChatRequest<F> {
    infra: Arc<F>,
}

impl<F: Infrastructure> ForgeChatRequest<F> {
    async fn generate_image_content(
        path: &Path,
        img_format: String,
        infra: &impl FsReadService,
    ) -> anyhow::Result<Image> {
        let bytes = infra.read(path).await?;

        Ok(Image::new_bytes(bytes, img_format))
    }

    async fn generate_text_content(
        path: &Path,
        infra: &impl FsReadService,
    ) -> anyhow::Result<String> {
        const MAX_CHARS: u64 = 40_000;
        let (content, file_info) = infra.range_read_utf8(path, 0, MAX_CHARS).await?;
        let mut response = String::new();
        writeln!(response, "---")?;
        writeln!(response, "path: {}", path.display())?;

        writeln!(response, "start_char: {}", file_info.start_char)?;
        writeln!(response, "end_char: {}", file_info.end_char)?;
        writeln!(response, "total_chars: {}", file_info.total_chars)?;

        writeln!(response, "---")?;

        writeln!(response, "{}", &content)?;

        Ok(response)
    }

    pub fn new(infra: Arc<F>) -> Self {
        Self { infra }
    }

    async fn prepare_attachments<T: AsRef<Path>>(
        &self,
        paths: HashSet<T>,
    ) -> anyhow::Result<Vec<Attachment>> {
        futures::future::join_all(
            paths
                .into_iter()
                .map(|v| v.as_ref().to_path_buf())
                .map(|v| self.populate_attachments(v)),
        )
        .await
        .into_iter()
        .collect::<anyhow::Result<Vec<_>>>()
    }

    async fn populate_attachments(&self, mut path: PathBuf) -> anyhow::Result<Attachment> {
        let extension = path.extension().map(|v| v.to_string_lossy().to_string());

        if !path.is_absolute() {
            path = self
                .infra
                .environment_service()
                .get_environment()
                .cwd
                .join(path);
        }

        // Determine file type (text or image with format)
        let mime_type = extension.and_then(|ext| match ext.as_str() {
            "jpeg" | "jpg" => Some("image/jpeg".to_string()),
            "png" => Some("image/png".to_string()),
            "webp" => Some("image/webp".to_string()),
            _ => None,
        });

        let content = match mime_type {
            Some(mime_type) => AttachmentContent::Image(
                Self::generate_image_content(&path, mime_type, self.infra.file_read_service())
                    .await?,
            ),
            None => AttachmentContent::FileContent(
                Self::generate_text_content(&path, self.infra.file_read_service()).await?,
            ),
        };

        Ok(Attachment { content, path: path.to_string_lossy().to_string() })
    }
}

#[async_trait::async_trait]
impl<F: Infrastructure> AttachmentService for ForgeChatRequest<F> {
    async fn attachments(&self, url: &str) -> anyhow::Result<Vec<Attachment>> {
        self.prepare_attachments(Attachment::parse_all(url)).await
    }
}

#[cfg(test)]
pub mod tests {
    use std::collections::HashMap;
    use std::future::Future;
    use std::path::{Path, PathBuf};
    use std::sync::{Arc, Mutex};

    use base64::Engine;
    use bytes::Bytes;
    use forge_domain::{
<<<<<<< HEAD
        AttachmentContent, AttachmentService, CommandOutput, Environment, EnvironmentService,
        ForgeKey, Provider, ProviderUrl, Response, RetryConfig, ToolDefinition, ToolName,
=======
        AttachmentContent, CommandOutput, Environment, Provider, ToolDefinition, ToolName,
>>>>>>> 71e2de5e
        ToolOutput,
    };
    use forge_snaps::Snapshot;
    use serde_json::Value;

    use crate::attachment::ForgeChatRequest;
    use crate::services::{AttachmentService, EnvironmentService};
    use crate::utils::AttachmentExtension;
    use crate::{
        CommandExecutorService, FileRemoveService, FsCreateDirsService, FsMetaService,
        FsReadService, FsSnapshotService, FsWriteService, HttpService, Infrastructure,
        InquireService, McpClient, McpServer, ProviderService,
    };

    #[derive(Debug)]
    pub struct MockEnvironmentService {}

    #[async_trait::async_trait]
    impl EnvironmentService for MockEnvironmentService {
        fn get_environment(&self) -> Environment {
            Environment {
                os: "test".to_string(),
                pid: 12345,
                cwd: PathBuf::from("/test"),
                home: Some(PathBuf::from("/home/test")),
                shell: "bash".to_string(),
                base_path: PathBuf::from("/base"),
                retry_config: Default::default(),
            }
        }
    }

    impl MockFileService {
        fn new() -> Self {
            let mut files = HashMap::new();
            // Add some mock files
            files.insert(
                PathBuf::from("/test/file1.txt"),
                "This is a text file content".to_string(),
            );
            files.insert(
                PathBuf::from("/test/image.png"),
                "mock-binary-content".to_string(),
            );
            files.insert(
                PathBuf::from("/test/image with spaces.jpg"),
                "mock-jpeg-content".to_string(),
            );

            Self {
                files: Mutex::new(
                    files
                        .into_iter()
                        .map(|(a, b)| (a, Bytes::from(b)))
                        .collect::<Vec<_>>(),
                ),
            }
        }

        fn add_file(&self, path: PathBuf, content: String) {
            let mut files = self.files.lock().unwrap();
            files.push((path, Bytes::from_owner(content)));
        }
    }

    #[async_trait::async_trait]
    impl FsReadService for MockFileService {
        async fn read_utf8(&self, path: &Path) -> anyhow::Result<String> {
            let files = self.files.lock().unwrap();
            match files.iter().find(|v| v.0 == path) {
                Some((_, content)) => {
                    let bytes = content.clone();
                    String::from_utf8(bytes.to_vec())
                        .map_err(|e| anyhow::anyhow!("Invalid UTF-8 in file: {:?}: {}", path, e))
                }
                None => Err(anyhow::anyhow!("File not found: {:?}", path)),
            }
        }

        async fn read(&self, path: &Path) -> anyhow::Result<Vec<u8>> {
            let files = self.files.lock().unwrap();
            match files.iter().find(|v| v.0 == path) {
                Some((_, content)) => Ok(content.to_vec()),
                None => Err(anyhow::anyhow!("File not found: {:?}", path)),
            }
        }

        async fn range_read_utf8(
            &self,
            path: &Path,
            _start_char: u64,
            _end_char: u64,
        ) -> anyhow::Result<(String, forge_fs::FileInfo)> {
            // For tests, we'll just read the entire file and return it
            let content = self.read_utf8(path).await?;
            let total_chars = content.len() as u64;

            // Return the entire content for simplicity in tests
            Ok((
                content,
                forge_fs::FileInfo::new(0, total_chars, total_chars),
            ))
        }
    }

    #[derive(Debug, Clone)]
    pub struct MockInfrastructure {
        env_service: Arc<MockEnvironmentService>,
        file_service: Arc<MockFileService>,
        file_snapshot_service: Arc<MockSnapService>,
    }

    impl MockInfrastructure {
        pub fn new() -> Self {
            Self {
                env_service: Arc::new(MockEnvironmentService {}),
                file_service: Arc::new(MockFileService::new()),
                file_snapshot_service: Arc::new(MockSnapService),
            }
        }
    }

    #[derive(Debug)]
    pub struct MockFileService {
        files: Mutex<Vec<(PathBuf, Bytes)>>,
    }

    #[async_trait::async_trait]
    impl FileRemoveService for MockFileService {
        async fn remove(&self, path: &Path) -> anyhow::Result<()> {
            if !self.exists(path).await? {
                return Err(anyhow::anyhow!("File not found: {:?}", path));
            }
            self.files.lock().unwrap().retain(|(p, _)| p != path);
            Ok(())
        }
    }

    #[async_trait::async_trait]
    impl FsCreateDirsService for MockFileService {
        async fn create_dirs(&self, path: &Path) -> anyhow::Result<()> {
            self.files
                .lock()
                .unwrap()
                .push((path.to_path_buf(), Bytes::new()));
            Ok(())
        }
    }

    #[async_trait::async_trait]
    impl FsWriteService for MockFileService {
        async fn write(&self, path: &Path, contents: Bytes) -> anyhow::Result<()> {
            let index = self.files.lock().unwrap().iter().position(|v| v.0 == path);
            if let Some(index) = index {
                self.files.lock().unwrap().remove(index);
            }
            self.files
                .lock()
                .unwrap()
                .push((path.to_path_buf(), contents));
            Ok(())
        }

        async fn write_temp(&self, _: &str, _: &str, content: &str) -> anyhow::Result<PathBuf> {
            let temp_dir = crate::utils::TempDir::new().unwrap();
            let path = temp_dir.path();

            self.write(&path, content.to_string().into()).await?;

            Ok(path)
        }
    }

    #[derive(Debug)]
    pub struct MockSnapService;

    #[async_trait::async_trait]
    impl FsSnapshotService for MockSnapService {
        async fn create_snapshot(&self, _: &Path) -> anyhow::Result<Snapshot> {
            unimplemented!()
        }

        async fn undo_snapshot(&self, _: &Path) -> anyhow::Result<()> {
            unimplemented!()
        }
    }

    #[async_trait::async_trait]
    impl FsMetaService for MockFileService {
        async fn is_file(&self, path: &Path) -> anyhow::Result<bool> {
            Ok(self
                .files
                .lock()
                .unwrap()
                .iter()
                .filter(|v| v.0.extension().is_some())
                .any(|(p, _)| p == path))
        }

        async fn exists(&self, path: &Path) -> anyhow::Result<bool> {
            Ok(self.files.lock().unwrap().iter().any(|(p, _)| p == path))
        }
    }

    #[async_trait::async_trait]
    impl McpClient for () {
        async fn list(&self) -> anyhow::Result<Vec<ToolDefinition>> {
            Ok(vec![])
        }

        async fn call(&self, _: &ToolName, _: Value) -> anyhow::Result<ToolOutput> {
            Ok(ToolOutput::default())
        }
    }

    #[async_trait::async_trait]
    impl McpServer for () {
        type Client = ();

        async fn connect(&self, _: forge_domain::McpServerConfig) -> anyhow::Result<Self::Client> {
            Ok(())
        }
    }

    #[async_trait::async_trait]
    impl CommandExecutorService for () {
        async fn execute_command(
            &self,
            command: String,
            working_dir: PathBuf,
        ) -> anyhow::Result<CommandOutput> {
            // For test purposes, we'll create outputs that match what the shell tests
            // expect Check for common command patterns
            if command == "echo 'Hello, World!'" {
                // When the test_shell_echo looks for this specific command
                // It's expecting to see "Mock command executed successfully"
                return Ok(CommandOutput {
                    stdout: "Mock command executed successfully\n".to_string(),
                    stderr: "".to_string(),
                    command,
                    exit_code: Some(0),
                });
            } else if command.contains("echo") {
                if command.contains(">") && command.contains(">&2") {
                    // Commands with both stdout and stderr
                    let stdout = if command.contains("to stdout") {
                        "to stdout\n"
                    } else {
                        "stdout output\n"
                    };
                    let stderr = if command.contains("to stderr") {
                        "to stderr\n"
                    } else {
                        "stderr output\n"
                    };
                    return Ok(CommandOutput {
                        stdout: stdout.to_string(),
                        stderr: stderr.to_string(),
                        command,
                        exit_code: Some(0),
                    });
                } else if command.contains(">&2") {
                    // Command with only stderr
                    let content = command.split("echo").nth(1).unwrap_or("").trim();
                    let content = content.trim_matches(|c| c == '\'' || c == '"');
                    return Ok(CommandOutput {
                        stdout: "".to_string(),
                        stderr: format!("{content}\n"),
                        command,
                        exit_code: Some(0),
                    });
                } else {
                    // Standard echo command
                    let content = if command == "echo ''" {
                        "\n".to_string()
                    } else if command.contains("&&") {
                        // Multiple commands
                        "first\nsecond\n".to_string()
                    } else if command.contains("$PATH") {
                        // PATH command returns a mock path
                        "/usr/bin:/bin:/usr/sbin:/sbin\n".to_string()
                    } else {
                        let parts: Vec<&str> = command.split("echo").collect();
                        if parts.len() > 1 {
                            let content = parts[1].trim();
                            // Remove quotes if present
                            let content = content.trim_matches(|c| c == '\'' || c == '"');
                            format!("{content}\n")
                        } else {
                            "Hello, World!\n".to_string()
                        }
                    };

                    return Ok(CommandOutput {
                        stdout: content,
                        stderr: "".to_string(),
                        command,
                        exit_code: Some(0),
                    });
                }
            } else if command == "pwd" || command == "cd" {
                // Return working directory for pwd/cd commands
                return Ok(CommandOutput {
                    stdout: format!("{working_dir}\n", working_dir = working_dir.display()),
                    stderr: "".to_string(),
                    command,
                    exit_code: Some(0),
                });
            } else if command == "true" {
                // true command returns success with no output
                return Ok(CommandOutput {
                    stdout: "".to_string(),
                    stderr: "".to_string(),
                    command,
                    exit_code: Some(0),
                });
            } else if command.starts_with("/bin/ls") || command.contains("whoami") {
                // Full path commands
                return Ok(CommandOutput {
                    stdout: "user\n".to_string(),
                    stderr: "".to_string(),
                    command,
                    exit_code: Some(0),
                });
            } else if command == "non_existent_command" {
                // Command not found
                return Ok(CommandOutput {
                    stdout: "".to_string(),
                    stderr: "command not found: non_existent_command\n".to_string(),
                    command,
                    exit_code: Some(-1),
                });
            }

            // Default response for other commands
            Ok(CommandOutput {
                stdout: "Mock command executed successfully\n".to_string(),
                stderr: "".to_string(),
                command,
                exit_code: Some(0),
            })
        }

        async fn execute_command_raw(&self, _: &str) -> anyhow::Result<std::process::ExitStatus> {
            unimplemented!()
        }
    }

    #[async_trait::async_trait]
    impl InquireService for () {
        /// Prompts the user with question
        async fn prompt_question(&self, question: &str) -> anyhow::Result<Option<String>> {
            // For testing, we can just return the question as the answer
            Ok(Some(question.to_string()))
        }

        /// Prompts the user to select a single option from a list
        async fn select_one(
            &self,
            _: &str,
            options: Vec<String>,
        ) -> anyhow::Result<Option<String>> {
            // For testing, we can just return the first option
            if options.is_empty() {
                return Err(anyhow::anyhow!("No options provided"));
            }
            Ok(Some(options[0].clone()))
        }

        /// Prompts the user to select multiple options from a list
        async fn select_many(
            &self,
            _: &str,
            options: Vec<String>,
        ) -> anyhow::Result<Option<Vec<String>>> {
            // For testing, we can just return all options
            if options.is_empty() {
                return Err(anyhow::anyhow!("No options provided"));
            }
            Ok(Some(options))
        }
    }

    #[async_trait::async_trait]
    impl HttpService for () {
        async fn get(&self, _: &str) -> anyhow::Result<Response<Bytes>> {
            unimplemented!()
        }

        async fn post(&self, _: &str, _: Bytes) -> anyhow::Result<Response<Bytes>> {
            unimplemented!()
        }

        async fn delete(&self, _: &str) -> anyhow::Result<Response<Bytes>> {
            unimplemented!()
        }

        async fn poll<T, F>(&self, _: RetryConfig, _: impl Fn() -> F + Send) -> anyhow::Result<T>
        where
            F: Future<Output = anyhow::Result<T>> + Send,
        {
            unimplemented!()
        }
    }

    impl ProviderService for () {
        fn get(&self, _: Option<ForgeKey>) -> Option<Provider> {
            unimplemented!()
        }

        fn provider_url(&self) -> Option<ProviderUrl> {
            None
        }
    }

    impl Infrastructure for MockInfrastructure {
        type EnvironmentService = MockEnvironmentService;
        type FsReadService = MockFileService;
        type FsWriteService = MockFileService;
        type FsRemoveService = MockFileService;
        type FsMetaService = MockFileService;
        type FsCreateDirsService = MockFileService;
        type FsSnapshotService = MockSnapService;
        type CommandExecutorService = ();
        type InquireService = ();
        type McpServer = ();
        type HttpService = ();
        type ProviderService = ();

        fn environment_service(&self) -> &Self::EnvironmentService {
            &self.env_service
        }

        fn file_read_service(&self) -> &Self::FsReadService {
            &self.file_service
        }

        fn file_write_service(&self) -> &Self::FsWriteService {
            &self.file_service
        }

        fn file_meta_service(&self) -> &Self::FsMetaService {
            &self.file_service
        }

        fn file_snapshot_service(&self) -> &Self::FsSnapshotService {
            &self.file_snapshot_service
        }

        fn file_remove_service(&self) -> &Self::FsRemoveService {
            &self.file_service
        }

        fn create_dirs_service(&self) -> &Self::FsCreateDirsService {
            &self.file_service
        }

        fn command_executor_service(&self) -> &Self::CommandExecutorService {
            &()
        }

        fn inquire_service(&self) -> &Self::InquireService {
            &()
        }

        fn mcp_server(&self) -> &Self::McpServer {
            &()
        }

        fn http_service(&self) -> &Self::HttpService {
            &()
        }
        fn provider_service(&self) -> &Self::ProviderService {
            &()
        }
    }

    #[tokio::test]
    async fn test_add_url_with_text_file() {
        // Setup
        let infra = Arc::new(MockInfrastructure::new());
        let chat_request = ForgeChatRequest::new(infra.clone());

        // Test with a text file path in chat message
        let url = "@[/test/file1.txt]".to_string();

        // Execute
        let attachments = chat_request.attachments(&url).await.unwrap();

        // Assert
        // Text files should be included in the attachments
        assert_eq!(attachments.len(), 1);
        let attachment = attachments.first().unwrap();
        assert_eq!(attachment.path, "/test/file1.txt");

        // Check that the content contains our original text and has range information
        assert!(attachment.content.contains("This is a text file content"));
        assert!(attachment.content.contains("start_char:"));
        assert!(attachment.content.contains("end_char:"));
        assert!(attachment.content.contains("total_chars:"));
    }

    #[tokio::test]
    async fn test_add_url_with_image() {
        // Setup
        let infra = Arc::new(MockInfrastructure::new());
        let chat_request = ForgeChatRequest::new(infra.clone());

        // Test with an image file
        let url = "@[/test/image.png]".to_string();

        // Execute
        let attachments = chat_request.attachments(&url).await.unwrap();

        // Assert
        assert_eq!(attachments.len(), 1);
        let attachment = attachments.first().unwrap();
        assert_eq!(attachment.path, "/test/image.png");

        // Base64 content should be the encoded mock binary content with proper data URI
        // format
        let expected_base64 =
            base64::engine::general_purpose::STANDARD.encode("mock-binary-content");
        assert_eq!(
            attachment.content.as_image().unwrap().url().as_str(),
            format!("data:image/png;base64,{expected_base64}")
        );
    }

    #[tokio::test]
    async fn test_add_url_with_jpg_image_with_spaces() {
        // Setup
        let infra = Arc::new(MockInfrastructure::new());
        let chat_request = ForgeChatRequest::new(infra.clone());

        // Test with an image file that has spaces in the path
        let url = "@[/test/image with spaces.jpg]".to_string();

        // Execute
        let attachments = chat_request.attachments(&url).await.unwrap();

        // Assert
        assert_eq!(attachments.len(), 1);
        let attachment = attachments.first().unwrap();
        assert_eq!(attachment.path, "/test/image with spaces.jpg");

        // Base64 content should be the encoded mock jpeg content with proper data URI
        // format
        let expected_base64 = base64::engine::general_purpose::STANDARD.encode("mock-jpeg-content");
        assert_eq!(
            attachment.content.as_image().unwrap().url().as_str(),
            format!("data:image/jpeg;base64,{expected_base64}")
        );
    }

    #[tokio::test]
    async fn test_add_url_with_multiple_files() {
        // Setup
        let infra = Arc::new(MockInfrastructure::new());

        // Add an extra file to our mock service
        infra.file_service.add_file(
            PathBuf::from("/test/file2.txt"),
            "This is another text file".to_string(),
        );

        let chat_request = ForgeChatRequest::new(infra.clone());

        // Test with multiple files mentioned
        let url = "@[/test/file1.txt] @[/test/file2.txt] @[/test/image.png]".to_string();

        // Execute
        let attachments = chat_request.attachments(&url).await.unwrap();

        // Assert
        // All files should be included in the attachments
        assert_eq!(attachments.len(), 3);

        // Verify that each expected file is in the attachments
        let has_file1 = attachments.iter().any(|a| {
            a.path == "/test/file1.txt" && matches!(a.content, AttachmentContent::FileContent(_))
        });
        let has_file2 = attachments.iter().any(|a| {
            a.path == "/test/file2.txt" && matches!(a.content, AttachmentContent::FileContent(_))
        });
        let has_image = attachments.iter().any(|a| {
            a.path == "/test/image.png" && matches!(a.content, AttachmentContent::Image(_))
        });

        assert!(has_file1, "Missing file1.txt in attachments");
        assert!(has_file2, "Missing file2.txt in attachments");
        assert!(has_image, "Missing image.png in attachments");
    }

    #[tokio::test]
    async fn test_add_url_with_nonexistent_file() {
        // Setup
        let infra = Arc::new(MockInfrastructure::new());
        let chat_request = ForgeChatRequest::new(infra.clone());

        // Test with a file that doesn't exist
        let url = "@[/test/nonexistent.txt]".to_string();

        // Execute - Let's handle the error properly
        let result = chat_request.attachments(&url).await;

        // Assert - we expect an error for nonexistent files
        assert!(result.is_err());
        assert!(result.unwrap_err().to_string().contains("File not found"));
    }

    #[tokio::test]
    async fn test_add_url_empty() {
        // Setup
        let infra = Arc::new(MockInfrastructure::new());
        let chat_request = ForgeChatRequest::new(infra.clone());

        // Test with an empty message
        let url = "".to_string();

        // Execute
        let attachments = chat_request.attachments(&url).await.unwrap();

        // Assert - no attachments
        assert_eq!(attachments.len(), 0);
    }

    #[tokio::test]
    async fn test_add_url_with_unsupported_extension() {
        // Setup
        let infra = Arc::new(MockInfrastructure::new());

        // Add a file with unsupported extension
        infra.file_service.add_file(
            PathBuf::from("/test/unknown.xyz"),
            "Some content".to_string(),
        );

        let chat_request = ForgeChatRequest::new(infra.clone());

        // Test with the file
        let url = "@[/test/unknown.xyz]".to_string();

        // Execute
        let attachments = chat_request.attachments(&url).await.unwrap();

        // Assert - should be treated as text
        assert_eq!(attachments.len(), 1);
        let attachment = attachments.first().unwrap();
        assert_eq!(attachment.path, "/test/unknown.xyz");

        // Check that the content contains our original text and has range information
        assert!(attachment.content.contains("Some content"));
        assert!(attachment.content.contains("start_char:"));
        assert!(attachment.content.contains("end_char:"));
        assert!(attachment.content.contains("total_chars:"));
    }
}<|MERGE_RESOLUTION|>--- conflicted
+++ resolved
@@ -116,12 +116,10 @@
     use base64::Engine;
     use bytes::Bytes;
     use forge_domain::{
-<<<<<<< HEAD
-        AttachmentContent, AttachmentService, CommandOutput, Environment, EnvironmentService,
+        AttachmentContent, CommandOutput, Environment, Provider, ToolDefinition, ToolName,
+        ToolOutput,
+        AttachmentContent, CommandOutput, Environment,
         ForgeKey, Provider, ProviderUrl, Response, RetryConfig, ToolDefinition, ToolName,
-=======
-        AttachmentContent, CommandOutput, Environment, Provider, ToolDefinition, ToolName,
->>>>>>> 71e2de5e
         ToolOutput,
     };
     use forge_snaps::Snapshot;
