--- conflicted
+++ resolved
@@ -2,11 +2,8 @@
 mod clipper;
 mod console;
 mod conversation;
-<<<<<<< HEAD
+mod discovery;
 mod convo_manager_service;
-=======
-mod discovery;
->>>>>>> 4201cac7
 mod forge_services;
 mod infra;
 mod mcp;
