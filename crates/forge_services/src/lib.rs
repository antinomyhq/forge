mod agent_registry;
mod attachment;
mod auth;
mod clipper;
mod command_loader;
mod conversation;
mod custom_instructions;
mod discovery;
mod env;
mod error;
mod forge_services;
mod http;
mod mcp;
mod policy;
mod preferences;
mod provider;
<<<<<<< HEAD
mod provider_auth_adapter;
mod provider_auth_service;
mod provider_auth_strategy;
mod provider_auth_utils;
=======
mod provider_auth;
>>>>>>> 72fb4286
mod range;
mod template;
mod tool_services;
mod utils;
mod workflow;

pub use agent_registry::*;
pub use clipper::*;
pub use command_loader::*;
pub use custom_instructions::*;
pub use discovery::*;
pub use error::*;
pub use forge_services::*;
pub use policy::*;
pub use preferences::*;
<<<<<<< HEAD
pub use provider_auth_service::*;
=======
pub use provider_auth::*;

/// Converts a type from its external representation into its domain model
/// representation.
pub trait IntoDomain {
    type Domain;

    fn into_domain(self) -> Self::Domain;
}
>>>>>>> 72fb4286
<|MERGE_RESOLUTION|>--- conflicted
+++ resolved
@@ -14,14 +14,7 @@
 mod policy;
 mod preferences;
 mod provider;
-<<<<<<< HEAD
-mod provider_auth_adapter;
-mod provider_auth_service;
-mod provider_auth_strategy;
-mod provider_auth_utils;
-=======
 mod provider_auth;
->>>>>>> 72fb4286
 mod range;
 mod template;
 mod tool_services;
@@ -37,9 +30,6 @@
 pub use forge_services::*;
 pub use policy::*;
 pub use preferences::*;
-<<<<<<< HEAD
-pub use provider_auth_service::*;
-=======
 pub use provider_auth::*;
 
 /// Converts a type from its external representation into its domain model
@@ -48,5 +38,4 @@
     type Domain;
 
     fn into_domain(self) -> Self::Domain;
-}
->>>>>>> 72fb4286
+}