--- conflicted
+++ resolved
@@ -1,13 +1,7 @@
 use std::collections::HashMap;
 use std::sync::Arc;
 
-use forge_domain::{
-<<<<<<< HEAD
-    McpService, Tool, ToolCallFull, ToolDefinition, ToolName, ToolResult, ToolService, Workflow,
-=======
-    Tool, ToolCallContext, ToolCallFull, ToolDefinition, ToolName, ToolResult, ToolService,
->>>>>>> 3a1b2bcb
-};
+use forge_domain::{McpService, Tool, ToolCallContext, ToolCallFull, ToolDefinition, ToolName, ToolResult, ToolService, Workflow};
 use tokio::time::{timeout, Duration};
 use tracing::{debug, error};
 
@@ -38,8 +32,7 @@
 
 #[async_trait::async_trait]
 impl ToolService for ForgeToolService {
-<<<<<<< HEAD
-    async fn call(&self, call: ToolCallFull, workflow: &Workflow) -> ToolResult {
+    async fn call(&self, context: ToolCallContext, call: ToolCallFull, workflow: &Workflow) -> ToolResult {
         if !self
             .tools
             .values()
@@ -69,9 +62,6 @@
                 }
             };
         }
-=======
-    async fn call(&self, context: ToolCallContext, call: ToolCallFull) -> ToolResult {
->>>>>>> 3a1b2bcb
         let name = call.name.clone();
         let input = call.arguments.clone();
         debug!(tool_name = ?call.name, arguments = ?call.arguments, "Executing tool call");
@@ -150,12 +140,8 @@
 #[cfg(test)]
 mod test {
     use anyhow::bail;
-<<<<<<< HEAD
-    use forge_domain::{Tool, ToolCallId, ToolDefinition};
+    use forge_domain::{Tool, ToolCallContext, ToolCallId, ToolDefinition};
     use rmcp::model::{CallToolResult, Content};
-=======
-    use forge_domain::{Tool, ToolCallContext, ToolCallId, ToolDefinition};
->>>>>>> 3a1b2bcb
     use serde_json::{json, Value};
     use tokio::time;
 
@@ -264,11 +250,7 @@
             call_id: Some(ToolCallId::new("test")),
         };
 
-<<<<<<< HEAD
-        let result = service.call(call, &default_workflow()).await;
-=======
-        let result = service.call(ToolCallContext::default(), call).await;
->>>>>>> 3a1b2bcb
+        let result = service.call(ToolCallContext::default(), call, &default_workflow()).await;
         insta::assert_snapshot!(result);
     }
 
@@ -281,11 +263,7 @@
             call_id: Some(ToolCallId::new("test")),
         };
 
-<<<<<<< HEAD
-        let result = service.call(call, &default_workflow()).await;
-=======
-        let result = service.call(ToolCallContext::default(), call).await;
->>>>>>> 3a1b2bcb
+        let result = service.call(ToolCallContext::default(), call, &default_workflow()).await;
         insta::assert_snapshot!(result);
     }
 
@@ -298,11 +276,7 @@
             call_id: Some(ToolCallId::new("test")),
         };
 
-<<<<<<< HEAD
-        let result = service.call(call, &default_workflow()).await;
-=======
-        let result = service.call(ToolCallContext::default(), call).await;
->>>>>>> 3a1b2bcb
+        let result = service.call(ToolCallContext::default(), call, &default_workflow()).await;
         insta::assert_snapshot!(result);
     }
 
@@ -356,11 +330,7 @@
         // Advance time to trigger timeout
         test::time::advance(Duration::from_secs(305)).await;
 
-<<<<<<< HEAD
-        let result = service.call(call, &default_workflow()).await;
-=======
-        let result = service.call(ToolCallContext::default(), call).await;
->>>>>>> 3a1b2bcb
+        let result = service.call(ToolCallContext::default(), call, &default_workflow()).await;
 
         // Assert that the result contains a timeout error message
         let content_str = &result.content;
