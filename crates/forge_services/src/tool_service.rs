use std::collections::HashMap;
use std::sync::Arc;

use forge_domain::{
    ConversationId, Tool, ToolCallContext, ToolCallFull, ToolDefinition, ToolName, ToolResult,
    ToolService,
};
use tokio::time::{timeout, Duration};
use tracing::{debug, error};

use crate::tools::ToolRegistry;
use crate::Infrastructure;

// Timeout duration for tool calls
const TOOL_CALL_TIMEOUT: Duration = Duration::from_secs(300);

#[derive(Clone)]
pub struct ForgeToolService<M> {
    tools: Arc<HashMap<ToolName, Tool>>,
    mcp: Arc<M>,
}

impl<M: ToolService + 'static> ForgeToolService<M> {
    pub fn new<F: Infrastructure>(infra: Arc<F>, mcp: Arc<M>) -> Self {
        let registry = ToolRegistry::new(infra.clone());
        let tools: HashMap<ToolName, Tool> = registry
            .tools()
            .into_iter()
            .map(|tool| (tool.definition.name.clone(), tool))
            .collect::<HashMap<_, _>>();

        Self { tools: Arc::new(tools), mcp }
    }

    // Private method to handle tool calls
    async fn call(
        &self,
        context: ToolCallContext,
        call: ToolCallFull,
    ) -> anyhow::Result<ToolResult> {
        let name = call.name.clone();
        let input = call.arguments.clone();
        debug!(tool_name = ?call.name, arguments = ?call.arguments, "Executing tool call");

        let output = match self.find_tool(&name) {
            Some(tool) => {
                // Wrap tool call with timeout
                match timeout(TOOL_CALL_TIMEOUT, tool.executable.call(context, input)).await {
                    Ok(result) => result,
                    Err(_) => Err(anyhow::anyhow!(
                        "Tool '{}' timed out after {} minutes",
                        name.as_str(),
                        TOOL_CALL_TIMEOUT.as_secs() / 60
                    )),
                }
            }
            None => {
                let mut available_tools = self
                    .tools
                    .keys()
                    .map(|name| name.as_str())
                    .collect::<Vec<_>>();

                available_tools.sort();

                Err(anyhow::anyhow!(
                    "No tool with name '{}' was found. Please try again with one of these tools {}",
                    name.as_str(),
                    available_tools.join(", ")
                ))
            }
        };

        let result = match output {
            Ok(output) => ToolResult::from(call).success(output),
            Err(output) => {
                error!(error = ?output, "Tool call failed");
                ToolResult::from(call).failure(output)
            }
        };

        debug!(result = ?result, "Tool call result");
        Ok(result)
    }

    // Private method to list available tools
    async fn list(&self, conversation_id: &ConversationId) -> anyhow::Result<Vec<ToolDefinition>> {
        let mut tools: Vec<_> = self
            .tools
            .values()
            .map(|tool| tool.definition.clone())
            .collect();

        // Sorting is required to ensure system prompts are exactly the same
        tools.sort_by(|a, b| a.name.as_str().cmp(b.name.as_str()));
        let mcp_tools = self.mcp.list(conversation_id).await?;
        tools.extend(mcp_tools);

        Ok(tools)
    }
<<<<<<< HEAD

    // Private method to generate usage prompt
    fn usage_prompt(&self) -> String {
        let mut tools: Vec<_> = self.tools.values().collect();

        tools.sort_by(|a, b| a.definition.name.as_str().cmp(b.definition.name.as_str()));

        let mut prompt = tools
            .iter()
            .enumerate()
            .fold("".to_string(), |mut acc, (i, tool)| {
                acc.push('\n');
                acc.push_str((i + 1).to_string().as_str());
                acc.push_str(". ");
                acc.push_str(tool.definition.usage_prompt().to_string().as_str());
                acc
            });

        // Append MCP tools
        prompt.push_str("\n\n");
        prompt.push_str(self.mcp.usage_prompt().as_str());

        prompt
    }

    fn find_tool(&self, name: &ToolName) -> Option<&Tool> {
        self.tools.get(name).or_else(|| self.mcp.find_tool(name))
    }
}

#[async_trait::async_trait]
impl<M: ToolService + 'static> ToolService for ForgeToolService<M> {
    async fn call(
        &self,
        context: ToolCallContext,
        call: ToolCallFull,
    ) -> anyhow::Result<ToolResult> {
        self.call(context, call).await
    }

    async fn list(&self, conversation_id: &ConversationId) -> anyhow::Result<Vec<ToolDefinition>> {
        Ok(self.list(conversation_id).await?.into_iter().chain(
            self.mcp.list(conversation_id).await?.into_iter(),
        ).collect::<Vec<_>>())
    }

    fn usage_prompt(&self) -> String {
        self.usage_prompt()
    }

    fn find_tool(&self, name: &ToolName) -> Option<&Tool> {
        self.find_tool(name)
    }
=======
>>>>>>> fc37a837
}

#[cfg(test)]
mod test {
    use anyhow::bail;
    use forge_domain::{Tool, ToolCallContext, ToolCallId, ToolDefinition};
    use serde_json::{json, Value};
    use tokio::time;

    use super::*;

    struct MockMcpTool;

    #[async_trait::async_trait]
    impl ToolService for MockMcpTool {
        async fn call(&self, _: ToolCallContext, call: ToolCallFull) -> anyhow::Result<ToolResult> {
            Ok(ToolResult {
                name: call.name,
                call_id: None,
                content: "No tool found".to_string(),
                is_error: true,
            })
        }
        async fn list(
            &self,
            _conversation_id: &ConversationId,
        ) -> anyhow::Result<Vec<ToolDefinition>> {
            Ok(vec![])
        }

        fn usage_prompt(&self) -> String {
            todo!()
        }

        fn find_tool(&self, _name: &ToolName) -> Option<&Tool> {
            None
        }
    }

    // Mock tool that always succeeds
    struct SuccessTool;

    #[async_trait::async_trait]
    impl forge_domain::ExecutableTool for SuccessTool {
        type Input = Value;

        async fn call(
            &self,
            _context: ToolCallContext,
            input: Self::Input,
        ) -> anyhow::Result<String> {
            Ok(format!("Success with input: {input}"))
        }
    }

    // Mock tool that always fails
    struct FailureTool;

    #[async_trait::async_trait]
    impl forge_domain::ExecutableTool for FailureTool {
        type Input = Value;

        async fn call(
            &self,
            _context: ToolCallContext,
            _input: Self::Input,
        ) -> anyhow::Result<String> {
            bail!("Tool call failed with simulated failure".to_string())
        }
    }

    fn new_tool_service() -> impl ToolService {
        let success_tool = Tool {
            definition: ToolDefinition {
                name: ToolName::new("success_tool"),
                description: "A test tool that always succeeds".to_string(),
                input_schema: schemars::schema_for!(serde_json::Value),
                output_schema: Some(schemars::schema_for!(String)),
            },
            executable: Box::new(SuccessTool),
        };

        let failure_tool = Tool {
            definition: ToolDefinition {
                name: ToolName::new("failure_tool"),
                description: "A test tool that always fails".to_string(),
                input_schema: schemars::schema_for!(serde_json::Value),
                output_schema: Some(schemars::schema_for!(String)),
            },
            executable: Box::new(FailureTool),
        };
        let tools = vec![success_tool, failure_tool]
            .into_iter()
            .map(|tool| (tool.definition.name.clone(), tool))
            .collect::<HashMap<_, _>>();

        ForgeToolService::<MockMcpTool> { tools: Arc::new(tools), mcp: Arc::new(MockMcpTool) }
    }

    #[tokio::test]
    async fn test_successful_tool_call() {
        let service = new_tool_service();
        let call = ToolCallFull {
            name: ToolName::new("success_tool"),
            arguments: json!("test input"),
            call_id: Some(ToolCallId::new("test")),
        };

        let result = service
            .call(ToolCallContext::default(), call)
            .await
            .unwrap();
        insta::assert_snapshot!(result);
    }

    #[tokio::test]
    async fn test_failed_tool_call() {
        let service = new_tool_service();
        let call = ToolCallFull {
            name: ToolName::new("failure_tool"),
            arguments: json!("test input"),
            call_id: Some(ToolCallId::new("test")),
        };

        let result = service
            .call(ToolCallContext::default(), call)
            .await
            .unwrap();
        insta::assert_snapshot!(result);
    }

    #[tokio::test]
    async fn test_tool_not_found() {
        let service = new_tool_service();
        let call = ToolCallFull {
            name: ToolName::new("nonexistent_tool"),
            arguments: json!("test input"),
            call_id: Some(ToolCallId::new("test")),
        };

        let result = service
            .call(ToolCallContext::default(), call)
            .await
            .unwrap();
        insta::assert_snapshot!(result);
    }

    #[tokio::test]
    async fn test_get_tool() {
        let service = new_tool_service();

        // Test getting an existing tool
        let success_tool = service.find_tool(&ToolName::new("success_tool"));
        assert!(success_tool.is_some());
        assert_eq!(
            success_tool.unwrap().definition.name.as_str(),
            "success_tool"
        );

        // Test getting a non-existent tool
        let nonexistent_tool = service.find_tool(&ToolName::new("nonexistent_tool"));
        assert!(nonexistent_tool.is_none());
    }

    // Mock tool that simulates a long-running task
    struct SlowTool;

    #[async_trait::async_trait]
    impl forge_domain::ExecutableTool for SlowTool {
        type Input = Value;

        async fn call(
            &self,
            _context: ToolCallContext,
            _input: Self::Input,
        ) -> anyhow::Result<String> {
            // Simulate a long-running task that exceeds the timeout
            tokio::time::sleep(Duration::from_secs(400)).await;
            Ok("Slow tool completed".to_string())
        }
    }

    #[tokio::test(flavor = "current_thread")]
    async fn test_tool_timeout() {
        test::time::pause();

        let slow_tool = Tool {
            definition: ToolDefinition {
                name: ToolName::new("slow_tool"),
                description: "A test tool that takes too long".to_string(),
                input_schema: schemars::schema_for!(serde_json::Value),
                output_schema: Some(schemars::schema_for!(String)),
            },
            executable: Box::new(SlowTool),
        };

        let service = ForgeToolService::<MockMcpTool> {
            tools: Arc::new(
                vec![slow_tool]
                    .into_iter()
                    .map(|tool| (tool.definition.name.clone(), tool))
                    .collect(),
            ),
            mcp: Arc::new(MockMcpTool),
        };
        let call = ToolCallFull {
            name: ToolName::new("slow_tool"),
            arguments: json!("test input"),
            call_id: Some(ToolCallId::new("test")),
        };

        // Advance time to trigger timeout
        test::time::advance(Duration::from_secs(305)).await;

        let result = service
            .call(ToolCallContext::default(), call)
            .await
            .unwrap();

        // Assert that the result contains a timeout error message
        let content_str = &result.content;
        assert!(
            content_str.contains("timed out"),
            "Expected timeout error message"
        );
        assert!(result.is_error, "Expected error result for timeout");
    }
}<|MERGE_RESOLUTION|>--- conflicted
+++ resolved
@@ -98,7 +98,6 @@
 
         Ok(tools)
     }
-<<<<<<< HEAD
 
     // Private method to generate usage prompt
     fn usage_prompt(&self) -> String {
@@ -152,8 +151,6 @@
     fn find_tool(&self, name: &ToolName) -> Option<&Tool> {
         self.find_tool(name)
     }
-=======
->>>>>>> fc37a837
 }
 
 #[cfg(test)]
