use std::sync::Arc;

use forge_domain::Tool;

use super::completion::Completion;
use super::fetch::Fetch;
use super::fs::*;
use super::patch::*;
use super::shell::Shell;
use crate::tools::followup::Followup;
use crate::Infrastructure;

pub struct ToolRegistry<F> {
    infra: Arc<F>,
}

impl<F: Infrastructure> ToolRegistry<F> {
    pub fn new(infra: Arc<F>) -> Self {
        Self { infra }
    }

    /// Returns all available tools configured with the given infrastructure
    pub fn tools(&self) -> Vec<Tool> {
        vec![
            FSRead::new(self.infra.clone()).into(),
            FSWrite::new(self.infra.clone()).into(),
            FSRemove::new(self.infra.clone()).into(),
            FSList::default().into(),
            FSFind::new(self.infra.clone()).into(),
            FSFileInfo::new(self.infra.clone()).into(),
            FsUndo::new(self.infra.clone()).into(),
            ApplyPatchJson::new(self.infra.clone()).into(),
            Shell::new(self.infra.clone()).into(),
            Completion.into(),
            Followup::new(self.infra.clone()).into(),
            Fetch::new(self.infra.clone()).into(),
        ]
    }
}

#[cfg(test)]
pub mod tests {
    use std::path::{Path, PathBuf};

    use bytes::Bytes;
    use forge_domain::{
<<<<<<< HEAD
        AuthService, CommandOutput, Environment, EnvironmentService, InitAuth, ToolDefinition,
        ToolName, ToolOutput,
=======
        CommandOutput, Environment, Provider, ToolDefinition, ToolName, ToolOutput,
>>>>>>> 71e2de5e
    };
    use forge_snaps::Snapshot;
    use serde_json::Value;

    use super::*;
    use crate::services::EnvironmentService;
    use crate::{
        CommandExecutorService, FileRemoveService, FsCreateDirsService, FsMetaService,
        FsReadService, FsSnapshotService, FsWriteService, InquireService, McpClient, McpServer,
    };

    /// Create a default test environment
    fn stub() -> Stub {
        Stub {
            env: Environment {
                os: std::env::consts::OS.to_string(),
                cwd: std::env::current_dir().unwrap_or_default(),
                home: Some("/".into()),
                shell: if cfg!(windows) {
                    "cmd.exe".to_string()
                } else {
                    "/bin/sh".to_string()
                },
                base_path: PathBuf::new(),
                pid: std::process::id(),
                retry_config: Default::default(),
            },
        }
    }

    impl Default for Stub {
        fn default() -> Self {
            stub()
        }
    }

    #[derive(Clone)]
    pub struct Stub {
        env: Environment,
    }

    #[async_trait::async_trait]
    impl EnvironmentService for Stub {
        fn get_environment(&self) -> Environment {
            self.env.clone()
        }
    }

    #[async_trait::async_trait]
    impl FsReadService for Stub {
        async fn read_utf8(&self, _path: &Path) -> anyhow::Result<String> {
            unimplemented!()
        }

        async fn read(&self, _path: &Path) -> anyhow::Result<Vec<u8>> {
            unimplemented!()
        }

        async fn range_read_utf8(
            &self,
            _path: &Path,
            _start_char: u64,
            _end_char: u64,
        ) -> anyhow::Result<(String, forge_fs::FileInfo)> {
            unimplemented!()
        }
    }

    #[async_trait::async_trait]
    impl FsWriteService for Stub {
        async fn write(&self, _: &Path, _: Bytes) -> anyhow::Result<()> {
            unimplemented!()
        }

        async fn write_temp(&self, _: &str, _: &str, _: &str) -> anyhow::Result<PathBuf> {
            unimplemented!()
        }
    }

    #[async_trait::async_trait]
    impl FsSnapshotService for Stub {
        async fn create_snapshot(&self, _: &Path) -> anyhow::Result<Snapshot> {
            unimplemented!()
        }

        async fn undo_snapshot(&self, _: &Path) -> anyhow::Result<()> {
            Ok(())
        }
    }

    #[async_trait::async_trait]
    impl FsMetaService for Stub {
        async fn is_file(&self, _: &Path) -> anyhow::Result<bool> {
            unimplemented!()
        }

        async fn exists(&self, _: &Path) -> anyhow::Result<bool> {
            unimplemented!()
        }
    }

    #[async_trait::async_trait]
    impl FileRemoveService for Stub {
        async fn remove(&self, _: &Path) -> anyhow::Result<()> {
            unimplemented!()
        }
    }

    #[async_trait::async_trait]
    impl FsCreateDirsService for Stub {
        async fn create_dirs(&self, _: &Path) -> anyhow::Result<()> {
            unimplemented!()
        }
    }

    #[async_trait::async_trait]
    impl CommandExecutorService for Stub {
        async fn execute_command(&self, _: String, _: PathBuf) -> anyhow::Result<CommandOutput> {
            unimplemented!()
        }
        async fn execute_command_raw(&self, _: &str) -> anyhow::Result<std::process::ExitStatus> {
            unimplemented!()
        }
    }

    #[async_trait::async_trait]
    impl AuthService for Stub {
        async fn init(&self) -> anyhow::Result<InitAuth> {
            unimplemented!()
        }

        async fn login(&self, _auth: &InitAuth) -> anyhow::Result<()> {
            unimplemented!()
        }

        async fn logout(&self) -> anyhow::Result<()> {
            unimplemented!()
        }
    }

    #[async_trait::async_trait]
    impl InquireService for Stub {
        /// Prompts the user with question
        async fn prompt_question(&self, question: &str) -> anyhow::Result<Option<String>> {
            // For testing, we can just return the question as the answer
            Ok(Some(question.to_string()))
        }

        /// Prompts the user to select a single option from a list
        async fn select_one(
            &self,
            _: &str,
            options: Vec<String>,
        ) -> anyhow::Result<Option<String>> {
            // For testing, we can just return the first option
            if options.is_empty() {
                return Err(anyhow::anyhow!("No options provided"));
            }
            Ok(Some(options[0].clone()))
        }

        /// Prompts the user to select multiple options from a list
        async fn select_many(
            &self,
            _: &str,
            options: Vec<String>,
        ) -> anyhow::Result<Option<Vec<String>>> {
            // For testing, we can just return all options
            if options.is_empty() {
                return Err(anyhow::anyhow!("No options provided"));
            }
            Ok(Some(options))
        }
    }

    #[async_trait::async_trait]
    impl McpClient for Stub {
        async fn list(&self) -> anyhow::Result<Vec<ToolDefinition>> {
            Ok(vec![])
        }

        async fn call(&self, _: &ToolName, _: Value) -> anyhow::Result<ToolOutput> {
            Ok(ToolOutput::default())
        }
    }

    #[async_trait::async_trait]
    impl McpServer for Stub {
        type Client = Stub;

        async fn connect(&self, _: forge_domain::McpServerConfig) -> anyhow::Result<Self::Client> {
            unimplemented!()
        }
    }

    #[async_trait::async_trait]
    impl Infrastructure for Stub {
        type EnvironmentService = Stub;
        type FsReadService = Stub;
        type FsWriteService = Stub;
        type FsRemoveService = Stub;
        type FsMetaService = Stub;
        type FsSnapshotService = Stub;
        type FsCreateDirsService = Stub;
        type CommandExecutorService = Stub;
        type InquireService = Stub;
        type McpServer = Stub;
        type HttpService = ();
        type ProviderService = ();

        fn environment_service(&self) -> &Self::EnvironmentService {
            self
        }

        fn file_read_service(&self) -> &Self::FsReadService {
            self
        }

        fn file_write_service(&self) -> &Self::FsWriteService {
            self
        }

        fn file_meta_service(&self) -> &Self::FsMetaService {
            self
        }

        fn file_snapshot_service(&self) -> &Self::FsSnapshotService {
            self
        }

        fn file_remove_service(&self) -> &Self::FsRemoveService {
            self
        }

        fn create_dirs_service(&self) -> &Self::FsCreateDirsService {
            self
        }

        fn command_executor_service(&self) -> &Self::CommandExecutorService {
            self
        }

        fn inquire_service(&self) -> &Self::InquireService {
            self
        }

        fn mcp_server(&self) -> &Self::McpServer {
            self
        }

        fn http_service(&self) -> &Self::HttpService {
            // Return static placeholder since we are using unit type
            static HTTP_SERVICE: () = ();
            &HTTP_SERVICE
        }

        fn provider_service(&self) -> &Self::ProviderService {
            // Return static placeholder since we are using unit type
            static PROVIDER_SERVICE: () = ();
            &PROVIDER_SERVICE
        }
    }

    #[test]
    fn test_tool_description_length() {
        const MAX_DESCRIPTION_LENGTH: usize = 1024;

        eprintln!("\nTool description lengths:");

        let mut any_exceeded = false;
        let stub = Arc::new(stub());
        let registry = ToolRegistry::new(stub.clone());
        for tool in registry.tools() {
            let desc_len = tool.definition.description.len();
            eprintln!(
                "{:?}: {} chars {}",
                tool.definition.name,
                desc_len,
                if desc_len > MAX_DESCRIPTION_LENGTH {
                    "(!)"
                } else {
                    ""
                }
            );

            if desc_len > MAX_DESCRIPTION_LENGTH {
                any_exceeded = true;
            }
        }

        assert!(
            !any_exceeded,
            "One or more tools exceed the maximum description length of {MAX_DESCRIPTION_LENGTH}"
        );
    }
}<|MERGE_RESOLUTION|>--- conflicted
+++ resolved
@@ -43,23 +43,13 @@
     use std::path::{Path, PathBuf};
 
     use bytes::Bytes;
-    use forge_domain::{
-<<<<<<< HEAD
-        AuthService, CommandOutput, Environment, EnvironmentService, InitAuth, ToolDefinition,
-        ToolName, ToolOutput,
-=======
-        CommandOutput, Environment, Provider, ToolDefinition, ToolName, ToolOutput,
->>>>>>> 71e2de5e
-    };
+    use forge_domain::{CommandOutput, Environment, InitAuth, Provider, ToolDefinition, ToolName, ToolOutput};
     use forge_snaps::Snapshot;
     use serde_json::Value;
 
     use super::*;
     use crate::services::EnvironmentService;
-    use crate::{
-        CommandExecutorService, FileRemoveService, FsCreateDirsService, FsMetaService,
-        FsReadService, FsSnapshotService, FsWriteService, InquireService, McpClient, McpServer,
-    };
+    use crate::{AuthService, CommandExecutorService, FileRemoveService, FsCreateDirsService, FsMetaService, FsReadService, FsSnapshotService, FsWriteService, InquireService, McpClient, McpServer};
 
     /// Create a default test environment
     fn stub() -> Stub {
