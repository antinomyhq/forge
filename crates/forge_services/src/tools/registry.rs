--- conflicted
+++ resolved
@@ -45,12 +45,8 @@
     use bytes::Bytes;
     use forge_domain::AuthService;
     use forge_domain::{
-<<<<<<< HEAD
         CommandOutput, Environment, EnvironmentService, InitAuth, ToolDefinition, ToolName,
-=======
-        CommandOutput, Environment, EnvironmentService, Provider, ToolDefinition, ToolName,
         ToolOutput,
->>>>>>> f3eb2a02
     };
     use forge_snaps::Snapshot;
     use serde_json::Value;
