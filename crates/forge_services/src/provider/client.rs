--- conflicted
+++ resolved
@@ -273,14 +273,9 @@
     #[tokio::test]
     async fn test_cache_initialization() {
         let provider = forge_domain::Provider {
-<<<<<<< HEAD
-            id: ProviderId::OpenAI,
+            id: ProviderId::OPENAI,
             provider_type: Default::default(),
             response: Some(ProviderResponse::OpenAI),
-=======
-            id: ProviderId::OPENAI,
-            response: ProviderResponse::OpenAI,
->>>>>>> cc947145
             url: Url::parse("https://api.openai.com/v1/chat/completions").unwrap(),
             auth_methods: vec![forge_domain::AuthMethod::ApiKey],
             url_params: vec![],
@@ -301,14 +296,9 @@
     #[tokio::test]
     async fn test_refresh_models_method_exists() {
         let provider = forge_domain::Provider {
-<<<<<<< HEAD
-            id: ProviderId::OpenAI,
+            id: ProviderId::OPENAI,
             provider_type: Default::default(),
             response: Some(ProviderResponse::OpenAI),
-=======
-            id: ProviderId::OPENAI,
-            response: ProviderResponse::OpenAI,
->>>>>>> cc947145
             url: Url::parse("https://api.openai.com/v1/chat/completions").unwrap(),
             credential: make_test_credential(),
             auth_methods: vec![forge_domain::AuthMethod::ApiKey],
@@ -331,14 +321,9 @@
     #[tokio::test]
     async fn test_builder_pattern_api() {
         let provider = forge_domain::Provider {
-<<<<<<< HEAD
-            id: ProviderId::OpenAI,
+            id: ProviderId::OPENAI,
             provider_type: Default::default(),
             response: Some(ProviderResponse::OpenAI),
-=======
-            id: ProviderId::OPENAI,
-            response: ProviderResponse::OpenAI,
->>>>>>> cc947145
             url: Url::parse("https://api.openai.com/v1/chat/completions").unwrap(),
             credential: make_test_credential(),
             auth_methods: vec![forge_domain::AuthMethod::ApiKey],
@@ -364,14 +349,9 @@
     #[tokio::test]
     async fn test_builder_with_defaults() {
         let provider = forge_domain::Provider {
-<<<<<<< HEAD
-            id: ProviderId::OpenAI,
+            id: ProviderId::OPENAI,
             provider_type: forge_domain::ProviderType::Llm,
             response: Some(ProviderResponse::OpenAI),
-=======
-            id: ProviderId::OPENAI,
-            response: ProviderResponse::OpenAI,
->>>>>>> cc947145
             url: Url::parse("https://api.openai.com/v1/chat/completions").unwrap(),
             credential: make_test_credential(),
             auth_methods: vec![forge_domain::AuthMethod::ApiKey],
