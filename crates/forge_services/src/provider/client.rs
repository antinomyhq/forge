// Context trait is needed for error handling in the provider implementations

use std::collections::HashMap;
use std::sync::Arc;

use anyhow::{Context as _, Result};
use derive_setters::Setters;
use forge_app::HttpClientService;
use forge_app::domain::{
    ChatCompletionMessage, Context, HttpConfig, Model, ModelId, ProviderResponse, ResultStream,
    RetryConfig,
};
use forge_domain::Provider;
use reqwest::Url;
use reqwest::header::HeaderMap;
use tokio::sync::RwLock;
use tokio_stream::StreamExt;

use crate::provider::anthropic::Anthropic;
use crate::provider::openai::OpenAIProvider;
use crate::provider::retry::into_retry;

#[derive(Setters)]
#[setters(strip_option, into)]
pub struct ClientBuilder {
    pub retry_config: Arc<RetryConfig>,
    pub timeout_config: HttpConfig,
    pub use_hickory: bool,
    pub provider: Provider<Url>,
    #[allow(dead_code)]
    pub version: String,
}

impl ClientBuilder {
    /// Create a new ClientBuilder with required provider and version
    /// parameters.
    pub fn new(provider: Provider<Url>, version: impl Into<String>) -> Self {
        Self {
            retry_config: Arc::new(RetryConfig::default()),
            timeout_config: HttpConfig::default(),
            use_hickory: false,
            provider,
            version: version.into(),
        }
    }

    /// Build the client with the configured settings.
    pub fn build<T: HttpClientService>(self, http: Arc<T>) -> Result<Client<T>> {
        let provider = self.provider;
        let retry_config = self.retry_config;

        let response_type = provider.response.as_ref().ok_or_else(|| {
            anyhow::anyhow!("Provider response type is required for LLM providers")
        })?;

        let inner = match response_type {
            ProviderResponse::OpenAI => InnerClient::OpenAICompat(Box::new(OpenAIProvider::new(
                provider.clone(),
                http.clone(),
            ))),

            ProviderResponse::Anthropic => {
                let url = provider.url.clone();
                let models = provider
                    .models
                    .clone()
                    .ok_or_else(|| anyhow::anyhow!("Provider models configuration is required"))?;
                let creds = provider
                    .credential
                    .context("Anthropic provider requires credentials")?
                    .auth_details;
                match creds {
                    forge_domain::AuthDetails::ApiKey(api_key) => {
                        InnerClient::Anthropic(Box::new(Anthropic::new(
                            http.clone(),
                            api_key.as_str().to_string(),
                            url,
                            models.clone(),
                            "2023-06-01".to_string(),
                            false,
                        )))
                    }
                    forge_domain::AuthDetails::OAuth { tokens, .. } => {
                        InnerClient::Anthropic(Box::new(Anthropic::new(
                            http.clone(),
                            tokens.access_token.as_str().to_string(),
                            url,
                            models,
                            "2023-06-01".to_string(),
                            true,
                        )))
                    }
                    _ => {
                        anyhow::bail!("Unsupported authentication method for Anthropic provider",);
                    }
                }
            }
        };

        Ok(Client {
            inner: Arc::new(inner),
            retry_config,
            models_cache: Arc::new(RwLock::new(HashMap::new())),
        })
    }
}

pub struct Client<T> {
    retry_config: Arc<RetryConfig>,
    inner: Arc<InnerClient<T>>,
    models_cache: Arc<RwLock<HashMap<ModelId, Model>>>,
}

impl<T> Clone for Client<T> {
    fn clone(&self) -> Self {
        Self {
            retry_config: self.retry_config.clone(),
            inner: self.inner.clone(),
            models_cache: self.models_cache.clone(),
        }
    }
}

enum InnerClient<T> {
    OpenAICompat(Box<OpenAIProvider<T>>),
    Anthropic(Box<Anthropic<T>>),
}

impl<T: HttpClientService> Client<T> {
    fn retry<A>(&self, result: anyhow::Result<A>) -> anyhow::Result<A> {
        let retry_config = &self.retry_config;
        result.map_err(move |e| into_retry(e, retry_config))
    }

    pub async fn refresh_models(&self) -> anyhow::Result<Vec<Model>> {
        let models = self.clone().retry(match self.inner.as_ref() {
            InnerClient::OpenAICompat(provider) => provider.models().await,
            InnerClient::Anthropic(provider) => provider.models().await,
        })?;

        // Update the cache with all fetched models
        {
            let mut cache = self.models_cache.write().await;
            cache.clear(); // Clear existing cache to ensure freshness
            for model in &models {
                cache.insert(model.id.clone(), model.clone());
            }
        }

        Ok(models)
    }
}

impl<T: HttpClientService> Client<T> {
    pub async fn chat(
        &self,
        model: &ModelId,
        context: Context,
    ) -> ResultStream<ChatCompletionMessage, anyhow::Error> {
        let chat_stream = self.clone().retry(match self.inner.as_ref() {
            InnerClient::OpenAICompat(provider) => provider.chat(model, context).await,
            InnerClient::Anthropic(provider) => provider.chat(model, context).await,
        })?;

        let this: Client<T> = self.clone();
        Ok(Box::pin(
            chat_stream.map(move |item| this.clone().retry(item)),
        ))
    }

    pub async fn models(&self) -> anyhow::Result<Vec<Model>> {
        self.refresh_models().await
    }

    #[allow(dead_code)]
    pub async fn model(&self, model: &ModelId) -> anyhow::Result<Option<Model>> {
        // First, check if the model is in the cache
        {
            let cache = self.models_cache.read().await;
            if let Some(model) = cache.get(model) {
                return Ok(Some(model.clone()));
            }
        }

        // Cache miss - refresh models (which will populate the cache) and find the
        // model in the result
        let models = self.refresh_models().await?;
        Ok(models.into_iter().find(|m| m.id == *model))
    }
}

pub fn join_url(base_url: &str, path: &str) -> anyhow::Result<Url> {
    // Validate the path doesn't contain certain patterns
    if path.contains("://") || path.contains("..") {
        anyhow::bail!("Invalid path: Contains forbidden patterns");
    }

    // Remove leading slash to avoid double slashes
    let path = path.trim_start_matches('/');

    let url = Url::parse(base_url)
        .with_context(|| format!("Failed to parse base URL: {base_url}"))?
        .join(path)
        .with_context(|| format!("Failed to append {path} to base URL: {base_url}"))?;
    Ok(url)
}

pub fn create_headers(headers: Vec<(String, String)>) -> HeaderMap {
    let mut header_map = HeaderMap::new();
    for (key, value) in headers {
        let header_name =
            reqwest::header::HeaderName::from_bytes(key.as_bytes()).expect("Invalid header name");
        let header_value = value.parse().expect("Invalid header value");
        header_map.insert(header_name, header_value);
    }
    header_map
}

#[cfg(test)]
mod tests {
    use std::sync::Arc;

    use bytes::Bytes;
    use forge_app::HttpClientService;
    use forge_app::domain::ProviderId;
    use reqwest::Url;
    use reqwest::header::HeaderMap;
    use reqwest_eventsource::EventSource;

    use super::*;

    // Simple mock for testing client functionality
    struct MockHttpClient;

    #[async_trait::async_trait]
    impl HttpClientService for MockHttpClient {
        async fn get(
            &self,
            _url: &Url,
            _headers: Option<HeaderMap>,
        ) -> anyhow::Result<reqwest::Response> {
            Err(anyhow::anyhow!("Mock HTTP client - no real requests"))
        }

        async fn post(&self, _url: &Url, _body: Bytes) -> anyhow::Result<reqwest::Response> {
            Err(anyhow::anyhow!("Mock HTTP client - no real requests"))
        }

        async fn delete(&self, _url: &Url) -> anyhow::Result<reqwest::Response> {
            Err(anyhow::anyhow!("Mock HTTP client - no real requests"))
        }

        async fn eventsource(
            &self,
            _url: &Url,
            _headers: Option<HeaderMap>,
            _body: Bytes,
        ) -> anyhow::Result<EventSource> {
            Err(anyhow::anyhow!("Mock HTTP client - no real requests"))
        }
    }

    fn make_test_credential() -> Option<forge_domain::AuthCredential> {
        Some(forge_domain::AuthCredential {
            id: ProviderId::OPENAI,
            auth_details: forge_domain::AuthDetails::ApiKey(forge_domain::ApiKey::from(
                "test-key".to_string(),
            )),
            url_params: HashMap::new(),
        })
    }

    #[tokio::test]
    async fn test_cache_initialization() {
        let provider = forge_domain::Provider {
<<<<<<< HEAD
            id: ProviderId::OpenAI,
=======
            id: ProviderId::OPENAI,
>>>>>>> 00e650f2
            provider_type: Default::default(),
            response: Some(ProviderResponse::OpenAI),
            url: Url::parse("https://api.openai.com/v1/chat/completions").unwrap(),
            auth_methods: vec![forge_domain::AuthMethod::ApiKey],
            url_params: vec![],
            credential: make_test_credential(),
            models: Some(forge_domain::ModelSource::Url(
                Url::parse("https://api.openai.com/v1/models").unwrap(),
            )),
        };
        let client = ClientBuilder::new(provider, "dev")
            .build(Arc::new(MockHttpClient))
            .unwrap();

        // Verify cache is initialized as empty
        let cache = client.models_cache.read().await;
        assert!(cache.is_empty());
    }

    #[tokio::test]
    async fn test_refresh_models_method_exists() {
        let provider = forge_domain::Provider {
<<<<<<< HEAD
            id: ProviderId::OpenAI,
=======
            id: ProviderId::OPENAI,
>>>>>>> 00e650f2
            provider_type: Default::default(),
            response: Some(ProviderResponse::OpenAI),
            url: Url::parse("https://api.openai.com/v1/chat/completions").unwrap(),
            credential: make_test_credential(),
            auth_methods: vec![forge_domain::AuthMethod::ApiKey],
            url_params: vec![],
            models: Some(forge_domain::ModelSource::Url(
                Url::parse("https://api.openai.com/v1/models").unwrap(),
            )),
        };
        let client = ClientBuilder::new(provider, "dev")
            .build(Arc::new(MockHttpClient))
            .unwrap();

        // Verify refresh_models method is available (it will fail due to no actual API,
        // but that's expected)
        let result = client.refresh_models().await;
        assert!(result.is_err()); // Expected to fail since we're not hitting a
        // real API
    }

    #[tokio::test]
    async fn test_builder_pattern_api() {
        let provider = forge_domain::Provider {
<<<<<<< HEAD
            id: ProviderId::OpenAI,
=======
            id: ProviderId::OPENAI,
>>>>>>> 00e650f2
            provider_type: Default::default(),
            response: Some(ProviderResponse::OpenAI),
            url: Url::parse("https://api.openai.com/v1/chat/completions").unwrap(),
            credential: make_test_credential(),
            auth_methods: vec![forge_domain::AuthMethod::ApiKey],
            url_params: vec![],
            models: Some(forge_domain::ModelSource::Url(
                Url::parse("https://api.openai.com/v1/models").unwrap(),
            )),
        };

        // Test the builder pattern API
        let client = ClientBuilder::new(provider, "dev")
            .retry_config(Arc::new(RetryConfig::default()))
            .timeout_config(HttpConfig::default())
            .use_hickory(true)
            .build(Arc::new(MockHttpClient))
            .unwrap();

        // Verify cache is initialized as empty
        let cache = client.models_cache.read().await;
        assert!(cache.is_empty());
    }

    #[tokio::test]
    async fn test_builder_with_defaults() {
        let provider = forge_domain::Provider {
<<<<<<< HEAD
            id: ProviderId::OpenAI,
=======
            id: ProviderId::OPENAI,
>>>>>>> 00e650f2
            provider_type: forge_domain::ProviderType::Llm,
            response: Some(ProviderResponse::OpenAI),
            url: Url::parse("https://api.openai.com/v1/chat/completions").unwrap(),
            credential: make_test_credential(),
            auth_methods: vec![forge_domain::AuthMethod::ApiKey],
            url_params: vec![],
            models: Some(forge_domain::ModelSource::Url(
                Url::parse("https://api.openai.com/v1/models").unwrap(),
            )),
        };

        // Test that ClientBuilder::new works with minimal parameters
        let client = ClientBuilder::new(provider, "dev")
            .build(Arc::new(MockHttpClient))
            .unwrap();

        // Verify cache is initialized as empty
        let cache = client.models_cache.read().await;
        assert!(cache.is_empty());
    }
}<|MERGE_RESOLUTION|>--- conflicted
+++ resolved
@@ -273,11 +273,7 @@
     #[tokio::test]
     async fn test_cache_initialization() {
         let provider = forge_domain::Provider {
-<<<<<<< HEAD
-            id: ProviderId::OpenAI,
-=======
-            id: ProviderId::OPENAI,
->>>>>>> 00e650f2
+            id: ProviderId::OPENAI,
             provider_type: Default::default(),
             response: Some(ProviderResponse::OpenAI),
             url: Url::parse("https://api.openai.com/v1/chat/completions").unwrap(),
@@ -300,11 +296,7 @@
     #[tokio::test]
     async fn test_refresh_models_method_exists() {
         let provider = forge_domain::Provider {
-<<<<<<< HEAD
-            id: ProviderId::OpenAI,
-=======
-            id: ProviderId::OPENAI,
->>>>>>> 00e650f2
+            id: ProviderId::OPENAI,
             provider_type: Default::default(),
             response: Some(ProviderResponse::OpenAI),
             url: Url::parse("https://api.openai.com/v1/chat/completions").unwrap(),
@@ -329,11 +321,7 @@
     #[tokio::test]
     async fn test_builder_pattern_api() {
         let provider = forge_domain::Provider {
-<<<<<<< HEAD
-            id: ProviderId::OpenAI,
-=======
-            id: ProviderId::OPENAI,
->>>>>>> 00e650f2
+            id: ProviderId::OPENAI,
             provider_type: Default::default(),
             response: Some(ProviderResponse::OpenAI),
             url: Url::parse("https://api.openai.com/v1/chat/completions").unwrap(),
@@ -361,11 +349,7 @@
     #[tokio::test]
     async fn test_builder_with_defaults() {
         let provider = forge_domain::Provider {
-<<<<<<< HEAD
-            id: ProviderId::OpenAI,
-=======
-            id: ProviderId::OPENAI,
->>>>>>> 00e650f2
+            id: ProviderId::OPENAI,
             provider_type: forge_domain::ProviderType::Llm,
             response: Some(ProviderResponse::OpenAI),
             url: Url::parse("https://api.openai.com/v1/chat/completions").unwrap(),
