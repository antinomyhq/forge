--- conflicted
+++ resolved
@@ -57,7 +57,6 @@
 
             ProviderResponse::Anthropic => {
                 let url = provider.url.clone();
-<<<<<<< HEAD
                 let creds = provider
                     .credential
                     .context("Anthropic provider requires credentials")?
@@ -87,18 +86,6 @@
                         anyhow::bail!("Unsupported authentication method for Anthropic provider",);
                     }
                 }
-=======
-                InnerClient::Anthropic(Box::new(Anthropic::new(
-                    http.clone(),
-                    provider
-                        .api_key()
-                        .map(|x| x.as_str().to_string())
-                        .unwrap_or_default(),
-                    url,
-                    provider.models,
-                    "2023-06-01".to_string(),
-                )))
->>>>>>> 72fb4286
             }
         };
 
@@ -275,6 +262,16 @@
         })
     }
 
+    fn make_test_credential() -> Option<forge_domain::AuthCredential> {
+        Some(forge_domain::AuthCredential {
+            id: ProviderId::OpenAI,
+            auth_details: forge_domain::AuthDetails::ApiKey(forge_domain::ApiKey::from(
+                "test-key".to_string(),
+            )),
+            url_params: HashMap::new(),
+        })
+    }
+
     #[tokio::test]
     async fn test_cache_initialization() {
         let provider = forge_domain::Provider {
@@ -284,6 +281,9 @@
             credential: make_test_credential(),
             auth_methods: vec![forge_domain::AuthMethod::ApiKey],
             url_params: vec![],
+            credential: make_test_credential(),
+            auth_methods: vec![forge_domain::AuthMethod::ApiKey],
+            url_params: vec![],
             models: forge_domain::Models::Url(
                 Url::parse("https://api.openai.com/v1/models").unwrap(),
             ),
@@ -303,6 +303,9 @@
             id: ProviderId::OpenAI,
             response: ProviderResponse::OpenAI,
             url: Url::parse("https://api.openai.com/v1/chat/completions").unwrap(),
+            credential: make_test_credential(),
+            auth_methods: vec![forge_domain::AuthMethod::ApiKey],
+            url_params: vec![],
             credential: make_test_credential(),
             auth_methods: vec![forge_domain::AuthMethod::ApiKey],
             url_params: vec![],
@@ -327,6 +330,9 @@
             id: ProviderId::OpenAI,
             response: ProviderResponse::OpenAI,
             url: Url::parse("https://api.openai.com/v1/chat/completions").unwrap(),
+            credential: make_test_credential(),
+            auth_methods: vec![forge_domain::AuthMethod::ApiKey],
+            url_params: vec![],
             credential: make_test_credential(),
             auth_methods: vec![forge_domain::AuthMethod::ApiKey],
             url_params: vec![],
@@ -357,6 +363,9 @@
             credential: make_test_credential(),
             auth_methods: vec![forge_domain::AuthMethod::ApiKey],
             url_params: vec![],
+            credential: make_test_credential(),
+            auth_methods: vec![forge_domain::AuthMethod::ApiKey],
+            url_params: vec![],
             models: forge_domain::Models::Url(
                 Url::parse("https://api.openai.com/v1/models").unwrap(),
             ),
