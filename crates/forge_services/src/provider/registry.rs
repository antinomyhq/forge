use std::sync::{Arc, OnceLock};

use forge_app::ProviderRegistry;
use forge_app::domain::{ModelId, Provider, ProviderId, ProviderResponse};
use handlebars::Handlebars;
use merge::Merge;
use serde::Deserialize;
use tokio::sync::OnceCell;
use url::Url;

use crate::{AppConfigRepository, EnvironmentInfra, FileReaderInfra, ProviderError};

/// Represents the source of models for a provider
#[derive(Debug, Clone, Deserialize)]
#[serde(untagged)]
enum Models {
    /// Models are fetched from a URL
    Url(String),
    /// Models are hardcoded in the configuration
    Hardcoded(Vec<forge_app::domain::Model>),
}

#[derive(Debug, Clone, Deserialize, Merge)]
struct ProviderConfig {
    #[merge(strategy = overwrite)]
    id: ProviderId,
    #[merge(strategy = overwrite)]
    api_key_vars: String,
    #[merge(strategy = merge::vec::append)]
    url_param_vars: Vec<String>,
    #[merge(strategy = overwrite)]
    response_type: ProviderResponse,
    #[merge(strategy = overwrite)]
    url: String,
    #[merge(strategy = overwrite)]
    models: Models,
}

fn overwrite<T>(base: &mut T, other: T) {
    *base = other;
}

/// Transparent wrapper for Vec<ProviderConfig> that implements custom merge
/// logic
#[derive(Debug, Clone, Deserialize, Merge)]
#[serde(transparent)]
struct ProviderConfigs(#[merge(strategy = merge_configs)] Vec<ProviderConfig>);

fn merge_configs(base: &mut Vec<ProviderConfig>, other: Vec<ProviderConfig>) {
    let mut map: std::collections::HashMap<_, _> = base.drain(..).map(|c| (c.id, c)).collect();

    for other_config in other {
        map.entry(other_config.id)
            .and_modify(|base_config| base_config.merge(other_config.clone()))
            .or_insert(other_config);
    }

    base.extend(map.into_values());
}

static HANDLEBARS: OnceLock<Handlebars<'static>> = OnceLock::new();
static PROVIDER_CONFIGS: OnceLock<Vec<ProviderConfig>> = OnceLock::new();

fn get_handlebars() -> &'static Handlebars<'static> {
    HANDLEBARS.get_or_init(Handlebars::new)
}

fn get_provider_configs() -> &'static Vec<ProviderConfig> {
    PROVIDER_CONFIGS.get_or_init(|| {
        let json_str = include_str!("provider.json");
        serde_json::from_str(json_str)
            .map_err(|e| anyhow::anyhow!("Failed to parse embedded provider configs: {e}"))
            .unwrap()
    })
}

pub struct ForgeProviderRegistry<F> {
    infra: Arc<F>,
    handlebars: &'static Handlebars<'static>,
    providers: OnceCell<Vec<Provider>>,
}

impl<F: EnvironmentInfra + AppConfigRepository + FileReaderInfra> ForgeProviderRegistry<F> {
    pub fn new(infra: Arc<F>) -> Self {
        Self {
            infra,
            handlebars: get_handlebars(),
            providers: OnceCell::new(),
        }
    }

    /// Loads provider configs from the base directory if they exist
    async fn get_custom_provider_configs(&self) -> anyhow::Result<Vec<ProviderConfig>> {
        let environment = self.infra.get_environment();
        let provider_json_path = environment.base_path.join("provider.json");

        let json_str = self.infra.read_utf8(&provider_json_path).await?;
        let configs = serde_json::from_str(&json_str)?;
        Ok(configs)
    }

    async fn get_providers(&self) -> &Vec<Provider> {
        self.providers
            .get_or_init(|| async { self.init_providers().await })
            .await
    }

    async fn init_providers(&self) -> Vec<Provider> {
        let configs = self.get_merged_configs().await;

        configs
            .into_iter()
            .filter_map(|config| {
                // Skip Forge provider as it's handled specially
                if config.id == ProviderId::Forge {
                    return None;
                }
                self.create_provider(&config).ok()
            })
            .collect()
    }

    fn create_provider(&self, config: &ProviderConfig) -> anyhow::Result<Provider> {
        // Check API key environment variable
        let api_key = self
            .infra
            .get_env_var(&config.api_key_vars)
            .ok_or_else(|| ProviderError::env_var_not_found(config.id, &config.api_key_vars))?;

        // Check URL parameter environment variables and build template data
        // URL parameters are optional - only add them if they exist
        let mut template_data = std::collections::HashMap::new();

        for env_var in &config.url_param_vars {
            if let Some(value) = self.infra.get_env_var(env_var) {
                template_data.insert(env_var, value);
            } else if env_var == "OPENAI_URL" {
                template_data.insert(env_var, "https://api.openai.com/v1".to_string());
            } else if env_var == "ANTHROPIC_URL" {
                template_data.insert(env_var, "https://api.anthropic.com/v1".to_string());
            } else {
                return Err(ProviderError::env_var_not_found(config.id, env_var).into());
            }
        }

        // Render URL using handlebars
        let url = self
            .handlebars
            .render_template(&config.url, &template_data)
            .map_err(|e| {
                anyhow::anyhow!("Failed to render URL template for {}: {}", config.id, e)
            })?;

        let final_url = Url::parse(&url)?;

        // Handle models based on the variant
        let models = match &config.models {
            Models::Url(model_url_template) => {
                let model_url = Url::parse(
                    &self
                        .handlebars
                        .render_template(model_url_template, &template_data)
                        .map_err(|e| {
                            anyhow::anyhow!(
                                "Failed to render model_url template for {}: {}",
                                config.id,
                                e
                            )
                        })?,
                )?;
                forge_app::dto::Models::Url(model_url)
            }
            Models::Hardcoded(model_list) => forge_app::dto::Models::Hardcoded(model_list.clone()),
        };

        Ok(Provider {
            id: config.id,
            response: config.response_type.clone(),
            url: final_url,
            key: Some(api_key),
            models,
        })
    }

    async fn provider_from_id(&self, id: ProviderId) -> anyhow::Result<Provider> {
        // Handle special cases first
        if id == ProviderId::Forge {
            // Forge provider isn't typically configured via env vars in the registry
            return Err(ProviderError::provider_not_available(ProviderId::Forge).into());
        }

        // Look up provider from cached providers
        self.get_providers()
            .await
            .iter()
            .find(|p| p.id == id)
            .cloned()
            .ok_or_else(|| ProviderError::provider_not_available(id).into())
    }

    async fn get_first_available_provider(&self) -> anyhow::Result<Provider> {
        self.get_providers()
            .await
            .first()
            .cloned()
            .ok_or_else(|| forge_app::Error::NoActiveProvider.into())
    }

    async fn update<U>(&self, updater: U) -> anyhow::Result<()>
    where
        U: FnOnce(&mut forge_app::dto::AppConfig),
    {
        let mut config = self.infra.get_app_config().await?;
        updater(&mut config);
        self.infra.set_app_config(&config).await?;
        Ok(())
    }

    /// Returns merged provider configs (embedded + custom)
    async fn get_merged_configs(&self) -> Vec<ProviderConfig> {
        let mut configs = ProviderConfigs(get_provider_configs().clone());
        // Merge custom configs into embedded configs
        configs.merge(ProviderConfigs(
            self.get_custom_provider_configs().await.unwrap_or_default(),
        ));

        configs.0
    }
}

#[async_trait::async_trait]
<<<<<<< HEAD
impl<F: EnvironmentInfra + AppConfigRepository> ProviderRegistry for ForgeProviderRegistry<F> {
    async fn get_default_provider(&self) -> anyhow::Result<Provider> {
=======
impl<F: EnvironmentInfra + AppConfigRepository + FileReaderInfra> ProviderRegistry
    for ForgeProviderRegistry<F>
{
    async fn get_active_provider(&self) -> anyhow::Result<Provider> {
>>>>>>> 03f42a37
        let app_config = self.infra.get_app_config().await?;
        if let Some(provider_id) = app_config.provider {
            return self.provider_from_id(provider_id).await;
        }

        // No active provider set, try to find the first available one
        self.get_first_available_provider().await
    }

    async fn set_default_provider(&self, provider_id: ProviderId) -> anyhow::Result<()> {
        self.update(|config| {
            config.provider = Some(provider_id);
        })
        .await
    }

    async fn get_all_providers(&self) -> anyhow::Result<Vec<Provider>> {
        Ok(self.get_providers().await.clone())
    }

    async fn get_default_model(&self, provider_id: &ProviderId) -> anyhow::Result<ModelId> {
        if let Some(model_id) = self.infra.get_app_config().await?.model.get(provider_id) {
            return Ok(model_id.clone());
        }

        // No active model set for the active provider, throw an error
        Err(forge_app::Error::NoActiveModel.into())
    }

    async fn set_default_model(
        &self,
        model: ModelId,
        provider_id: ProviderId,
    ) -> anyhow::Result<()> {
        self.update(|config| {
            config.model.insert(provider_id, model.clone());
        })
        .await
    }

    async fn get_provider(&self, id: ProviderId) -> anyhow::Result<Provider> {
        self.provider_from_id(id).await
    }
}

#[cfg(test)]
mod tests {
    use forge_app::domain::ProviderResponse;
    use pretty_assertions::assert_eq;

    use super::*;

    #[test]
    fn test_load_provider_configs() {
        let configs = get_provider_configs();
        assert!(!configs.is_empty());

        // Test that OpenRouter config is loaded correctly
        let openrouter_config = configs
            .iter()
            .find(|c| c.id == ProviderId::OpenRouter)
            .unwrap();
        assert_eq!(openrouter_config.api_key_vars, "OPENROUTER_API_KEY");
        assert_eq!(openrouter_config.url_param_vars, Vec::<String>::new());
        assert_eq!(openrouter_config.response_type, ProviderResponse::OpenAI);
        assert_eq!(
            openrouter_config.url,
            "https://openrouter.ai/api/v1/chat/completions"
        );
    }

    #[test]
    fn test_vertex_ai_config() {
        let configs = get_provider_configs();
        let config = configs
            .iter()
            .find(|c| c.id == ProviderId::VertexAi)
            .unwrap();
        assert_eq!(config.id, ProviderId::VertexAi);
        assert_eq!(config.api_key_vars, "VERTEX_AI_AUTH_TOKEN");
        assert_eq!(
            config.url_param_vars,
            vec!["PROJECT_ID".to_string(), "LOCATION".to_string()]
        );
        assert_eq!(config.response_type, ProviderResponse::OpenAI);
        assert!(config.url.contains("{{"));
        assert!(config.url.contains("}}"));
    }

    #[test]
    fn test_azure_config() {
        let configs = get_provider_configs();
        let config = configs.iter().find(|c| c.id == ProviderId::Azure).unwrap();
        assert_eq!(config.id, ProviderId::Azure);
        assert_eq!(config.api_key_vars, "AZURE_API_KEY");
        assert_eq!(
            config.url_param_vars,
            vec![
                "AZURE_RESOURCE_NAME".to_string(),
                "AZURE_DEPLOYMENT_NAME".to_string(),
                "AZURE_API_VERSION".to_string()
            ]
        );
        assert_eq!(config.response_type, ProviderResponse::OpenAI);

        // Check URL (now contains full chat completion URL)
        assert!(config.url.contains("{{"));
        assert!(config.url.contains("}}"));
        assert!(config.url.contains("openai.azure.com"));
        assert!(config.url.contains("api-version"));
        assert!(config.url.contains("deployments"));
        assert!(config.url.contains("chat/completions"));

        // Check models exists and contains expected elements
        match &config.models {
            Models::Url(model_url) => {
                assert!(model_url.contains("api-version"));
                assert!(model_url.contains("/models"));
            }
            Models::Hardcoded(_) => panic!("Expected Models::Url variant"),
        }
    }
}

#[cfg(test)]
mod env_tests {
    use std::collections::HashMap;
    use std::path::PathBuf;
    use std::sync::Arc;

    use forge_app::domain::Environment;
    use pretty_assertions::assert_eq;

    use super::*;

    // Mock infrastructure that provides environment variables
    struct MockInfra {
        env_vars: HashMap<String, String>,
    }

    impl EnvironmentInfra for MockInfra {
        fn get_environment(&self) -> Environment {
            use fake::{Fake, Faker};
            Faker.fake()
        }

        fn get_env_var(&self, key: &str) -> Option<String> {
            self.env_vars.get(key).cloned()
        }
    }

    #[async_trait::async_trait]
    impl FileReaderInfra for MockInfra {
        async fn read_utf8(&self, _path: &std::path::Path) -> anyhow::Result<String> {
            Err(anyhow::anyhow!("File not found"))
        }

        async fn read(&self, _path: &std::path::Path) -> anyhow::Result<Vec<u8>> {
            Err(anyhow::anyhow!("File not found"))
        }

        async fn range_read_utf8(
            &self,
            _path: &std::path::Path,
            _start_line: u64,
            _end_line: u64,
        ) -> anyhow::Result<(String, forge_fs::FileInfo)> {
            Err(anyhow::anyhow!("File not found"))
        }
    }

    #[async_trait::async_trait]
    impl AppConfigRepository for MockInfra {
        async fn get_app_config(&self) -> anyhow::Result<forge_app::dto::AppConfig> {
            Ok(forge_app::dto::AppConfig::default())
        }

        async fn set_app_config(&self, _config: &forge_app::dto::AppConfig) -> anyhow::Result<()> {
            Ok(())
        }
    }

    #[tokio::test]
    async fn test_create_azure_provider_with_handlebars_urls() {
        let mut env_vars = HashMap::new();
        env_vars.insert("AZURE_API_KEY".to_string(), "test-key-123".to_string());
        env_vars.insert(
            "AZURE_RESOURCE_NAME".to_string(),
            "my-test-resource".to_string(),
        );
        env_vars.insert(
            "AZURE_DEPLOYMENT_NAME".to_string(),
            "gpt-4-deployment".to_string(),
        );
        env_vars.insert(
            "AZURE_API_VERSION".to_string(),
            "2024-02-01-preview".to_string(),
        );

        let infra = Arc::new(MockInfra { env_vars });
        let registry = ForgeProviderRegistry::new(infra);

        // Get Azure config from embedded configs
        let configs = get_provider_configs();
        let azure_config = configs
            .iter()
            .find(|c| c.id == ProviderId::Azure)
            .expect("Azure config should exist");

        // Create provider using the registry's test_create_provider method
        let provider = registry
            .create_provider(azure_config)
            .expect("Should create Azure provider");

        // Verify all URLs are correctly rendered
        assert_eq!(provider.id, ProviderId::Azure);
        assert_eq!(provider.key, Some("test-key-123".to_string()));

        // Check chat completion URL (url field now contains the chat completion URL)
        let chat_url = provider.url;
        assert_eq!(
            chat_url.as_str(),
            "https://my-test-resource.openai.azure.com/openai/deployments/gpt-4-deployment/chat/completions?api-version=2024-02-01-preview"
        );

        // Check model URL
        match provider.models {
            forge_app::dto::Models::Url(model_url) => {
                assert_eq!(
                    model_url.as_str(),
                    "https://my-test-resource.openai.azure.com/openai/models?api-version=2024-02-01-preview"
                );
            }
            forge_app::dto::Models::Hardcoded(_) => panic!("Expected Models::Url variant"),
        }
    }

    #[tokio::test]
    async fn test_custom_provider_urls() {
        let mut env_vars = HashMap::new();
        env_vars.insert("OPENAI_API_KEY".to_string(), "test-key".to_string());
        env_vars.insert(
            "OPENAI_URL".to_string(),
            "https://custom.openai.com/v1".to_string(),
        );
        env_vars.insert("ANTHROPIC_API_KEY".to_string(), "test-key".to_string());
        env_vars.insert(
            "ANTHROPIC_URL".to_string(),
            "https://custom.anthropic.com/v1".to_string(),
        );

        let infra = Arc::new(MockInfra { env_vars });
        let registry = ForgeProviderRegistry::new(infra);
        let providers = registry.get_all_providers().await.unwrap();

        let openai_provider = providers
            .iter()
            .find(|p| p.id == ProviderId::OpenAI)
            .unwrap();
        let anthropic_provider = providers
            .iter()
            .find(|p| p.id == ProviderId::Anthropic)
            .unwrap();

        assert_eq!(
            openai_provider.url.as_str(),
            "https://custom.openai.com/v1/chat/completions"
        );
        assert_eq!(
            anthropic_provider.url.as_str(),
            "https://custom.anthropic.com/v1/messages"
        );
    }

    #[tokio::test]
    async fn test_merge_base_provider_configs() {
        use std::io::Write;

        use tempfile::TempDir;

        // Create a temporary directory to act as base_path
        let temp_dir = TempDir::new().unwrap();
        let base_path = temp_dir.path().to_path_buf();

        // Create a custom provider.json in the base directory
        // Only override OpenAI, don't add custom providers
        let provider_json_path = base_path.join("provider.json");
        let mut file = std::fs::File::create(&provider_json_path).unwrap();
        let custom_config = r#"[
            {
                "id": "openai",
                "api_key_vars": "CUSTOM_OPENAI_KEY",
                "url_param_vars": [],
                "response_type": "OpenAI",
                "url": "https://custom.openai.com/v1/chat/completions",
                "models": "https://custom.openai.com/v1/models"
            }
        ]"#;
        file.write_all(custom_config.as_bytes()).unwrap();
        drop(file);

        // Create mock infra with the custom base_path
        let mut env_vars = HashMap::new();
        env_vars.insert("CUSTOM_OPENAI_KEY".to_string(), "test-key".to_string());

        struct CustomMockInfra {
            env_vars: HashMap<String, String>,
            base_path: PathBuf,
        }

        impl EnvironmentInfra for CustomMockInfra {
            fn get_environment(&self) -> Environment {
                use fake::{Fake, Faker};
                let mut env: Environment = Faker.fake();
                env.base_path = self.base_path.clone();
                env
            }

            fn get_env_var(&self, key: &str) -> Option<String> {
                self.env_vars.get(key).cloned()
            }
        }

        #[async_trait::async_trait]
        impl FileReaderInfra for CustomMockInfra {
            async fn read_utf8(&self, path: &std::path::Path) -> anyhow::Result<String> {
                tokio::fs::read_to_string(path).await.map_err(Into::into)
            }

            async fn read(&self, path: &std::path::Path) -> anyhow::Result<Vec<u8>> {
                tokio::fs::read(path).await.map_err(Into::into)
            }

            async fn range_read_utf8(
                &self,
                _path: &std::path::Path,
                _start_line: u64,
                _end_line: u64,
            ) -> anyhow::Result<(String, forge_fs::FileInfo)> {
                Err(anyhow::anyhow!("Not implemented"))
            }
        }

        #[async_trait::async_trait]
        impl AppConfigRepository for CustomMockInfra {
            async fn get_app_config(&self) -> anyhow::Result<forge_app::dto::AppConfig> {
                Ok(forge_app::dto::AppConfig::default())
            }

            async fn set_app_config(
                &self,
                _config: &forge_app::dto::AppConfig,
            ) -> anyhow::Result<()> {
                Ok(())
            }
        }

        let infra = Arc::new(CustomMockInfra { env_vars, base_path });
        let registry = ForgeProviderRegistry::new(infra);

        // Get merged configs
        let merged_configs = registry.get_merged_configs().await;

        // Verify OpenAI config was overridden
        let openai_config = merged_configs
            .iter()
            .find(|c| c.id == ProviderId::OpenAI)
            .expect("OpenAI config should exist");
        assert_eq!(openai_config.api_key_vars, "CUSTOM_OPENAI_KEY");
        assert_eq!(
            openai_config.url,
            "https://custom.openai.com/v1/chat/completions"
        );

        // Verify other embedded configs still exist
        let openrouter_config = merged_configs
            .iter()
            .find(|c| c.id == ProviderId::OpenRouter);
        assert!(openrouter_config.is_some());
    }
}<|MERGE_RESOLUTION|>--- conflicted
+++ resolved
@@ -229,15 +229,10 @@
 }
 
 #[async_trait::async_trait]
-<<<<<<< HEAD
-impl<F: EnvironmentInfra + AppConfigRepository> ProviderRegistry for ForgeProviderRegistry<F> {
-    async fn get_default_provider(&self) -> anyhow::Result<Provider> {
-=======
 impl<F: EnvironmentInfra + AppConfigRepository + FileReaderInfra> ProviderRegistry
     for ForgeProviderRegistry<F>
 {
-    async fn get_active_provider(&self) -> anyhow::Result<Provider> {
->>>>>>> 03f42a37
+    async fn get_default_provider(&self) -> anyhow::Result<Provider> {
         let app_config = self.infra.get_app_config().await?;
         if let Some(provider_id) = app_config.provider {
             return self.provider_from_id(provider_id).await;
