use std::sync::{Arc, OnceLock};

use forge_app::ProviderRegistry;
use forge_app::domain::{AgentId, ModelId};
use forge_app::dto::{Provider, ProviderId, ProviderResponse, URLParam};
use handlebars::Handlebars;
use merge::Merge;
use serde::Deserialize;
use tokio::sync::OnceCell;
use tracing;
use url::Url;

<<<<<<< HEAD
use crate::{AppConfigRepository, EnvironmentInfra, ProviderCredentialRepository, ProviderError};

#[derive(Debug, Deserialize)]
pub struct ProviderConfig {
    pub(crate) id: ProviderId,
    pub(crate) api_key_vars: String,
    pub(crate) url_param_vars: Vec<URLParam>,
    pub(crate) response_type: ProviderResponse,
    pub(crate) url: String,
    pub(crate) model_url: String,
    pub(crate) auth_methods: Vec<crate::provider::AuthMethod>,
=======
use crate::{AppConfigRepository, EnvironmentInfra, FileReaderInfra, ProviderError};

/// Represents the source of models for a provider
#[derive(Debug, Clone, Deserialize)]
#[serde(untagged)]
enum Models {
    /// Models are fetched from a URL
    Url(String),
    /// Models are hardcoded in the configuration
    Hardcoded(Vec<forge_app::domain::Model>),
}

#[derive(Debug, Clone, Deserialize, Merge)]
struct ProviderConfig {
    #[merge(strategy = overwrite)]
    id: ProviderId,
    #[merge(strategy = overwrite)]
    api_key_vars: String,
    #[merge(strategy = merge::vec::append)]
    url_param_vars: Vec<String>,
    #[merge(strategy = overwrite)]
    response_type: ProviderResponse,
    #[merge(strategy = overwrite)]
    url: String,
    #[merge(strategy = overwrite)]
    models: Models,
}

fn overwrite<T>(base: &mut T, other: T) {
    *base = other;
}

/// Transparent wrapper for Vec<ProviderConfig> that implements custom merge
/// logic
#[derive(Debug, Clone, Deserialize, Merge)]
#[serde(transparent)]
struct ProviderConfigs(#[merge(strategy = merge_configs)] Vec<ProviderConfig>);

fn merge_configs(base: &mut Vec<ProviderConfig>, other: Vec<ProviderConfig>) {
    let mut map: std::collections::HashMap<_, _> = base.drain(..).map(|c| (c.id, c)).collect();

    for other_config in other {
        map.entry(other_config.id)
            .and_modify(|base_config| base_config.merge(other_config.clone()))
            .or_insert(other_config);
    }

    base.extend(map.into_values());
>>>>>>> d9207fc0
}

static HANDLEBARS: OnceLock<Handlebars<'static>> = OnceLock::new();
static PROVIDER_CONFIGS: OnceLock<Vec<ProviderConfig>> = OnceLock::new();

fn get_handlebars() -> &'static Handlebars<'static> {
    HANDLEBARS.get_or_init(Handlebars::new)
}

pub(crate) fn get_provider_configs() -> &'static Vec<ProviderConfig> {
    PROVIDER_CONFIGS.get_or_init(|| {
        let json_str = include_str!("provider.json");
        serde_json::from_str(json_str)
            .map_err(|e| anyhow::anyhow!("Failed to parse embedded provider configs: {e}"))
            .unwrap()
    })
}

pub(crate) fn get_provider_config(provider_id: &ProviderId) -> Option<&'static ProviderConfig> {
    get_provider_configs()
        .iter()
        .find(|config| &config.id == provider_id)
}

/// Get credential variable names for a provider (for migration purposes)
pub fn get_provider_credential_vars(provider_id: &ProviderId) -> Option<(String, Vec<URLParam>)> {
    get_provider_config(provider_id)
        .map(|config| (config.api_key_vars.clone(), config.url_param_vars.clone()))
}

/// Get auth methods for a provider
pub fn get_provider_auth_methods(provider_id: &ProviderId) -> Vec<crate::provider::AuthMethod> {
    get_provider_config(provider_id)
        .map(|config| config.auth_methods.clone())
        .unwrap_or_else(|| {
            // Fallback for custom providers
            vec![crate::provider::AuthMethod::ApiKey]
        })
}

/// Get environment variable names for a provider
pub fn get_provider_env_vars(provider_id: &ProviderId) -> Vec<String> {
    get_provider_config(provider_id)
        .and_then(|config| {
            let key = config.api_key_vars.trim();
            if key.is_empty() {
                None
            } else {
                Some(vec![key.to_string()])
            }
        })
        .unwrap_or_default()
}

pub struct ForgeProviderRegistry<F> {
    infra: Arc<F>,
    handlebars: &'static Handlebars<'static>,
    providers: OnceCell<Vec<Provider>>,
}

<<<<<<< HEAD
impl<F: EnvironmentInfra + AppConfigRepository + ProviderCredentialRepository + 'static>
    ForgeProviderRegistry<F>
{
=======
impl<F: EnvironmentInfra + AppConfigRepository + FileReaderInfra> ForgeProviderRegistry<F> {
>>>>>>> d9207fc0
    pub fn new(infra: Arc<F>) -> Self {
        Self {
            infra,
            handlebars: get_handlebars(),
            providers: OnceCell::new(),
        }
    }

    /// Loads provider configs from the base directory if they exist
    async fn get_custom_provider_configs(&self) -> anyhow::Result<Vec<ProviderConfig>> {
        let environment = self.infra.get_environment();
        let provider_json_path = environment.base_path.join("provider.json");

        let json_str = self.infra.read_utf8(&provider_json_path).await?;
        let configs = serde_json::from_str(&json_str)?;
        Ok(configs)
    }

    async fn get_providers(&self) -> &Vec<Provider> {
        self.providers
            .get_or_init(|| async { self.init_providers().await })
            .await
    }

    async fn init_providers(&self) -> Vec<Provider> {
        let configs = self.get_merged_configs().await;

        configs
            .into_iter()
            .filter_map(|config| {
                // Skip Forge provider as it's handled specially
                if config.id == ProviderId::Forge {
                    return None;
                }
<<<<<<< HEAD
                // Note: This is synchronous initialization, only loads env-based providers
                // For database credentials, use provider_from_id() which is async
                self.create_provider_from_env(config).ok()
=======
                self.create_provider(&config).ok()
>>>>>>> d9207fc0
            })
            .collect()
    }

    fn create_provider_from_env(&self, config: &ProviderConfig) -> anyhow::Result<Provider> {
        // Check API key environment variable
        let api_key = self
            .infra
            .get_env_var(&config.api_key_vars)
            .ok_or_else(|| ProviderError::env_var_not_found(config.id, &config.api_key_vars))?;

        // Check URL parameter environment variables and build template data
        // URL parameters are optional - only add them if they exist
        let mut template_data = std::collections::HashMap::new();

        for env_var in &config.url_param_vars {
            if let Some(value) = self.infra.get_env_var(env_var.as_ref()) {
                template_data.insert(env_var.as_ref(), value);
            } else if **env_var == "OPENAI_URL" {
                template_data.insert(env_var.as_ref(), "https://api.openai.com/v1".to_string());
            } else if **env_var == "ANTHROPIC_URL" {
                template_data.insert(env_var.as_ref(), "https://api.anthropic.com/v1".to_string());
            } else {
                return Err(ProviderError::env_var_not_found(config.id, env_var.as_ref()).into());
            }
        }

        // Render URL using handlebars
        let url = self
            .handlebars
            .render_template(&config.url, &template_data)
            .map_err(|e| {
                anyhow::anyhow!("Failed to render URL template for {}: {}", config.id, e)
            })?;

        let final_url = Url::parse(&url)?;

        // Handle models based on the variant
        let models = match &config.models {
            Models::Url(model_url_template) => {
                let model_url = Url::parse(
                    &self
                        .handlebars
                        .render_template(model_url_template, &template_data)
                        .map_err(|e| {
                            anyhow::anyhow!(
                                "Failed to render model_url template for {}: {}",
                                config.id,
                                e
                            )
                        })?,
                )?;
                forge_app::dto::Models::Url(model_url)
            }
            Models::Hardcoded(model_list) => forge_app::dto::Models::Hardcoded(model_list.clone()),
        };

        Ok(Provider {
            id: config.id,
            response: config.response_type.clone(),
            url: final_url,
            key: Some(api_key),
<<<<<<< HEAD
            model_url,
            auth_type: None, // Environment-based providers don't track auth type
=======
            models,
>>>>>>> d9207fc0
        })
    }

    async fn provider_from_id(&self, id: forge_app::dto::ProviderId) -> anyhow::Result<Provider> {
        // Handle special cases first
        if id == ProviderId::Forge {
            // Forge provider isn't typically configured via env vars in the registry
            return Err(ProviderError::provider_not_available(ProviderId::Forge).into());
        }

        // Try to create provider from database credential first
        if let Some(mut credential) = self.infra.get_credential(&id).await? {
            // Check if OAuth tokens need refresh (within 5 minutes of expiry)
            if credential.needs_token_refresh() {
                tracing::debug!(provider = ?id, "OAuth token needs refresh, attempting to refresh");

                // Attempt to refresh tokens
                match self.refresh_credential_tokens(&credential).await {
                    Ok(refreshed_credential) => {
                        tracing::info!(provider = ?id, "Successfully refreshed OAuth tokens");
                        credential = refreshed_credential;
                    }
                    Err(e) => {
                        // Log error but don't fail - the existing token might still work
                        tracing::warn!(
                            provider = ?id,
                            error = %e,
                            "Failed to refresh OAuth tokens, will attempt with existing credential"
                        );
                    }
                }
            }

            if let Ok(provider) = self.create_provider_from_credential(&id, &credential).await {
                return Ok(provider);
            }
        }

        // Database credential required - no environment variable fallback
        Err(ProviderError::provider_not_available(id).into())
    }

    /// Refreshes OAuth tokens for a credential
    async fn refresh_credential_tokens(
        &self,
        credential: &forge_app::dto::ProviderCredential,
    ) -> anyhow::Result<forge_app::dto::ProviderCredential> {
        tracing::debug!(provider = ?credential.provider_id, "Refreshing credential tokens");

        // Get authentication method from provider config
        let auth_methods = get_provider_auth_methods(&credential.provider_id);
        let auth_method = auth_methods.first().ok_or_else(|| {
            anyhow::anyhow!(
                "No authentication method found for provider {:?}",
                credential.provider_id
            )
        })?;

        // Create provider auth service
        let auth_service = crate::provider::ForgeProviderAuthService::new(self.infra.clone());

        // Use service to refresh the credential (call trait method explicitly)
        use forge_app::ProviderAuthService as _;
        let refreshed_credential = auth_service
            .refresh_provider_credential(credential, auth_method.clone())
            .await?;

        Ok(refreshed_credential)
    }

    async fn create_provider_from_credential(
        &self,
        provider_id: &ProviderId,
        credential: &forge_app::dto::ProviderCredential,
    ) -> anyhow::Result<Provider> {
        use forge_app::dto::AuthType;

        // Get provider config for URL templates
        let config = get_provider_configs()
            .iter()
            .find(|c| &c.id == provider_id)
            .ok_or_else(|| anyhow::anyhow!("Provider config not found for {:?}", provider_id))?;

        // Extract API key based on auth type
        let api_key = match credential.auth_type {
            AuthType::ApiKey => credential
                .api_key
                .clone()
                .ok_or_else(|| anyhow::anyhow!("API key missing for ApiKey auth type"))?,
            AuthType::OAuth => {
                // For OAuth, use access token as API key
                credential
                    .oauth_tokens
                    .as_ref()
                    .map(|tokens| tokens.access_token.clone())
                    .ok_or_else(|| anyhow::anyhow!("OAuth tokens missing"))?
            }
            AuthType::OAuthWithApiKey => {
                // For OAuth+API Key (GitHub Copilot), use the stored API key
                credential.api_key.clone().ok_or_else(|| {
                    anyhow::anyhow!("API key missing for OAuthWithApiKey auth type")
                })?
            }
        };

        // Build template data from URL parameters
        let mut template_data = std::collections::HashMap::new();
        for (key, value) in &credential.url_params {
            let upper_case = key.as_str().to_uppercase();
            template_data.insert(upper_case, value.clone());
        }

        // Add default URLs if not present
        if !template_data.contains_key("OPENAI_URL") {
            template_data.insert("OPENAI_URL".into(), "https://api.openai.com/v1".to_string());
        }
        if !template_data.contains_key("ANTHROPIC_URL") {
            template_data.insert(
                "ANTHROPIC_URL".into(),
                "https://api.anthropic.com/v1".to_string(),
            );
        }

        // Render URLs using handlebars
        let url = self
            .handlebars
            .render_template(&config.url, &template_data)
            .map_err(|e| {
                anyhow::anyhow!("Failed to render URL template for {:?}: {}", provider_id, e)
            })?;

        let model_url = self
            .handlebars
            .render_template(&config.model_url, &template_data)
            .map_err(|e| {
                anyhow::anyhow!(
                    "Failed to render model_url template for {:?}: {}",
                    provider_id,
                    e
                )
            })?;

        Ok(Provider {
            id: *provider_id,
            response: config.response_type.clone(),
            url: Url::parse(&url)?,
            key: Some(api_key),
            model_url: Url::parse(&model_url)?,
            auth_type: Some(credential.auth_type.clone()),
        })
    }

    async fn get_first_available_provider(&self) -> anyhow::Result<Provider> {
        // Get all providers (database first, then env fallback)
        let all_providers = self.get_all_providers().await?;
        all_providers
            .first()
            .cloned()
            .ok_or_else(|| forge_app::Error::NoActiveProvider.into())
    }

    async fn update<U>(&self, updater: U) -> anyhow::Result<()>
    where
        U: FnOnce(&mut forge_app::dto::AppConfig),
    {
        let mut config = self.infra.get_app_config().await?;
        updater(&mut config);
        self.infra.set_app_config(&config).await?;
        Ok(())
    }

    /// Returns merged provider configs (embedded + custom)
    async fn get_merged_configs(&self) -> Vec<ProviderConfig> {
        let mut configs = ProviderConfigs(get_provider_configs().clone());
        // Merge custom configs into embedded configs
        configs.merge(ProviderConfigs(
            self.get_custom_provider_configs().await.unwrap_or_default(),
        ));

        configs.0
    }
}

#[async_trait::async_trait]
<<<<<<< HEAD
impl<F: EnvironmentInfra + AppConfigRepository + ProviderCredentialRepository + 'static>
    ProviderRegistry for ForgeProviderRegistry<F>
=======
impl<F: EnvironmentInfra + AppConfigRepository + FileReaderInfra> ProviderRegistry
    for ForgeProviderRegistry<F>
>>>>>>> d9207fc0
{
    async fn get_active_provider(&self) -> anyhow::Result<Provider> {
        let app_config = self.infra.get_app_config().await?;
        if let Some(provider_id) = app_config.provider {
            return self.provider_from_id(provider_id).await;
        }

        // No active provider set, try to find the first available one
        self.get_first_available_provider().await
    }

    async fn set_active_provider(&self, provider_id: ProviderId) -> anyhow::Result<()> {
        self.update(|config| {
            config.provider = Some(provider_id);
        })
        .await
    }

    async fn get_all_providers(&self) -> anyhow::Result<Vec<Provider>> {
        use std::collections::HashSet;

        // Start with database-based providers (highest priority)
        let db_credentials = self.infra.get_all_credentials().await?;
        let mut providers = Vec::new();
        let mut provider_ids: HashSet<ProviderId> = HashSet::new();

        for credential in db_credentials {
            // Try to create provider from credential
            if let Ok(provider) = self
                .create_provider_from_credential(&credential.provider_id, &credential)
                .await
            {
                providers.push(provider);
                provider_ids.insert(credential.provider_id);
            }
        }

        // Add env-based providers that aren't already in the list (fallback)
        let env_providers = self.get_providers().await.clone();
        for provider in env_providers {
            if !provider_ids.contains(&provider.id) {
                provider_ids.insert(provider.id);
                providers.push(provider);
            }
        }

        Ok(providers)
    }

    async fn get_active_model(&self) -> anyhow::Result<ModelId> {
        let provider_id = self.get_active_provider().await?.id;

        if let Some(model_id) = self.infra.get_app_config().await?.model.get(&provider_id) {
            return Ok(model_id.clone());
        }

        // No active model set for the active provider, throw an error
        Err(forge_app::Error::NoActiveModel.into())
    }

    async fn set_active_model(&self, model: ModelId) -> anyhow::Result<()> {
        let provider_id = self.get_active_provider().await?.id;
        self.update(|config| {
            config.model.insert(provider_id, model.clone());
        })
        .await
    }

    async fn get_active_agent(&self) -> anyhow::Result<Option<AgentId>> {
        let app_config = self.infra.get_app_config().await?;
        Ok(app_config.agent)
    }

    async fn set_active_agent(&self, agent_id: AgentId) -> anyhow::Result<()> {
        self.update(|config| {
            config.agent = Some(agent_id);
        })
        .await
    }

    async fn available_provider_ids(&self) -> Vec<ProviderId> {
        // Get built-in providers
        let provider_ids: Vec<ProviderId> = get_provider_configs()
            .iter()
            .filter(|config| config.id != ProviderId::Forge) // Exclude internal Forge provider
            .map(|config| config.id)
            .collect();

        // Note: Custom URLs don't add new provider IDs - they just override existing
        // ones So we don't need to add anything here

        provider_ids
    }
}

#[cfg(test)]
mod tests {
    use pretty_assertions::assert_eq;

    use super::*;

    #[test]
    fn test_github_copilot_config() {
        let configs = get_provider_configs();
        let config = configs
            .iter()
            .find(|c| c.id == ProviderId::GithubCopilot)
            .expect("GithubCopilot config should exist");
        assert_eq!(config.id, ProviderId::GithubCopilot);
        assert_eq!(config.url, "https://api.githubcopilot.com/chat/completions");
        assert_eq!(config.model_url, "https://api.githubcopilot.com/models");
    }

    #[test]
    fn test_load_provider_configs() {
        let configs = get_provider_configs();
        assert!(!configs.is_empty());

        // Test that OpenRouter config is loaded correctly
        let openrouter_config = configs
            .iter()
            .find(|c| c.id == ProviderId::OpenRouter)
            .unwrap();
        assert_eq!(openrouter_config.api_key_vars, "OPENROUTER_API_KEY");
        let expected: Vec<URLParam> = serde_json::from_str("[]").unwrap();
        assert_eq!(openrouter_config.url_param_vars, expected);
        assert_eq!(openrouter_config.response_type, ProviderResponse::OpenAI);
        assert_eq!(
            openrouter_config.url,
            "https://openrouter.ai/api/v1/chat/completions"
        );
    }

    #[test]
<<<<<<< HEAD
    fn test_find_provider_config() {
        let configs = get_provider_configs();
        let config = configs
            .iter()
            .find(|c| c.id == ProviderId::OpenRouter)
            .unwrap();
        assert_eq!(config.id, ProviderId::OpenRouter);
        assert_eq!(config.api_key_vars, "OPENROUTER_API_KEY");
        let expected: Vec<URLParam> = serde_json::from_str("[]").unwrap();
        assert_eq!(config.url_param_vars, expected);
        assert_eq!(config.response_type, ProviderResponse::OpenAI);
        assert_eq!(config.url, "https://openrouter.ai/api/v1/chat/completions");
    }

    #[test]
=======
>>>>>>> d9207fc0
    fn test_vertex_ai_config() {
        let configs = get_provider_configs();
        let config = configs
            .iter()
            .find(|c| c.id == ProviderId::VertexAi)
            .unwrap();
        assert_eq!(config.id, ProviderId::VertexAi);
        assert_eq!(config.api_key_vars, "VERTEX_AI_AUTH_TOKEN");
        let expected: Vec<URLParam> =
            serde_json::from_str(r#"["PROJECT_ID", "LOCATION"]"#).unwrap();
        assert_eq!(config.url_param_vars, expected);
        assert_eq!(config.response_type, ProviderResponse::OpenAI);
        assert!(config.url.contains("{{"));
        assert!(config.url.contains("}}"));
    }

    #[test]
    fn test_azure_config() {
        let configs = get_provider_configs();
        let config = configs.iter().find(|c| c.id == ProviderId::Azure).unwrap();
        assert_eq!(config.id, ProviderId::Azure);
        assert_eq!(config.api_key_vars, "AZURE_API_KEY");
        let expected: Vec<URLParam> = serde_json::from_str(
            r#"["AZURE_RESOURCE_NAME", "AZURE_DEPLOYMENT_NAME", "AZURE_API_VERSION"]"#,
        )
        .unwrap();
        assert_eq!(config.url_param_vars, expected);
        assert_eq!(config.response_type, ProviderResponse::OpenAI);

        // Check URL (now contains full chat completion URL)
        assert!(config.url.contains("{{"));
        assert!(config.url.contains("}}"));
        assert!(config.url.contains("openai.azure.com"));
        assert!(config.url.contains("api-version"));
        assert!(config.url.contains("deployments"));
        assert!(config.url.contains("chat/completions"));

        // Check models exists and contains expected elements
        match &config.models {
            Models::Url(model_url) => {
                assert!(model_url.contains("api-version"));
                assert!(model_url.contains("/models"));
            }
            Models::Hardcoded(_) => panic!("Expected Models::Url variant"),
        }
    }
}

#[cfg(test)]
mod env_tests {
    use std::collections::HashMap;
    use std::path::PathBuf;
    use std::sync::Arc;

    use forge_app::domain::Environment;
    use pretty_assertions::assert_eq;

    use super::*;

    // Mock infrastructure that provides environment variables
    struct MockInfra {
        env_vars: HashMap<String, String>,
    }

    impl EnvironmentInfra for MockInfra {
        fn get_environment(&self) -> Environment {
            use fake::{Fake, Faker};
            Faker.fake()
        }

        fn get_env_var(&self, key: &str) -> Option<String> {
            self.env_vars.get(key).cloned()
        }
    }

    #[async_trait::async_trait]
    impl FileReaderInfra for MockInfra {
        async fn read_utf8(&self, _path: &std::path::Path) -> anyhow::Result<String> {
            Err(anyhow::anyhow!("File not found"))
        }

        async fn read(&self, _path: &std::path::Path) -> anyhow::Result<Vec<u8>> {
            Err(anyhow::anyhow!("File not found"))
        }

        async fn range_read_utf8(
            &self,
            _path: &std::path::Path,
            _start_line: u64,
            _end_line: u64,
        ) -> anyhow::Result<(String, forge_fs::FileInfo)> {
            Err(anyhow::anyhow!("File not found"))
        }
    }

    #[async_trait::async_trait]
    impl AppConfigRepository for MockInfra {
        async fn get_app_config(&self) -> anyhow::Result<forge_app::dto::AppConfig> {
            Ok(forge_app::dto::AppConfig::default())
        }

        async fn set_app_config(&self, _config: &forge_app::dto::AppConfig) -> anyhow::Result<()> {
            Ok(())
        }
    }

<<<<<<< HEAD
    #[async_trait::async_trait]
    impl ProviderCredentialRepository for MockInfra {
        async fn upsert_credential(
            &self,
            _credential: forge_app::dto::ProviderCredential,
        ) -> anyhow::Result<()> {
            Ok(())
        }

        async fn get_credential(
            &self,
            _provider_id: &forge_app::dto::ProviderId,
        ) -> anyhow::Result<Option<forge_app::dto::ProviderCredential>> {
            Ok(None) // No database credentials in tests
        }

        async fn get_all_credentials(
            &self,
        ) -> anyhow::Result<Vec<forge_app::dto::ProviderCredential>> {
            Ok(Vec::new())
        }

        async fn update_oauth_tokens(
            &self,
            _provider_id: &forge_app::dto::ProviderId,
            _tokens: forge_app::dto::OAuthTokens,
        ) -> anyhow::Result<()> {
            Ok(())
        }
    }

    #[test]
    fn test_create_azure_provider_with_handlebars_urls() {
        // Setup environment variables
=======
    #[tokio::test]
    async fn test_create_azure_provider_with_handlebars_urls() {
>>>>>>> d9207fc0
        let mut env_vars = HashMap::new();
        env_vars.insert("AZURE_API_KEY".to_string(), "test-key-123".to_string());
        env_vars.insert(
            "AZURE_RESOURCE_NAME".to_string(),
            "my-test-resource".to_string(),
        );
        env_vars.insert(
            "AZURE_DEPLOYMENT_NAME".to_string(),
            "gpt-4-deployment".to_string(),
        );
        env_vars.insert(
            "AZURE_API_VERSION".to_string(),
            "2024-02-01-preview".to_string(),
        );

        let infra = Arc::new(MockInfra { env_vars });
        let registry = ForgeProviderRegistry::new(infra);

        // Get Azure config from embedded configs
        let configs = get_provider_configs();
        let azure_config = configs
            .iter()
            .find(|c| c.id == ProviderId::Azure)
            .expect("Azure config should exist");

<<<<<<< HEAD
        // Create provider using the registry's create_provider_from_env method
=======
        // Create provider using the registry's test_create_provider method
>>>>>>> d9207fc0
        let provider = registry
            .create_provider_from_env(azure_config)
            .expect("Should create Azure provider");

        // Verify all URLs are correctly rendered
        assert_eq!(provider.id, ProviderId::Azure);
        assert_eq!(provider.key, Some("test-key-123".to_string()));

        // Check chat completion URL (url field now contains the chat completion URL)
        let chat_url = provider.url;
        assert_eq!(
            chat_url.as_str(),
            "https://my-test-resource.openai.azure.com/openai/deployments/gpt-4-deployment/chat/completions?api-version=2024-02-01-preview"
        );

        // Check model URL
<<<<<<< HEAD
        let model_url = provider.model_url;
        assert_eq!(
            model_url.as_str(),
            "https://my-test-resource.openai.azure.com/openai/models?api-version=2024-02-01-preview"
        );
    }

    #[tokio::test]
    async fn test_openai_no_custom_url() {
        let mut env_vars = HashMap::new();
        env_vars.insert("OPENAI_API_KEY".to_string(), "test-key".to_string());

        let infra = Arc::new(MockInfra { env_vars });
        let registry = ForgeProviderRegistry::new(infra);
        let providers = registry.get_all_providers().await.unwrap();
        let openai_provider = providers
            .iter()
            .find(|p| p.id == ProviderId::OpenAI)
            .unwrap();
        assert_eq!(
            openai_provider.url.as_str(),
            "https://api.openai.com/v1/chat/completions"
        );
        assert_eq!(
            openai_provider.model_url.as_str(),
            "https://api.openai.com/v1/models"
        );

        let anthropic_provider = providers.iter().find(|p| p.id == ProviderId::Anthropic);
        assert!(anthropic_provider.is_none());
=======
        match provider.models {
            forge_app::dto::Models::Url(model_url) => {
                assert_eq!(
                    model_url.as_str(),
                    "https://my-test-resource.openai.azure.com/openai/models?api-version=2024-02-01-preview"
                );
            }
            forge_app::dto::Models::Hardcoded(_) => panic!("Expected Models::Url variant"),
        }
>>>>>>> d9207fc0
    }

    #[tokio::test]
    async fn test_custom_provider_urls() {
        let mut env_vars = HashMap::new();
        env_vars.insert("OPENAI_API_KEY".to_string(), "test-key".to_string());
        env_vars.insert(
            "OPENAI_URL".to_string(),
            "https://custom.openai.com/v1".to_string(),
        );
        env_vars.insert("ANTHROPIC_API_KEY".to_string(), "test-key".to_string());
        env_vars.insert(
            "ANTHROPIC_URL".to_string(),
            "https://custom.anthropic.com/v1".to_string(),
        );

        let infra = Arc::new(MockInfra { env_vars });
        let registry = ForgeProviderRegistry::new(infra);
        let providers = registry.get_all_providers().await.unwrap();

        let openai_provider = providers
            .iter()
            .find(|p| p.id == ProviderId::OpenAI)
            .unwrap();
        let anthropic_provider = providers
            .iter()
            .find(|p| p.id == ProviderId::Anthropic)
            .unwrap();

        assert_eq!(
            openai_provider.url.as_str(),
            "https://custom.openai.com/v1/chat/completions"
        );
        assert_eq!(
            anthropic_provider.url.as_str(),
            "https://custom.anthropic.com/v1/messages"
        );
    }

    #[tokio::test]
    async fn test_merge_base_provider_configs() {
        use std::io::Write;

        use tempfile::TempDir;

        // Create a temporary directory to act as base_path
        let temp_dir = TempDir::new().unwrap();
        let base_path = temp_dir.path().to_path_buf();

        // Create a custom provider.json in the base directory
        // Only override OpenAI, don't add custom providers
        let provider_json_path = base_path.join("provider.json");
        let mut file = std::fs::File::create(&provider_json_path).unwrap();
        let custom_config = r#"[
            {
                "id": "openai",
                "api_key_vars": "CUSTOM_OPENAI_KEY",
                "url_param_vars": [],
                "response_type": "OpenAI",
                "url": "https://custom.openai.com/v1/chat/completions",
                "models": "https://custom.openai.com/v1/models"
            }
        ]"#;
        file.write_all(custom_config.as_bytes()).unwrap();
        drop(file);

        // Create mock infra with the custom base_path
        let mut env_vars = HashMap::new();
        env_vars.insert("CUSTOM_OPENAI_KEY".to_string(), "test-key".to_string());

        struct CustomMockInfra {
            env_vars: HashMap<String, String>,
            base_path: PathBuf,
        }

        impl EnvironmentInfra for CustomMockInfra {
            fn get_environment(&self) -> Environment {
                use fake::{Fake, Faker};
                let mut env: Environment = Faker.fake();
                env.base_path = self.base_path.clone();
                env
            }

            fn get_env_var(&self, key: &str) -> Option<String> {
                self.env_vars.get(key).cloned()
            }
        }

        #[async_trait::async_trait]
        impl FileReaderInfra for CustomMockInfra {
            async fn read_utf8(&self, path: &std::path::Path) -> anyhow::Result<String> {
                tokio::fs::read_to_string(path).await.map_err(Into::into)
            }

            async fn read(&self, path: &std::path::Path) -> anyhow::Result<Vec<u8>> {
                tokio::fs::read(path).await.map_err(Into::into)
            }

            async fn range_read_utf8(
                &self,
                _path: &std::path::Path,
                _start_line: u64,
                _end_line: u64,
            ) -> anyhow::Result<(String, forge_fs::FileInfo)> {
                Err(anyhow::anyhow!("Not implemented"))
            }
        }

        #[async_trait::async_trait]
        impl AppConfigRepository for CustomMockInfra {
            async fn get_app_config(&self) -> anyhow::Result<forge_app::dto::AppConfig> {
                Ok(forge_app::dto::AppConfig::default())
            }

            async fn set_app_config(
                &self,
                _config: &forge_app::dto::AppConfig,
            ) -> anyhow::Result<()> {
                Ok(())
            }
        }

        let infra = Arc::new(CustomMockInfra { env_vars, base_path });
        let registry = ForgeProviderRegistry::new(infra);

        // Get merged configs
        let merged_configs = registry.get_merged_configs().await;

        // Verify OpenAI config was overridden
        let openai_config = merged_configs
            .iter()
            .find(|c| c.id == ProviderId::OpenAI)
            .expect("OpenAI config should exist");
        assert_eq!(openai_config.api_key_vars, "CUSTOM_OPENAI_KEY");
        assert_eq!(
            openai_config.url,
            "https://custom.openai.com/v1/chat/completions"
        );

        // Verify other embedded configs still exist
        let openrouter_config = merged_configs
            .iter()
            .find(|c| c.id == ProviderId::OpenRouter);
        assert!(openrouter_config.is_some());
    }
}<|MERGE_RESOLUTION|>--- conflicted
+++ resolved
@@ -10,25 +10,15 @@
 use tracing;
 use url::Url;
 
-<<<<<<< HEAD
-use crate::{AppConfigRepository, EnvironmentInfra, ProviderCredentialRepository, ProviderError};
-
-#[derive(Debug, Deserialize)]
-pub struct ProviderConfig {
-    pub(crate) id: ProviderId,
-    pub(crate) api_key_vars: String,
-    pub(crate) url_param_vars: Vec<URLParam>,
-    pub(crate) response_type: ProviderResponse,
-    pub(crate) url: String,
-    pub(crate) model_url: String,
-    pub(crate) auth_methods: Vec<crate::provider::AuthMethod>,
-=======
-use crate::{AppConfigRepository, EnvironmentInfra, FileReaderInfra, ProviderError};
+use crate::{
+    AppConfigRepository, EnvironmentInfra, FileReaderInfra, ProviderCredentialRepository,
+    ProviderError,
+};
 
 /// Represents the source of models for a provider
 #[derive(Debug, Clone, Deserialize)]
 #[serde(untagged)]
-enum Models {
+pub(crate) enum Models {
     /// Models are fetched from a URL
     Url(String),
     /// Models are hardcoded in the configuration
@@ -36,19 +26,21 @@
 }
 
 #[derive(Debug, Clone, Deserialize, Merge)]
-struct ProviderConfig {
+pub(crate) struct ProviderConfig {
     #[merge(strategy = overwrite)]
-    id: ProviderId,
+    pub id: ProviderId,
     #[merge(strategy = overwrite)]
-    api_key_vars: String,
+    pub api_key_vars: String,
     #[merge(strategy = merge::vec::append)]
-    url_param_vars: Vec<String>,
+    pub url_param_vars: Vec<URLParam>,
     #[merge(strategy = overwrite)]
-    response_type: ProviderResponse,
+    pub response_type: ProviderResponse,
     #[merge(strategy = overwrite)]
-    url: String,
+    pub url: String,
     #[merge(strategy = overwrite)]
-    models: Models,
+    pub models: Models,
+    #[merge(strategy = overwrite)]
+    pub auth_methods: Vec<crate::provider::AuthMethod>,
 }
 
 fn overwrite<T>(base: &mut T, other: T) {
@@ -71,7 +63,6 @@
     }
 
     base.extend(map.into_values());
->>>>>>> d9207fc0
 }
 
 static HANDLEBARS: OnceLock<Handlebars<'static>> = OnceLock::new();
@@ -99,7 +90,7 @@
 /// Get credential variable names for a provider (for migration purposes)
 pub fn get_provider_credential_vars(provider_id: &ProviderId) -> Option<(String, Vec<URLParam>)> {
     get_provider_config(provider_id)
-        .map(|config| (config.api_key_vars.clone(), config.url_param_vars.clone()))
+        .map(|config| (config.api_key_vars.clone(), config.url_param_vars.to_vec()))
 }
 
 /// Get auth methods for a provider
@@ -132,13 +123,14 @@
     providers: OnceCell<Vec<Provider>>,
 }
 
-<<<<<<< HEAD
-impl<F: EnvironmentInfra + AppConfigRepository + ProviderCredentialRepository + 'static>
-    ForgeProviderRegistry<F>
+impl<
+    F: EnvironmentInfra
+        + AppConfigRepository
+        + FileReaderInfra
+        + ProviderCredentialRepository
+        + 'static,
+> ForgeProviderRegistry<F>
 {
-=======
-impl<F: EnvironmentInfra + AppConfigRepository + FileReaderInfra> ForgeProviderRegistry<F> {
->>>>>>> d9207fc0
     pub fn new(infra: Arc<F>) -> Self {
         Self {
             infra,
@@ -173,13 +165,9 @@
                 if config.id == ProviderId::Forge {
                     return None;
                 }
-<<<<<<< HEAD
                 // Note: This is synchronous initialization, only loads env-based providers
                 // For database credentials, use provider_from_id() which is async
-                self.create_provider_from_env(config).ok()
-=======
-                self.create_provider(&config).ok()
->>>>>>> d9207fc0
+                self.create_provider_from_env(&config).ok()
             })
             .collect()
     }
@@ -193,14 +181,15 @@
 
         // Check URL parameter environment variables and build template data
         // URL parameters are optional - only add them if they exist
-        let mut template_data = std::collections::HashMap::new();
+        let mut template_data: std::collections::HashMap<&str, String> =
+            std::collections::HashMap::new();
 
         for env_var in &config.url_param_vars {
             if let Some(value) = self.infra.get_env_var(env_var.as_ref()) {
                 template_data.insert(env_var.as_ref(), value);
-            } else if **env_var == "OPENAI_URL" {
+            } else if env_var.as_ref() == "OPENAI_URL" {
                 template_data.insert(env_var.as_ref(), "https://api.openai.com/v1".to_string());
-            } else if **env_var == "ANTHROPIC_URL" {
+            } else if env_var.as_ref() == "ANTHROPIC_URL" {
                 template_data.insert(env_var.as_ref(), "https://api.anthropic.com/v1".to_string());
             } else {
                 return Err(ProviderError::env_var_not_found(config.id, env_var.as_ref()).into());
@@ -242,12 +231,8 @@
             response: config.response_type.clone(),
             url: final_url,
             key: Some(api_key),
-<<<<<<< HEAD
-            model_url,
+            models,
             auth_type: None, // Environment-based providers don't track auth type
-=======
-            models,
->>>>>>> d9207fc0
         })
     }
 
@@ -379,23 +364,29 @@
                 anyhow::anyhow!("Failed to render URL template for {:?}: {}", provider_id, e)
             })?;
 
-        let model_url = self
-            .handlebars
-            .render_template(&config.model_url, &template_data)
-            .map_err(|e| {
-                anyhow::anyhow!(
-                    "Failed to render model_url template for {:?}: {}",
-                    provider_id,
-                    e
-                )
-            })?;
+        let models = match &config.models {
+            Models::Url(url_template) => {
+                let url = self
+                    .handlebars
+                    .render_template(url_template, &template_data)
+                    .map_err(|e| {
+                        anyhow::anyhow!(
+                            "Failed to render models URL template for {:?}: {}",
+                            provider_id,
+                            e
+                        )
+                    })?;
+                forge_app::dto::Models::Url(Url::parse(&url)?)
+            }
+            Models::Hardcoded(models) => forge_app::dto::Models::Hardcoded(models.clone()),
+        };
 
         Ok(Provider {
             id: *provider_id,
             response: config.response_type.clone(),
             url: Url::parse(&url)?,
             key: Some(api_key),
-            model_url: Url::parse(&model_url)?,
+            models,
             auth_type: Some(credential.auth_type.clone()),
         })
     }
@@ -432,13 +423,13 @@
 }
 
 #[async_trait::async_trait]
-<<<<<<< HEAD
-impl<F: EnvironmentInfra + AppConfigRepository + ProviderCredentialRepository + 'static>
-    ProviderRegistry for ForgeProviderRegistry<F>
-=======
-impl<F: EnvironmentInfra + AppConfigRepository + FileReaderInfra> ProviderRegistry
-    for ForgeProviderRegistry<F>
->>>>>>> d9207fc0
+impl<
+    F: EnvironmentInfra
+        + AppConfigRepository
+        + FileReaderInfra
+        + ProviderCredentialRepository
+        + 'static,
+> ProviderRegistry for ForgeProviderRegistry<F>
 {
     async fn get_active_provider(&self) -> anyhow::Result<Provider> {
         let app_config = self.infra.get_app_config().await?;
@@ -549,7 +540,10 @@
             .expect("GithubCopilot config should exist");
         assert_eq!(config.id, ProviderId::GithubCopilot);
         assert_eq!(config.url, "https://api.githubcopilot.com/chat/completions");
-        assert_eq!(config.model_url, "https://api.githubcopilot.com/models");
+        match &config.models {
+            Models::Url(url) => assert_eq!(url, "https://api.githubcopilot.com/models"),
+            _ => panic!("Expected models URL"),
+        }
     }
 
     #[test]
@@ -573,7 +567,6 @@
     }
 
     #[test]
-<<<<<<< HEAD
     fn test_find_provider_config() {
         let configs = get_provider_configs();
         let config = configs
@@ -589,8 +582,6 @@
     }
 
     #[test]
-=======
->>>>>>> d9207fc0
     fn test_vertex_ai_config() {
         let configs = get_provider_configs();
         let config = configs
@@ -697,7 +688,6 @@
         }
     }
 
-<<<<<<< HEAD
     #[async_trait::async_trait]
     impl ProviderCredentialRepository for MockInfra {
         async fn upsert_credential(
@@ -732,10 +722,6 @@
     #[test]
     fn test_create_azure_provider_with_handlebars_urls() {
         // Setup environment variables
-=======
-    #[tokio::test]
-    async fn test_create_azure_provider_with_handlebars_urls() {
->>>>>>> d9207fc0
         let mut env_vars = HashMap::new();
         env_vars.insert("AZURE_API_KEY".to_string(), "test-key-123".to_string());
         env_vars.insert(
@@ -761,11 +747,7 @@
             .find(|c| c.id == ProviderId::Azure)
             .expect("Azure config should exist");
 
-<<<<<<< HEAD
-        // Create provider using the registry's create_provider_from_env method
-=======
-        // Create provider using the registry's test_create_provider method
->>>>>>> d9207fc0
+        // Create provider using the registry's test_create_provider_from_env method
         let provider = registry
             .create_provider_from_env(azure_config)
             .expect("Should create Azure provider");
@@ -782,38 +764,6 @@
         );
 
         // Check model URL
-<<<<<<< HEAD
-        let model_url = provider.model_url;
-        assert_eq!(
-            model_url.as_str(),
-            "https://my-test-resource.openai.azure.com/openai/models?api-version=2024-02-01-preview"
-        );
-    }
-
-    #[tokio::test]
-    async fn test_openai_no_custom_url() {
-        let mut env_vars = HashMap::new();
-        env_vars.insert("OPENAI_API_KEY".to_string(), "test-key".to_string());
-
-        let infra = Arc::new(MockInfra { env_vars });
-        let registry = ForgeProviderRegistry::new(infra);
-        let providers = registry.get_all_providers().await.unwrap();
-        let openai_provider = providers
-            .iter()
-            .find(|p| p.id == ProviderId::OpenAI)
-            .unwrap();
-        assert_eq!(
-            openai_provider.url.as_str(),
-            "https://api.openai.com/v1/chat/completions"
-        );
-        assert_eq!(
-            openai_provider.model_url.as_str(),
-            "https://api.openai.com/v1/models"
-        );
-
-        let anthropic_provider = providers.iter().find(|p| p.id == ProviderId::Anthropic);
-        assert!(anthropic_provider.is_none());
-=======
         match provider.models {
             forge_app::dto::Models::Url(model_url) => {
                 assert_eq!(
@@ -823,7 +773,6 @@
             }
             forge_app::dto::Models::Hardcoded(_) => panic!("Expected Models::Url variant"),
         }
->>>>>>> d9207fc0
     }
 
     #[tokio::test]
@@ -946,6 +895,37 @@
             }
         }
 
+        #[async_trait::async_trait]
+        impl ProviderCredentialRepository for CustomMockInfra {
+            async fn upsert_credential(
+                &self,
+                _credential: forge_app::dto::ProviderCredential,
+            ) -> anyhow::Result<()> {
+                Ok(())
+            }
+
+            async fn get_credential(
+                &self,
+                _provider_id: &forge_app::dto::ProviderId,
+            ) -> anyhow::Result<Option<forge_app::dto::ProviderCredential>> {
+                Ok(None)
+            }
+
+            async fn get_all_credentials(
+                &self,
+            ) -> anyhow::Result<Vec<forge_app::dto::ProviderCredential>> {
+                Ok(vec![])
+            }
+
+            async fn update_oauth_tokens(
+                &self,
+                _provider_id: &forge_app::dto::ProviderId,
+                _tokens: forge_app::dto::OAuthTokens,
+            ) -> anyhow::Result<()> {
+                Ok(())
+            }
+        }
+
         let infra = Arc::new(CustomMockInfra { env_vars, base_path });
         let registry = ForgeProviderRegistry::new(infra);
 
