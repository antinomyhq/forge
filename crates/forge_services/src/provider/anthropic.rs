--- conflicted
+++ resolved
@@ -85,11 +85,7 @@
             .stream(true)
             .max_tokens(max_tokens as u64);
 
-<<<<<<< HEAD
-        let request = AuthSystemMessage
-=======
         let request = AuthSystemMessage::default()
->>>>>>> d793ae76
             .when(|_| self.use_oauth)
             .pipe(DropInvalidToolUse)
             .pipe(SetCache)
