--- conflicted
+++ resolved
@@ -35,18 +35,14 @@
         version: String,
         use_oauth: bool,
     ) -> Self {
-<<<<<<< HEAD
         Self {
             http,
             api_key,
             chat_url,
-            model_url,
+            models,
             anthropic_version: version,
             use_oauth,
         }
-=======
-        Self { http, api_key, chat_url, models, anthropic_version: version }
->>>>>>> d9207fc0
     }
 
     fn get_headers(&self) -> Vec<(String, String)> {
