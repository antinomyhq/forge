use std::sync::Arc;

use anyhow::{Context as _, Result};
use forge_app::HttpClientService;
use forge_app::domain::{ChatCompletionMessage, Context as ChatContext, ModelId, ProviderId, ResultStream, Transformer};
use forge_app::domain::Provider;
use forge_app::dto::openai::{ListModelResponse, ProviderPipeline, Request, Response};
use lazy_static::lazy_static;
use reqwest::header::AUTHORIZATION;
use tracing::{debug, info};

use crate::provider::client::{create_headers, join_url};
use crate::provider::event::into_chat_completion_message;
use crate::provider::utils::{format_http_context, sanitize_headers};

#[derive(Clone)]
pub struct OpenAIProvider<H> {
    provider: Provider,
    http: Arc<H>,
}

impl<H: HttpClientService> OpenAIProvider<H> {
    pub fn new(provider: Provider, http: Arc<H>) -> Self {
        Self { provider, http }
    }

    // OpenRouter optional headers ref: https://openrouter.ai/docs/api-reference/overview#headers
    // - `HTTP-Referer`: Identifies your app on openrouter.ai
    // - `X-Title`: Sets/modifies your app's title
    fn get_headers(&self) -> Vec<(String, String)> {
        let mut headers = Vec::new();
        if let Some(ref api_key) = self.provider.key {
            headers.push((AUTHORIZATION.to_string(), format!("Bearer {api_key}")));
        }
        headers
    }

    /// Creates headers including Session-Id for zai and zai_coding providers
    fn get_headers_with_request(&self, request: &Request) -> Vec<(String, String)> {
        let mut headers = self.get_headers();
        // Add Session-Id header for zai and zai_coding providers
        if (self.provider.id == ProviderId::Zai
            || self.provider.id == ProviderId::ZaiCoding)
            && request.session_id.is_some()
        {
            headers.push((
                "Session-Id".to_string(),
                request.session_id.clone().unwrap(),
            ));
            debug!(
                provider = %self.provider.url,
                session_id = %request.session_id.as_ref().unwrap(),
                "Added Session-Id header for zai provider"
            );
        }

        headers
    }

    async fn inner_chat(
        &self,
        model: &ModelId,
        context: ChatContext,
    ) -> ResultStream<ChatCompletionMessage, anyhow::Error> {
        let mut request = Request::from(context).model(model.clone()).stream(true);
        let mut pipeline = ProviderPipeline::new(&self.provider);
        request = pipeline.transform(request);

        let url = self.provider.url.clone();
        let headers = create_headers(self.get_headers_with_request(&request));

        info!(
            url = %url,
            model = %model,
            headers = ?sanitize_headers(&headers),
            message_count = %request.message_count(),
            message_cache_count = %request.message_cache_count(),
            "Connecting Upstream"
        );

        let json_bytes =
            serde_json::to_vec(&request).with_context(|| "Failed to serialize request")?;

        let es = self
            .http
            .eventsource(&url, Some(headers), json_bytes.into())
            .await
            .with_context(|| format_http_context(None, "POST", &url))?;

        let stream = into_chat_completion_message::<Response>(url, es);

        Ok(Box::pin(stream))
    }

    async fn inner_models(&self) -> Result<Vec<forge_app::domain::Model>> {
        // For Vertex AI, load models from static JSON file using VertexProvider logic
        if self.provider.id == ProviderId::VertexAi {
            debug!("Loading Vertex AI models from static JSON file");
            Ok(self.inner_vertex_models())
        } else {
            let url = self.provider.model_url.clone();
            debug!(url = %url, "Fetching models");
            match self.fetch_models(url.as_str()).await {
                Err(error) => {
                    tracing::error!(error = ?error, "Failed to fetch models");
                    anyhow::bail!(error)
                }
                Ok(response) => {
                    let data: ListModelResponse = serde_json::from_str(&response)
                        .with_context(|| format_http_context(None, "GET", &url))
                        .with_context(|| "Failed to deserialize models response")?;
                    Ok(data.data.into_iter().map(Into::into).collect())
                }
            }
        }
    }

    async fn fetch_models(&self, url: &str) -> Result<String, anyhow::Error> {
        let headers = create_headers(self.get_headers());
        let url = join_url(url, "")?;
        info!(method = "GET", url = %url, headers = ?sanitize_headers(&headers), "Fetching Models");

        let response = self
            .http
            .get(&url, Some(headers))
            .await
            .with_context(|| format_http_context(None, "GET", &url))
            .with_context(|| "Failed to fetch the models")?;

        let status = response.status();
        let ctx_message = format_http_context(Some(status), "GET", &url);

        let response_text = response
            .text()
            .await
            .with_context(|| ctx_message.clone())
            .with_context(|| "Failed to decode response into text")?;

        if status.is_success() {
            Ok(response_text)
        } else {
            Err(anyhow::anyhow!(response_text))
                .with_context(|| ctx_message)
                .with_context(|| "Failed to fetch the models")
        }
    }

    /// Load Vertex AI models from static JSON file
    fn inner_vertex_models(&self) -> Vec<forge_app::domain::Model> {
        lazy_static! {
            static ref VERTEX_MODELS: Vec<forge_app::domain::Model> = {
                let models =
                    include_str!(concat!(env!("CARGO_MANIFEST_DIR"), "/../../vertex.json"));
                serde_json::from_str(models).unwrap()
            };
        }
        VERTEX_MODELS.clone()
    }
}

impl<T: HttpClientService> OpenAIProvider<T> {
    pub async fn chat(
        &self,
        model: &ModelId,
        context: ChatContext,
    ) -> ResultStream<ChatCompletionMessage, anyhow::Error> {
        self.inner_chat(model, context).await
    }

    pub async fn models(&self) -> Result<Vec<forge_app::domain::Model>> {
        self.inner_models().await
    }
}

#[cfg(test)]
mod tests {

    use anyhow::Context;
    use bytes::Bytes;
    use forge_app::HttpClientService;
<<<<<<< HEAD
    use forge_app::domain::{ProviderId, ProviderResponse};
=======
    use forge_app::dto::{Provider, ProviderId, ProviderResponse};
>>>>>>> 852bd9d3
    use reqwest::header::HeaderMap;
    use reqwest_eventsource::EventSource;
    use url::Url;

    use super::*;
    use crate::provider::mock_server::{MockServer, normalize_ports};

    // Test helper functions
    fn openai(key: &str) -> Provider {
        Provider {
            id: ProviderId::OpenAI,
            response: ProviderResponse::OpenAI,
            url: Url::parse("https://api.openai.com/v1/chat/completions").unwrap(),
            key: Some(key.into()),
            model_url: Url::parse("https://api.openai.com/v1/models").unwrap(),
        }
    }

    fn zai(key: &str) -> Provider {
        Provider {
            id: ProviderId::Zai,
            response: ProviderResponse::OpenAI,
            url: Url::parse("https://api.z.ai/api/paas/v4/chat/completions").unwrap(),
            key: Some(key.into()),
            model_url: Url::parse("https://api.z.ai/api/paas/v4/models").unwrap(),
        }
    }

    fn zai_coding(key: &str) -> Provider {
        Provider {
            id: ProviderId::ZaiCoding,
            response: ProviderResponse::OpenAI,
            url: Url::parse("https://api.z.ai/api/coding/paas/v4/chat/completions").unwrap(),
            key: Some(key.into()),
            model_url: Url::parse("https://api.z.ai/api/paas/v4/models").unwrap(),
        }
    }

    fn anthropic(key: &str) -> Provider {
        Provider {
            id: ProviderId::Anthropic,
            response: ProviderResponse::Anthropic,
            url: Url::parse("https://api.anthropic.com/v1/messages").unwrap(),
            key: Some(key.into()),
            model_url: Url::parse("https://api.anthropic.com/v1/models").unwrap(),
        }
    }

    // Mock implementation of HttpClientService for testing
    #[derive(Clone)]
    struct MockHttpClient {
        client: reqwest::Client,
    }

    impl MockHttpClient {
        fn new() -> Self {
            Self { client: reqwest::Client::new() }
        }
    }

    #[async_trait::async_trait]
    impl HttpClientService for MockHttpClient {
        async fn get(
            &self,
            url: &reqwest::Url,
            headers: Option<HeaderMap>,
        ) -> anyhow::Result<reqwest::Response> {
            let mut request = self.client.get(url.clone());
            if let Some(headers) = headers {
                request = request.headers(headers);
            }
            Ok(request.send().await?)
        }

        async fn post(
            &self,
            _url: &reqwest::Url,
            _body: Bytes,
        ) -> anyhow::Result<reqwest::Response> {
            unimplemented!()
        }

        async fn delete(&self, _url: &reqwest::Url) -> anyhow::Result<reqwest::Response> {
            unimplemented!()
        }

        async fn eventsource(
            &self,
            _url: &reqwest::Url,
            _headers: Option<HeaderMap>,
            _body: Bytes,
        ) -> anyhow::Result<EventSource> {
            unimplemented!()
        }
    }

    fn create_provider(base_url: &str) -> anyhow::Result<OpenAIProvider<MockHttpClient>> {
        let provider = Provider {
            id: ProviderId::OpenAI,
            response: ProviderResponse::OpenAI,
            url: reqwest::Url::parse(base_url)?,
            key: Some("test-api-key".to_string()),
            model_url: reqwest::Url::parse(base_url)?.join("models")?,
        };

        Ok(OpenAIProvider::new(
            provider,
            Arc::new(MockHttpClient::new()),
        ))
    }

    fn create_mock_models_response() -> serde_json::Value {
        serde_json::json!({
            "data": [
                {
                    "id": "model-1",
                    "name": "Test Model 1",
                    "description": "A test model",
                    "context_length": 4096,
                    "supported_parameters": ["tools", "supports_parallel_tool_calls"]
                },
                {
                    "id": "model-2",
                    "name": "Test Model 2",
                    "description": "Another test model",
                    "context_length": 8192,
                    "supported_parameters": ["tools"]
                }
            ]
        })
    }

    fn create_error_response(message: &str, code: u16) -> serde_json::Value {
        serde_json::json!({
            "error": {
                "message": message,
                "code": code
            }
        })
    }

    fn create_empty_response() -> serde_json::Value {
        serde_json::json!({ "data": [] })
    }

    #[tokio::test]
    async fn test_fetch_models_success() -> anyhow::Result<()> {
        let mut fixture = MockServer::new().await;
        let mock = fixture
            .mock_models(create_mock_models_response(), 200)
            .await;
        let provider = create_provider(&fixture.url())?;
        let actual = provider.models().await?;

        mock.assert_async().await;
        insta::assert_json_snapshot!(actual);
        Ok(())
    }

    #[tokio::test]
    async fn test_fetch_models_http_error_status() -> anyhow::Result<()> {
        let mut fixture = MockServer::new().await;
        let mock = fixture
            .mock_models(create_error_response("Invalid API key", 401), 401)
            .await;

        let provider = create_provider(&fixture.url())?;
        let actual = provider.models().await;

        mock.assert_async().await;

        // Verify that we got an error
        assert!(actual.is_err());
        insta::assert_snapshot!(normalize_ports(format!("{:#?}", actual.unwrap_err())));
        Ok(())
    }

    #[tokio::test]
    async fn test_fetch_models_server_error() -> anyhow::Result<()> {
        let mut fixture = MockServer::new().await;
        let mock = fixture
            .mock_models(create_error_response("Internal Server Error", 500), 500)
            .await;

        let provider = create_provider(&fixture.url())?;
        let actual = provider.models().await;

        mock.assert_async().await;

        // Verify that we got an error
        assert!(actual.is_err());
        insta::assert_snapshot!(normalize_ports(format!("{:#?}", actual.unwrap_err())));
        Ok(())
    }

    #[tokio::test]
    async fn test_fetch_models_empty_response() -> anyhow::Result<()> {
        let mut fixture = MockServer::new().await;
        let mock = fixture.mock_models(create_empty_response(), 200).await;

        let provider = create_provider(&fixture.url())?;
        let actual = provider.models().await?;

        mock.assert_async().await;
        assert!(actual.is_empty());
        Ok(())
    }

    #[test]
    fn test_error_deserialization() -> Result<()> {
        let content = serde_json::to_string(&serde_json::json!({
          "error": {
            "message": "This endpoint's maximum context length is 16384 tokens",
            "code": 400
          }
        }))
        .unwrap();
        let message = serde_json::from_str::<Response>(&content)
            .with_context(|| "Failed to parse response")?;
        let message = ChatCompletionMessage::try_from(message.clone());

        assert!(message.is_err());
        Ok(())
    }

    #[tokio::test]
    async fn test_detailed_error_message_included() -> anyhow::Result<()> {
        let mut fixture = MockServer::new().await;
        let detailed_error = create_error_response(
            "Authentication failed: API key is invalid or expired. Please check your API key.",
            401,
        );
        let mock = fixture.mock_models(detailed_error, 401).await;

        let provider = create_provider(&fixture.url())?;
        let actual = provider.models().await;

        mock.assert_async().await;
        assert!(actual.is_err());
        insta::assert_snapshot!(normalize_ports(format!("{:#?}", actual.unwrap_err())));
        Ok(())
    }

    #[tokio::test]
    async fn test_get_headers_with_request_zai_provider() -> anyhow::Result<()> {
        let provider = zai("test-key");
        let http_client = Arc::new(MockHttpClient::new());
        let openai_provider = OpenAIProvider::new(provider, http_client);

        // Create a request with session_id
        let mut request = Request::default();
        request.session_id = Some("test-conversation-id".to_string());

        let headers = openai_provider.get_headers_with_request(&request);

        // Should have Authorization and Session-Id headers
        assert_eq!(headers.len(), 2);
        assert!(
            headers
                .iter()
                .any(|(k, v)| k == "authorization" && v == "Bearer test-key")
        );
        assert!(
            headers
                .iter()
                .any(|(k, v)| k == "Session-Id" && v == "test-conversation-id")
        );
        Ok(())
    }

    #[tokio::test]
    async fn test_get_headers_with_request_zai_coding_provider() -> anyhow::Result<()> {
        let provider = zai_coding("test-key");
        let http_client = Arc::new(MockHttpClient::new());
        let openai_provider = OpenAIProvider::new(provider, http_client);

        // Create a request with session_id
        let mut request = Request::default();
        request.session_id = Some("test-conversation-id".to_string());

        let headers = openai_provider.get_headers_with_request(&request);

        // Should have Authorization and Session-Id headers
        assert_eq!(headers.len(), 2);
        assert!(
            headers
                .iter()
                .any(|(k, v)| k == "authorization" && v == "Bearer test-key")
        );
        assert!(
            headers
                .iter()
                .any(|(k, v)| k == "Session-Id" && v == "test-conversation-id")
        );
        Ok(())
    }

    #[tokio::test]
    async fn test_get_headers_with_request_openai_provider() -> anyhow::Result<()> {
        let provider = openai("test-key");
        let http_client = Arc::new(MockHttpClient::new());
        let openai_provider = OpenAIProvider::new(provider, http_client);

        // Create a request with session_id
        let mut request = Request::default();
        request.session_id = Some("test-conversation-id".to_string());

        let headers = openai_provider.get_headers_with_request(&request);

        // Should only have Authorization header (no Session-Id for non-zai providers)
        assert_eq!(headers.len(), 1);
        assert!(
            headers
                .iter()
                .any(|(k, v)| k == "authorization" && v == "Bearer test-key")
        );
        assert!(!headers.iter().any(|(k, _)| k == "Session-Id"));
        Ok(())
    }

    #[tokio::test]
    async fn test_get_headers_with_request_zai_provider_no_session_id() -> anyhow::Result<()> {
        let provider = zai("test-key");
        let http_client = Arc::new(MockHttpClient::new());
        let openai_provider = OpenAIProvider::new(provider, http_client);

        // Create a request without session_id
        let request = Request::default();

        let headers = openai_provider.get_headers_with_request(&request);

        // Should only have Authorization header (no Session-Id when session_id is None)
        assert_eq!(headers.len(), 1);
        assert!(
            headers
                .iter()
                .any(|(k, v)| k == "authorization" && v == "Bearer test-key")
        );
        assert!(!headers.iter().any(|(k, _)| k == "Session-Id"));
        Ok(())
    }

    #[tokio::test]
    async fn test_get_headers_with_request_anthropic_provider() -> anyhow::Result<()> {
        let provider = anthropic("test-key");
        let http_client = Arc::new(MockHttpClient::new());
        let openai_provider = OpenAIProvider::new(provider, http_client);

        // Create a request with session_id
        let mut request = Request::default();
        request.session_id = Some("test-conversation-id".to_string());

        let headers = openai_provider.get_headers_with_request(&request);

        // Should only have Authorization header (no Session-Id for Anthropic providers)
        assert_eq!(headers.len(), 1);
        assert!(
            headers
                .iter()
                .any(|(k, v)| k == "authorization" && v == "Bearer test-key")
        );
        assert!(!headers.iter().any(|(k, _)| k == "Session-Id"));
        Ok(())
    }

    #[test]
    fn test_get_headers_fallback() -> anyhow::Result<()> {
        let provider = zai("test-key");
        let http_client = Arc::new(MockHttpClient::new());
        let openai_provider = OpenAIProvider::new(provider, http_client);

        let headers = openai_provider.get_headers();

        // Should only have Authorization header (fallback method doesn't add
        // Session-Id)
        assert_eq!(headers.len(), 1);
        assert!(
            headers
                .iter()
                .any(|(k, v)| k == "authorization" && v == "Bearer test-key")
        );
        assert!(!headers.iter().any(|(k, _)| k == "Session-Id"));
        Ok(())
    }
}<|MERGE_RESOLUTION|>--- conflicted
+++ resolved
@@ -178,11 +178,7 @@
     use anyhow::Context;
     use bytes::Bytes;
     use forge_app::HttpClientService;
-<<<<<<< HEAD
-    use forge_app::domain::{ProviderId, ProviderResponse};
-=======
-    use forge_app::dto::{Provider, ProviderId, ProviderResponse};
->>>>>>> 852bd9d3
+    use forge_app::domain::{Provider, ProviderId, ProviderResponse};
     use reqwest::header::HeaderMap;
     use reqwest_eventsource::EventSource;
     use url::Url;
