use std::sync::Arc;

use anyhow::{Context as _, Result};
use forge_app::HttpClientService;
use forge_app::domain::{
    ChatCompletionMessage, Context as ChatContext, ModelId, ProviderId, ResultStream, Transformer,
};
use forge_app::dto::openai::{ListModelResponse, ProviderPipeline, Request, Response};
use forge_domain::Provider;
use lazy_static::lazy_static;
use reqwest::header::AUTHORIZATION;
use tracing::{debug, info};
use url::Url;

use crate::provider::client::{create_headers, join_url};
use crate::provider::event::into_chat_completion_message;
use crate::provider::utils::{format_http_context, sanitize_headers};

#[derive(Clone)]
pub struct OpenAIProvider<H> {
    provider: Provider<Url>,
    http: Arc<H>,
}

impl<H: HttpClientService> OpenAIProvider<H> {
    pub fn new(provider: Provider<Url>, http: Arc<H>) -> Self {
        Self { provider, http }
    }

    // OpenRouter optional headers ref: https://openrouter.ai/docs/api-reference/overview#headers
    // - `HTTP-Referer`: Identifies your app on openrouter.ai
    // - `X-Title`: Sets/modifies your app's title
    fn get_headers(&self) -> Vec<(String, String)> {
        let mut headers = Vec::new();
        if let Some(api_key) = self
            .provider
            .credential
            .as_ref()
            .map(|c| match &c.auth_details {
                forge_domain::AuthDetails::ApiKey(key) => key.as_str(),
                forge_domain::AuthDetails::OAuthWithApiKey { api_key, .. } => api_key.as_str(),
                forge_domain::AuthDetails::OAuth { tokens, .. } => tokens.access_token.as_str(),
            })
        {
            headers.push((AUTHORIZATION.to_string(), format!("Bearer {api_key}")));
        }
        self.provider
            .auth_methods
            .iter()
            .for_each(|method| match method {
                forge_domain::AuthMethod::ApiKey => {}
                forge_domain::AuthMethod::OAuthDevice(oauth_config) => {
                    if let Some(custom_headers) = &oauth_config.custom_headers {
                        custom_headers.iter().for_each(|(k, v)| {
                            headers.push((k.clone(), v.clone()));
                        });
                    }
                }
                forge_domain::AuthMethod::OAuthCode(oauth_config) => {
                    if let Some(custom_headers) = &oauth_config.custom_headers {
                        custom_headers.iter().for_each(|(k, v)| {
                            headers.push((k.clone(), v.clone()));
                        });
                    }
                }
            });
        headers
    }

    /// Creates headers including Session-Id for zai and zai_coding providers
    fn get_headers_with_request(&self, request: &Request) -> Vec<(String, String)> {
        let mut headers = self.get_headers();
        // Add Session-Id header for zai and zai_coding providers
        if (self.provider.id == ProviderId::ZAI || self.provider.id == ProviderId::ZAI_CODING)
            && request.session_id.is_some()
        {
            headers.push((
                "Session-Id".to_string(),
                request.session_id.clone().unwrap(),
            ));
            debug!(
                provider = %self.provider.url,
                session_id = %request.session_id.as_ref().unwrap(),
                "Added Session-Id header for zai provider"
            );
        }

        headers
    }

    async fn inner_chat(
        &self,
        model: &ModelId,
        context: ChatContext,
    ) -> ResultStream<ChatCompletionMessage, anyhow::Error> {
        let mut request = Request::from(context).model(model.clone()).stream(true);
        let mut pipeline = ProviderPipeline::new(&self.provider);
        request = pipeline.transform(request);

        let url = self.provider.url.clone();
        let headers = create_headers(self.get_headers_with_request(&request));

        info!(
            url = %url,
            model = %model,
            headers = ?sanitize_headers(&headers),
            message_count = %request.message_count(),
            message_cache_count = %request.message_cache_count(),
            "Connecting Upstream"
        );

        let json_bytes =
            serde_json::to_vec(&request).with_context(|| "Failed to serialize request")?;

        let es = self
            .http
            .eventsource(&url, Some(headers), json_bytes.into())
            .await
            .with_context(|| format_http_context(None, "POST", &url))?;

        let stream = into_chat_completion_message::<Response>(url, es);

        Ok(Box::pin(stream))
    }

    async fn inner_models(&self) -> Result<Vec<forge_app::domain::Model>> {
        // For Vertex AI, load models from static JSON file using VertexProvider logic
        if self.provider.id == ProviderId::VERTEX_AI {
            debug!("Loading Vertex AI models from static JSON file");
            Ok(self.inner_vertex_models())
        } else {
            let models = self
                .provider
                .models()
                .ok_or_else(|| anyhow::anyhow!("Provider models configuration is required"))?;

            match models {
                forge_domain::ModelSource::Url(url) => {
                    debug!(url = %url, "Fetching models");
                    match self.fetch_models(url.as_str()).await {
                        Err(error) => {
                            tracing::error!(error = ?error, "Failed to fetch models");
                            anyhow::bail!(error)
                        }
                        Ok(response) => {
                            let data: ListModelResponse = serde_json::from_str(&response)
                                .with_context(|| format_http_context(None, "GET", url))
                                .with_context(|| "Failed to deserialize models response")?;
                            Ok(data.data.into_iter().map(Into::into).collect())
                        }
                    }
                }
                forge_domain::ModelSource::Hardcoded(models) => {
                    debug!("Using hardcoded models");
                    Ok(models.clone())
                }
            }
        }
    }

    async fn fetch_models(&self, url: &str) -> Result<String, anyhow::Error> {
        let headers = create_headers(self.get_headers());
        let url = join_url(url, "")?;
        info!(method = "GET", url = %url, headers = ?sanitize_headers(&headers), "Fetching Models");

        let response = self
            .http
            .get(&url, Some(headers))
            .await
            .with_context(|| format_http_context(None, "GET", &url))
            .with_context(|| "Failed to fetch the models")?;

        let status = response.status();
        let ctx_message = format_http_context(Some(status), "GET", &url);

        let response_text = response
            .text()
            .await
            .with_context(|| ctx_message.clone())
            .with_context(|| "Failed to decode response into text")?;

        if status.is_success() {
            Ok(response_text)
        } else {
            Err(anyhow::anyhow!(response_text))
                .with_context(|| ctx_message)
                .with_context(|| "Failed to fetch the models")
        }
    }

    /// Load Vertex AI models from static JSON file
    fn inner_vertex_models(&self) -> Vec<forge_app::domain::Model> {
        lazy_static! {
            static ref VERTEX_MODELS: Vec<forge_app::domain::Model> = {
                let models =
                    include_str!(concat!(env!("CARGO_MANIFEST_DIR"), "/../../vertex.json"));
                serde_json::from_str(models).unwrap()
            };
        }
        VERTEX_MODELS.clone()
    }
}

impl<T: HttpClientService> OpenAIProvider<T> {
    pub async fn chat(
        &self,
        model: &ModelId,
        context: ChatContext,
    ) -> ResultStream<ChatCompletionMessage, anyhow::Error> {
        self.inner_chat(model, context).await
    }

    pub async fn models(&self) -> Result<Vec<forge_app::domain::Model>> {
        self.inner_models().await
    }
}

#[cfg(test)]
mod tests {

    use std::collections::HashMap;

    use anyhow::Context;
    use bytes::Bytes;
    use forge_app::HttpClientService;
    use forge_app::domain::{Provider, ProviderId, ProviderResponse};
    use reqwest::header::HeaderMap;
    use reqwest_eventsource::EventSource;
    use url::Url;

    use super::*;
    use crate::provider::mock_server::{MockServer, normalize_ports};

    // Test helper functions
    fn make_credential(provider_id: ProviderId, key: &str) -> Option<forge_domain::AuthCredential> {
        Some(forge_domain::AuthCredential {
            id: provider_id,
            auth_details: forge_domain::AuthDetails::ApiKey(forge_domain::ApiKey::from(
                key.to_string(),
            )),
            url_params: HashMap::new(),
        })
    }

    fn openai(key: &str) -> Provider<Url> {
        Provider {
<<<<<<< HEAD
            id: ProviderId::OpenAI,
            provider_type: forge_domain::ProviderType::Llm,
            response: Some(ProviderResponse::OpenAI),
=======
            id: ProviderId::OPENAI,
            response: ProviderResponse::OpenAI,
>>>>>>> cc947145
            url: Url::parse("https://api.openai.com/v1/chat/completions").unwrap(),
            credential: make_credential(ProviderId::OPENAI, key),
            auth_methods: vec![forge_domain::AuthMethod::ApiKey],
            url_params: vec![],
            models: Some(forge_domain::ModelSource::Url(
                Url::parse("https://api.openai.com/v1/models").unwrap(),
            )),
        }
    }

    fn zai(key: &str) -> Provider<Url> {
        Provider {
<<<<<<< HEAD
            id: ProviderId::Zai,
            provider_type: forge_domain::ProviderType::Llm,
            response: Some(ProviderResponse::OpenAI),
=======
            id: ProviderId::ZAI,
            response: ProviderResponse::OpenAI,
>>>>>>> cc947145
            url: Url::parse("https://api.z.ai/api/paas/v4/chat/completions").unwrap(),
            credential: make_credential(ProviderId::ZAI, key),
            auth_methods: vec![forge_domain::AuthMethod::ApiKey],
            url_params: vec![],
            models: Some(forge_domain::ModelSource::Url(
                Url::parse("https://api.z.ai/api/paas/v4/models").unwrap(),
            )),
        }
    }

    fn zai_coding(key: &str) -> Provider<Url> {
        Provider {
<<<<<<< HEAD
            id: ProviderId::ZaiCoding,
            provider_type: forge_domain::ProviderType::Llm,
            response: Some(ProviderResponse::OpenAI),
=======
            id: ProviderId::ZAI_CODING,
            response: ProviderResponse::OpenAI,
>>>>>>> cc947145
            url: Url::parse("https://api.z.ai/api/coding/paas/v4/chat/completions").unwrap(),
            credential: make_credential(ProviderId::ZAI_CODING, key),
            auth_methods: vec![forge_domain::AuthMethod::ApiKey],
            url_params: vec![],
            models: Some(forge_domain::ModelSource::Url(
                Url::parse("https://api.z.ai/api/paas/v4/models").unwrap(),
            )),
        }
    }

    fn anthropic(key: &str) -> Provider<Url> {
        Provider {
<<<<<<< HEAD
            id: ProviderId::Anthropic,
            provider_type: forge_domain::ProviderType::Llm,
            response: Some(ProviderResponse::Anthropic),
=======
            id: ProviderId::ANTHROPIC,
            response: ProviderResponse::Anthropic,
>>>>>>> cc947145
            url: Url::parse("https://api.anthropic.com/v1/messages").unwrap(),
            credential: make_credential(ProviderId::ANTHROPIC, key),
            auth_methods: vec![forge_domain::AuthMethod::ApiKey],
            url_params: vec![],
            models: Some(forge_domain::ModelSource::Url(
                Url::parse("https://api.anthropic.com/v1/models").unwrap(),
            )),
        }
    }

    // Mock implementation of HttpClientService for testing
    #[derive(Clone)]
    struct MockHttpClient {
        client: reqwest::Client,
    }

    impl MockHttpClient {
        fn new() -> Self {
            Self { client: reqwest::Client::new() }
        }
    }

    #[async_trait::async_trait]
    impl HttpClientService for MockHttpClient {
        async fn get(
            &self,
            url: &reqwest::Url,
            headers: Option<HeaderMap>,
        ) -> anyhow::Result<reqwest::Response> {
            let mut request = self.client.get(url.clone());
            if let Some(headers) = headers {
                request = request.headers(headers);
            }
            Ok(request.send().await?)
        }

        async fn post(
            &self,
            _url: &reqwest::Url,
            _body: Bytes,
        ) -> anyhow::Result<reqwest::Response> {
            unimplemented!()
        }

        async fn delete(&self, _url: &reqwest::Url) -> anyhow::Result<reqwest::Response> {
            unimplemented!()
        }

        async fn eventsource(
            &self,
            _url: &reqwest::Url,
            _headers: Option<HeaderMap>,
            _body: Bytes,
        ) -> anyhow::Result<EventSource> {
            unimplemented!()
        }
    }

    fn create_provider(base_url: &str) -> anyhow::Result<OpenAIProvider<MockHttpClient>> {
        let provider = Provider {
<<<<<<< HEAD
            id: ProviderId::OpenAI,
            provider_type: forge_domain::ProviderType::Llm,
            response: Some(ProviderResponse::OpenAI),
=======
            id: ProviderId::OPENAI,
            response: ProviderResponse::OpenAI,
>>>>>>> cc947145
            url: reqwest::Url::parse(base_url)?,
            credential: make_credential(ProviderId::OPENAI, "test-api-key"),
            auth_methods: vec![forge_domain::AuthMethod::ApiKey],
            url_params: vec![],
            models: Some(forge_domain::ModelSource::Url(
                reqwest::Url::parse(base_url)?.join("models")?,
            )),
        };

        Ok(OpenAIProvider::new(
            provider,
            Arc::new(MockHttpClient::new()),
        ))
    }

    fn create_mock_models_response() -> serde_json::Value {
        serde_json::json!({
            "data": [
                {
                    "id": "model-1",
                    "name": "Test Model 1",
                    "description": "A test model",
                    "context_length": 4096,
                    "supported_parameters": ["tools", "supports_parallel_tool_calls"]
                },
                {
                    "id": "model-2",
                    "name": "Test Model 2",
                    "description": "Another test model",
                    "context_length": 8192,
                    "supported_parameters": ["tools"]
                }
            ]
        })
    }

    fn create_error_response(message: &str, code: u16) -> serde_json::Value {
        serde_json::json!({
            "error": {
                "message": message,
                "code": code
            }
        })
    }

    fn create_empty_response() -> serde_json::Value {
        serde_json::json!({ "data": [] })
    }

    #[tokio::test]
    async fn test_fetch_models_success() -> anyhow::Result<()> {
        let mut fixture = MockServer::new().await;
        let mock = fixture
            .mock_models(create_mock_models_response(), 200)
            .await;
        let provider = create_provider(&fixture.url())?;
        let actual = provider.models().await?;

        mock.assert_async().await;
        insta::assert_json_snapshot!(actual);
        Ok(())
    }

    #[tokio::test]
    async fn test_fetch_models_http_error_status() -> anyhow::Result<()> {
        let mut fixture = MockServer::new().await;
        let mock = fixture
            .mock_models(create_error_response("Invalid API key", 401), 401)
            .await;

        let provider = create_provider(&fixture.url())?;
        let actual = provider.models().await;

        mock.assert_async().await;

        // Verify that we got an error
        assert!(actual.is_err());
        insta::assert_snapshot!(normalize_ports(format!("{:#?}", actual.unwrap_err())));
        Ok(())
    }

    #[tokio::test]
    async fn test_fetch_models_server_error() -> anyhow::Result<()> {
        let mut fixture = MockServer::new().await;
        let mock = fixture
            .mock_models(create_error_response("Internal Server Error", 500), 500)
            .await;

        let provider = create_provider(&fixture.url())?;
        let actual = provider.models().await;

        mock.assert_async().await;

        // Verify that we got an error
        assert!(actual.is_err());
        insta::assert_snapshot!(normalize_ports(format!("{:#?}", actual.unwrap_err())));
        Ok(())
    }

    #[tokio::test]
    async fn test_fetch_models_empty_response() -> anyhow::Result<()> {
        let mut fixture = MockServer::new().await;
        let mock = fixture.mock_models(create_empty_response(), 200).await;

        let provider = create_provider(&fixture.url())?;
        let actual = provider.models().await?;

        mock.assert_async().await;
        assert!(actual.is_empty());
        Ok(())
    }

    #[test]
    fn test_error_deserialization() -> Result<()> {
        let content = serde_json::to_string(&serde_json::json!({
          "error": {
            "message": "This endpoint's maximum context length is 16384 tokens",
            "code": 400
          }
        }))
        .unwrap();
        let message = serde_json::from_str::<Response>(&content)
            .with_context(|| "Failed to parse response")?;
        let message = ChatCompletionMessage::try_from(message.clone());

        assert!(message.is_err());
        Ok(())
    }

    #[tokio::test]
    async fn test_detailed_error_message_included() -> anyhow::Result<()> {
        let mut fixture = MockServer::new().await;
        let detailed_error = create_error_response(
            "Authentication failed: API key is invalid or expired. Please check your API key.",
            401,
        );
        let mock = fixture.mock_models(detailed_error, 401).await;

        let provider = create_provider(&fixture.url())?;
        let actual = provider.models().await;

        mock.assert_async().await;
        assert!(actual.is_err());
        insta::assert_snapshot!(normalize_ports(format!("{:#?}", actual.unwrap_err())));
        Ok(())
    }

    #[tokio::test]
    async fn test_get_headers_with_request_zai_provider() -> anyhow::Result<()> {
        let provider = zai("test-key");
        let http_client = Arc::new(MockHttpClient::new());
        let openai_provider = OpenAIProvider::new(provider, http_client);

        // Create a request with session_id
        let request = Request {
            session_id: Some("test-conversation-id".to_string()),
            ..Default::default()
        };

        let headers = openai_provider.get_headers_with_request(&request);

        // Should have Authorization and Session-Id headers
        assert_eq!(headers.len(), 2);
        assert!(
            headers
                .iter()
                .any(|(k, v)| k == "authorization" && v == "Bearer test-key")
        );
        assert!(
            headers
                .iter()
                .any(|(k, v)| k == "Session-Id" && v == "test-conversation-id")
        );
        Ok(())
    }

    #[tokio::test]
    async fn test_get_headers_with_request_zai_coding_provider() -> anyhow::Result<()> {
        let provider = zai_coding("test-key");
        let http_client = Arc::new(MockHttpClient::new());
        let openai_provider = OpenAIProvider::new(provider, http_client);

        // Create a request with session_id
        let request = Request {
            session_id: Some("test-conversation-id".to_string()),
            ..Default::default()
        };

        let headers = openai_provider.get_headers_with_request(&request);

        // Should have Authorization and Session-Id headers
        assert_eq!(headers.len(), 2);
        assert!(
            headers
                .iter()
                .any(|(k, v)| k == "authorization" && v == "Bearer test-key")
        );
        assert!(
            headers
                .iter()
                .any(|(k, v)| k == "Session-Id" && v == "test-conversation-id")
        );
        Ok(())
    }

    #[tokio::test]
    async fn test_get_headers_with_request_openai_provider() -> anyhow::Result<()> {
        let provider = openai("test-key");
        let http_client = Arc::new(MockHttpClient::new());
        let openai_provider = OpenAIProvider::new(provider, http_client);

        // Create a request with session_id
        let request = Request {
            session_id: Some("test-conversation-id".to_string()),
            ..Default::default()
        };

        let headers = openai_provider.get_headers_with_request(&request);

        // Should only have Authorization header (no Session-Id for non-zai providers)
        assert_eq!(headers.len(), 1);
        assert!(
            headers
                .iter()
                .any(|(k, v)| k == "authorization" && v == "Bearer test-key")
        );
        assert!(!headers.iter().any(|(k, _)| k == "Session-Id"));
        Ok(())
    }

    #[tokio::test]
    async fn test_get_headers_with_request_zai_provider_no_session_id() -> anyhow::Result<()> {
        let provider = zai("test-key");
        let http_client = Arc::new(MockHttpClient::new());
        let openai_provider = OpenAIProvider::new(provider, http_client);

        // Create a request without session_id
        let request = Request::default();

        let headers = openai_provider.get_headers_with_request(&request);

        // Should only have Authorization header (no Session-Id when session_id is None)
        assert_eq!(headers.len(), 1);
        assert!(
            headers
                .iter()
                .any(|(k, v)| k == "authorization" && v == "Bearer test-key")
        );
        assert!(!headers.iter().any(|(k, _)| k == "Session-Id"));
        Ok(())
    }

    #[tokio::test]
    async fn test_get_headers_with_request_anthropic_provider() -> anyhow::Result<()> {
        let provider = anthropic("test-key");
        let http_client = Arc::new(MockHttpClient::new());
        let openai_provider = OpenAIProvider::new(provider, http_client);

        // Create a request with session_id
        let request = Request {
            session_id: Some("test-conversation-id".to_string()),
            ..Default::default()
        };

        let headers = openai_provider.get_headers_with_request(&request);

        // Should only have Authorization header (no Session-Id for Anthropic providers)
        assert_eq!(headers.len(), 1);
        assert!(
            headers
                .iter()
                .any(|(k, v)| k == "authorization" && v == "Bearer test-key")
        );
        assert!(!headers.iter().any(|(k, _)| k == "Session-Id"));
        Ok(())
    }

    #[test]
    fn test_get_headers_fallback() -> anyhow::Result<()> {
        let provider = zai("test-key");
        let http_client = Arc::new(MockHttpClient::new());
        let openai_provider = OpenAIProvider::new(provider, http_client);

        let headers = openai_provider.get_headers();

        // Should only have Authorization header (fallback method doesn't add
        // Session-Id)
        assert_eq!(headers.len(), 1);
        assert!(
            headers
                .iter()
                .any(|(k, v)| k == "authorization" && v == "Bearer test-key")
        );
        assert!(!headers.iter().any(|(k, _)| k == "Session-Id"));
        Ok(())
    }
}<|MERGE_RESOLUTION|>--- conflicted
+++ resolved
@@ -244,14 +244,9 @@
 
     fn openai(key: &str) -> Provider<Url> {
         Provider {
-<<<<<<< HEAD
-            id: ProviderId::OpenAI,
+            id: ProviderId::OPENAI,
             provider_type: forge_domain::ProviderType::Llm,
             response: Some(ProviderResponse::OpenAI),
-=======
-            id: ProviderId::OPENAI,
-            response: ProviderResponse::OpenAI,
->>>>>>> cc947145
             url: Url::parse("https://api.openai.com/v1/chat/completions").unwrap(),
             credential: make_credential(ProviderId::OPENAI, key),
             auth_methods: vec![forge_domain::AuthMethod::ApiKey],
@@ -264,14 +259,9 @@
 
     fn zai(key: &str) -> Provider<Url> {
         Provider {
-<<<<<<< HEAD
-            id: ProviderId::Zai,
+            id: ProviderId::ZAI,
             provider_type: forge_domain::ProviderType::Llm,
             response: Some(ProviderResponse::OpenAI),
-=======
-            id: ProviderId::ZAI,
-            response: ProviderResponse::OpenAI,
->>>>>>> cc947145
             url: Url::parse("https://api.z.ai/api/paas/v4/chat/completions").unwrap(),
             credential: make_credential(ProviderId::ZAI, key),
             auth_methods: vec![forge_domain::AuthMethod::ApiKey],
@@ -284,14 +274,9 @@
 
     fn zai_coding(key: &str) -> Provider<Url> {
         Provider {
-<<<<<<< HEAD
-            id: ProviderId::ZaiCoding,
+            id: ProviderId::ZAI_CODING,
             provider_type: forge_domain::ProviderType::Llm,
             response: Some(ProviderResponse::OpenAI),
-=======
-            id: ProviderId::ZAI_CODING,
-            response: ProviderResponse::OpenAI,
->>>>>>> cc947145
             url: Url::parse("https://api.z.ai/api/coding/paas/v4/chat/completions").unwrap(),
             credential: make_credential(ProviderId::ZAI_CODING, key),
             auth_methods: vec![forge_domain::AuthMethod::ApiKey],
@@ -304,14 +289,9 @@
 
     fn anthropic(key: &str) -> Provider<Url> {
         Provider {
-<<<<<<< HEAD
-            id: ProviderId::Anthropic,
+            id: ProviderId::ANTHROPIC,
             provider_type: forge_domain::ProviderType::Llm,
             response: Some(ProviderResponse::Anthropic),
-=======
-            id: ProviderId::ANTHROPIC,
-            response: ProviderResponse::Anthropic,
->>>>>>> cc947145
             url: Url::parse("https://api.anthropic.com/v1/messages").unwrap(),
             credential: make_credential(ProviderId::ANTHROPIC, key),
             auth_methods: vec![forge_domain::AuthMethod::ApiKey],
@@ -372,14 +352,9 @@
 
     fn create_provider(base_url: &str) -> anyhow::Result<OpenAIProvider<MockHttpClient>> {
         let provider = Provider {
-<<<<<<< HEAD
-            id: ProviderId::OpenAI,
+            id: ProviderId::OPENAI,
             provider_type: forge_domain::ProviderType::Llm,
             response: Some(ProviderResponse::OpenAI),
-=======
-            id: ProviderId::OPENAI,
-            response: ProviderResponse::OpenAI,
->>>>>>> cc947145
             url: reqwest::Url::parse(base_url)?,
             credential: make_credential(ProviderId::OPENAI, "test-api-key"),
             auth_methods: vec![forge_domain::AuthMethod::ApiKey],
