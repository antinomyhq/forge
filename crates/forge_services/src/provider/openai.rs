--- conflicted
+++ resolved
@@ -216,14 +216,10 @@
             response: ProviderResponse::OpenAI,
             url: Url::parse("https://api.openai.com/v1/chat/completions").unwrap(),
             key: Some(key.into()),
-<<<<<<< HEAD
-            model_url: Url::parse("https://api.openai.com/v1/models").unwrap(),
-            auth_type: None,
-=======
             models: forge_app::dto::Models::Url(
                 Url::parse("https://api.openai.com/v1/models").unwrap(),
             ),
->>>>>>> d9207fc0
+            auth_type: None,
         }
     }
 
@@ -233,14 +229,10 @@
             response: ProviderResponse::OpenAI,
             url: Url::parse("https://api.z.ai/api/paas/v4/chat/completions").unwrap(),
             key: Some(key.into()),
-<<<<<<< HEAD
-            model_url: Url::parse("https://api.z.ai/api/paas/v4/models").unwrap(),
-            auth_type: None,
-=======
             models: forge_app::dto::Models::Url(
                 Url::parse("https://api.z.ai/api/paas/v4/models").unwrap(),
             ),
->>>>>>> d9207fc0
+            auth_type: None,
         }
     }
 
@@ -250,14 +242,10 @@
             response: ProviderResponse::OpenAI,
             url: Url::parse("https://api.z.ai/api/coding/paas/v4/chat/completions").unwrap(),
             key: Some(key.into()),
-<<<<<<< HEAD
-            model_url: Url::parse("https://api.z.ai/api/paas/v4/models").unwrap(),
-            auth_type: None,
-=======
             models: forge_app::dto::Models::Url(
                 Url::parse("https://api.z.ai/api/paas/v4/models").unwrap(),
             ),
->>>>>>> d9207fc0
+            auth_type: None,
         }
     }
 
@@ -267,14 +255,10 @@
             response: ProviderResponse::Anthropic,
             url: Url::parse("https://api.anthropic.com/v1/messages").unwrap(),
             key: Some(key.into()),
-<<<<<<< HEAD
-            model_url: Url::parse("https://api.anthropic.com/v1/models").unwrap(),
-            auth_type: None,
-=======
             models: forge_app::dto::Models::Url(
                 Url::parse("https://api.anthropic.com/v1/models").unwrap(),
             ),
->>>>>>> d9207fc0
+            auth_type: None,
         }
     }
 
@@ -332,12 +316,8 @@
             response: ProviderResponse::OpenAI,
             url: reqwest::Url::parse(base_url)?,
             key: Some("test-api-key".to_string()),
-<<<<<<< HEAD
-            model_url: reqwest::Url::parse(base_url)?.join("models")?,
+            models: forge_app::dto::Models::Url(reqwest::Url::parse(base_url)?.join("models")?),
             auth_type: None,
-=======
-            models: forge_app::dto::Models::Url(reqwest::Url::parse(base_url)?.join("models")?),
->>>>>>> d9207fc0
         };
 
         Ok(OpenAIProvider::new(
