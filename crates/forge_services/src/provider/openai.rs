use std::sync::Arc;

use anyhow::{Context as _, Result};
use forge_app::HttpClientService;
use forge_app::domain::{
    ChatCompletionMessage, Context as ChatContext, ModelId, ProviderId, ResultStream, Transformer,
};
use forge_app::dto::openai::{ListModelResponse, ProviderPipeline, Request, Response};
use forge_domain::Provider;
use lazy_static::lazy_static;
use reqwest::header::AUTHORIZATION;
use tracing::{debug, info};
use url::Url;

use crate::provider::client::{create_headers, join_url};
use crate::provider::event::into_chat_completion_message;
use crate::provider::utils::{format_http_context, sanitize_headers};

#[derive(Clone)]
pub struct OpenAIProvider<H> {
    provider: Provider<Url>,
    http: Arc<H>,
}

impl<H: HttpClientService> OpenAIProvider<H> {
    pub fn new(provider: Provider<Url>, http: Arc<H>) -> Self {
        Self { provider, http }
    }

    // OpenRouter optional headers ref: https://openrouter.ai/docs/api-reference/overview#headers
    // - `HTTP-Referer`: Identifies your app on openrouter.ai
    // - `X-Title`: Sets/modifies your app's title
    fn get_headers(&self) -> Vec<(String, String)> {
        let mut headers = Vec::new();
        if let Some(api_key) = self
            .provider
            .credential
            .as_ref()
            .map(|c| match &c.auth_details {
                forge_domain::AuthDetails::ApiKey(key) => key.as_str(),
                forge_domain::AuthDetails::OAuthWithApiKey { api_key, .. } => api_key.as_str(),
                forge_domain::AuthDetails::OAuth { tokens, .. } => tokens.access_token.as_str(),
            })
        {
            headers.push((AUTHORIZATION.to_string(), format!("Bearer {api_key}")));
        }
        self.provider
            .auth_methods
            .iter()
            .for_each(|method| match method {
                forge_domain::AuthMethod::ApiKey => {}
                forge_domain::AuthMethod::OAuthDevice(oauth_config) => {
                    if let Some(custom_headers) = &oauth_config.custom_headers {
                        custom_headers.iter().for_each(|(k, v)| {
                            headers.push((k.clone(), v.clone()));
                        });
                    }
                }
                forge_domain::AuthMethod::OAuthCode(oauth_config) => {
                    if let Some(custom_headers) = &oauth_config.custom_headers {
                        custom_headers.iter().for_each(|(k, v)| {
                            headers.push((k.clone(), v.clone()));
                        });
                    }
                }
            });
        headers
    }

    /// Creates headers including Session-Id for zai and zai_coding providers
    fn get_headers_with_request(&self, request: &Request) -> Vec<(String, String)> {
        let mut headers = self.get_headers();
        // Add Session-Id header for zai and zai_coding providers
        if let Some(session_id) = &request.session_id
            && (self.provider.id == ProviderId::ZAI || self.provider.id == ProviderId::ZAI_CODING)
        {
            headers.push(("Session-Id".to_string(), session_id.clone()));
            debug!(
                provider = %self.provider.url,
                session_id = %session_id,
                "Added Session-Id header for zai provider"
            );
        }

        headers
    }

    async fn inner_chat(
        &self,
        model: &ModelId,
        context: ChatContext,
    ) -> ResultStream<ChatCompletionMessage, anyhow::Error> {
        let mut request = Request::from(context).model(model.clone()).stream(true);
        let mut pipeline = ProviderPipeline::new(&self.provider);
        request = pipeline.transform(request);

        let url = self.provider.url.clone();
        let headers = create_headers(self.get_headers_with_request(&request));

        info!(
            url = %url,
            model = %model,
            headers = ?sanitize_headers(&headers),
            message_count = %request.message_count(),
            message_cache_count = %request.message_cache_count(),
            "Connecting Upstream"
        );

        let json_bytes =
            serde_json::to_vec(&request).with_context(|| "Failed to serialize request")?;

        let es = self
            .http
            .eventsource(&url, Some(headers), json_bytes.into())
            .await
            .with_context(|| format_http_context(None, "POST", &url))?;

        let stream = into_chat_completion_message::<Response>(url, es);

        Ok(Box::pin(stream))
    }

    async fn inner_models(&self) -> Result<Vec<forge_app::domain::Model>> {
        // For Vertex AI, load models from static JSON file using VertexProvider logic
        if self.provider.id == ProviderId::VERTEX_AI {
            debug!("Loading Vertex AI models from static JSON file");
            Ok(self.inner_vertex_models())
        } else {
            let models = self
                .provider
                .models()
                .ok_or_else(|| anyhow::anyhow!("Provider models configuration is required"))?;

            match models {
                forge_domain::ModelSource::Url(url) => {
                    debug!(url = %url, "Fetching models");
                    match self.fetch_models(url.as_str()).await {
                        Err(error) => {
                            tracing::error!(error = ?error, "Failed to fetch models");
                            anyhow::bail!(error)
                        }
                        Ok(response) => {
                            let data: ListModelResponse = serde_json::from_str(&response)
                                .with_context(|| format_http_context(None, "GET", url))
                                .with_context(|| "Failed to deserialize models response")?;
                            Ok(data.data.into_iter().map(Into::into).collect())
                        }
                    }
                }
                forge_domain::ModelSource::Hardcoded(models) => {
                    debug!("Using hardcoded models");
                    Ok(models.clone())
                }
            }
        }
    }

    async fn fetch_models(&self, url: &str) -> Result<String, anyhow::Error> {
        let headers = create_headers(self.get_headers());
        let url = join_url(url, "")?;
        info!(method = "GET", url = %url, headers = ?sanitize_headers(&headers), "Fetching Models");

        let response = self
            .http
            .get(&url, Some(headers))
            .await
            .with_context(|| format_http_context(None, "GET", &url))
            .with_context(|| "Failed to fetch the models")?;

        let status = response.status();
        let ctx_message = format_http_context(Some(status), "GET", &url);

        let response_text = response
            .text()
            .await
            .with_context(|| ctx_message.clone())
            .with_context(|| "Failed to decode response into text")?;

        if status.is_success() {
            Ok(response_text)
        } else {
            Err(anyhow::anyhow!(response_text))
                .with_context(|| ctx_message)
                .with_context(|| "Failed to fetch the models")
        }
    }

    /// Load Vertex AI models from static JSON file
    fn inner_vertex_models(&self) -> Vec<forge_app::domain::Model> {
        lazy_static! {
            static ref VERTEX_MODELS: Vec<forge_app::domain::Model> = {
                let models =
                    include_str!(concat!(env!("CARGO_MANIFEST_DIR"), "/../../vertex.json"));
                serde_json::from_str(models).unwrap()
            };
        }
        VERTEX_MODELS.clone()
    }
}

impl<T: HttpClientService> OpenAIProvider<T> {
    pub async fn chat(
        &self,
        model: &ModelId,
        context: ChatContext,
    ) -> ResultStream<ChatCompletionMessage, anyhow::Error> {
        self.inner_chat(model, context).await
    }

    pub async fn models(&self) -> Result<Vec<forge_app::domain::Model>> {
        self.inner_models().await
    }
}

#[cfg(test)]
mod tests {

    use std::collections::HashMap;

    use anyhow::Context;
    use bytes::Bytes;
    use forge_app::HttpClientService;
    use forge_app::domain::{Provider, ProviderId, ProviderResponse};
    use reqwest::header::HeaderMap;
    use reqwest_eventsource::EventSource;
    use url::Url;

    use super::*;
    use crate::provider::mock_server::{MockServer, normalize_ports};

    // Test helper functions
    fn make_credential(provider_id: ProviderId, key: &str) -> Option<forge_domain::AuthCredential> {
        Some(forge_domain::AuthCredential {
            id: provider_id,
            auth_details: forge_domain::AuthDetails::ApiKey(forge_domain::ApiKey::from(
                key.to_string(),
            )),
            url_params: HashMap::new(),
        })
    }

    fn openai(key: &str) -> Provider<Url> {
        Provider {
<<<<<<< HEAD
            id: ProviderId::OpenAI,
=======
            id: ProviderId::OPENAI,
>>>>>>> 00e650f2
            provider_type: forge_domain::ProviderType::Llm,
            response: Some(ProviderResponse::OpenAI),
            url: Url::parse("https://api.openai.com/v1/chat/completions").unwrap(),
            credential: make_credential(ProviderId::OPENAI, key),
            auth_methods: vec![forge_domain::AuthMethod::ApiKey],
            url_params: vec![],
            models: Some(forge_domain::ModelSource::Url(
                Url::parse("https://api.openai.com/v1/models").unwrap(),
            )),
        }
    }

    fn zai(key: &str) -> Provider<Url> {
        Provider {
<<<<<<< HEAD
            id: ProviderId::Zai,
=======
            id: ProviderId::ZAI,
>>>>>>> 00e650f2
            provider_type: forge_domain::ProviderType::Llm,
            response: Some(ProviderResponse::OpenAI),
            url: Url::parse("https://api.z.ai/api/paas/v4/chat/completions").unwrap(),
            credential: make_credential(ProviderId::ZAI, key),
            auth_methods: vec![forge_domain::AuthMethod::ApiKey],
            url_params: vec![],
            models: Some(forge_domain::ModelSource::Url(
                Url::parse("https://api.z.ai/api/paas/v4/models").unwrap(),
            )),
        }
    }

    fn zai_coding(key: &str) -> Provider<Url> {
        Provider {
<<<<<<< HEAD
            id: ProviderId::ZaiCoding,
=======
            id: ProviderId::ZAI_CODING,
>>>>>>> 00e650f2
            provider_type: forge_domain::ProviderType::Llm,
            response: Some(ProviderResponse::OpenAI),
            url: Url::parse("https://api.z.ai/api/coding/paas/v4/chat/completions").unwrap(),
            credential: make_credential(ProviderId::ZAI_CODING, key),
            auth_methods: vec![forge_domain::AuthMethod::ApiKey],
            url_params: vec![],
            models: Some(forge_domain::ModelSource::Url(
                Url::parse("https://api.z.ai/api/paas/v4/models").unwrap(),
            )),
        }
    }

    fn anthropic(key: &str) -> Provider<Url> {
        Provider {
<<<<<<< HEAD
            id: ProviderId::Anthropic,
=======
            id: ProviderId::ANTHROPIC,
>>>>>>> 00e650f2
            provider_type: forge_domain::ProviderType::Llm,
            response: Some(ProviderResponse::Anthropic),
            url: Url::parse("https://api.anthropic.com/v1/messages").unwrap(),
            credential: make_credential(ProviderId::ANTHROPIC, key),
            auth_methods: vec![forge_domain::AuthMethod::ApiKey],
            url_params: vec![],
            models: Some(forge_domain::ModelSource::Url(
                Url::parse("https://api.anthropic.com/v1/models").unwrap(),
            )),
        }
    }

    // Mock implementation of HttpClientService for testing
    #[derive(Clone)]
    struct MockHttpClient {
        client: reqwest::Client,
    }

    impl MockHttpClient {
        fn new() -> Self {
            Self { client: reqwest::Client::new() }
        }
    }

    #[async_trait::async_trait]
    impl HttpClientService for MockHttpClient {
        async fn get(
            &self,
            url: &reqwest::Url,
            headers: Option<HeaderMap>,
        ) -> anyhow::Result<reqwest::Response> {
            let mut request = self.client.get(url.clone());
            if let Some(headers) = headers {
                request = request.headers(headers);
            }
            Ok(request.send().await?)
        }

        async fn post(
            &self,
            _url: &reqwest::Url,
            _body: Bytes,
        ) -> anyhow::Result<reqwest::Response> {
            unimplemented!()
        }

        async fn delete(&self, _url: &reqwest::Url) -> anyhow::Result<reqwest::Response> {
            unimplemented!()
        }

        async fn eventsource(
            &self,
            _url: &reqwest::Url,
            _headers: Option<HeaderMap>,
            _body: Bytes,
        ) -> anyhow::Result<EventSource> {
            unimplemented!()
        }
    }

    fn create_provider(base_url: &str) -> anyhow::Result<OpenAIProvider<MockHttpClient>> {
        let provider = Provider {
<<<<<<< HEAD
            id: ProviderId::OpenAI,
=======
            id: ProviderId::OPENAI,
>>>>>>> 00e650f2
            provider_type: forge_domain::ProviderType::Llm,
            response: Some(ProviderResponse::OpenAI),
            url: reqwest::Url::parse(base_url)?,
            credential: make_credential(ProviderId::OPENAI, "test-api-key"),
            auth_methods: vec![forge_domain::AuthMethod::ApiKey],
            url_params: vec![],
            models: Some(forge_domain::ModelSource::Url(
                reqwest::Url::parse(base_url)?.join("models")?,
            )),
        };

        Ok(OpenAIProvider::new(
            provider,
            Arc::new(MockHttpClient::new()),
        ))
    }

    fn create_mock_models_response() -> serde_json::Value {
        serde_json::json!({
            "data": [
                {
                    "id": "model-1",
                    "name": "Test Model 1",
                    "description": "A test model",
                    "context_length": 4096,
                    "supported_parameters": ["tools", "supports_parallel_tool_calls"]
                },
                {
                    "id": "model-2",
                    "name": "Test Model 2",
                    "description": "Another test model",
                    "context_length": 8192,
                    "supported_parameters": ["tools"]
                }
            ]
        })
    }

    fn create_error_response(message: &str, code: u16) -> serde_json::Value {
        serde_json::json!({
            "error": {
                "message": message,
                "code": code
            }
        })
    }

    fn create_empty_response() -> serde_json::Value {
        serde_json::json!({ "data": [] })
    }

    #[tokio::test]
    async fn test_fetch_models_success() -> anyhow::Result<()> {
        let mut fixture = MockServer::new().await;
        let mock = fixture
            .mock_models(create_mock_models_response(), 200)
            .await;
        let provider = create_provider(&fixture.url())?;
        let actual = provider.models().await?;

        mock.assert_async().await;
        insta::assert_json_snapshot!(actual);
        Ok(())
    }

    #[tokio::test]
    async fn test_fetch_models_http_error_status() -> anyhow::Result<()> {
        let mut fixture = MockServer::new().await;
        let mock = fixture
            .mock_models(create_error_response("Invalid API key", 401), 401)
            .await;

        let provider = create_provider(&fixture.url())?;
        let actual = provider.models().await;

        mock.assert_async().await;

        // Verify that we got an error
        assert!(actual.is_err());
        insta::assert_snapshot!(normalize_ports(format!("{:#?}", actual.unwrap_err())));
        Ok(())
    }

    #[tokio::test]
    async fn test_fetch_models_server_error() -> anyhow::Result<()> {
        let mut fixture = MockServer::new().await;
        let mock = fixture
            .mock_models(create_error_response("Internal Server Error", 500), 500)
            .await;

        let provider = create_provider(&fixture.url())?;
        let actual = provider.models().await;

        mock.assert_async().await;

        // Verify that we got an error
        assert!(actual.is_err());
        insta::assert_snapshot!(normalize_ports(format!("{:#?}", actual.unwrap_err())));
        Ok(())
    }

    #[tokio::test]
    async fn test_fetch_models_empty_response() -> anyhow::Result<()> {
        let mut fixture = MockServer::new().await;
        let mock = fixture.mock_models(create_empty_response(), 200).await;

        let provider = create_provider(&fixture.url())?;
        let actual = provider.models().await?;

        mock.assert_async().await;
        assert!(actual.is_empty());
        Ok(())
    }

    #[test]
    fn test_error_deserialization() -> Result<()> {
        let content = serde_json::to_string(&serde_json::json!({
          "error": {
            "message": "This endpoint's maximum context length is 16384 tokens",
            "code": 400
          }
        }))
        .unwrap();
        let message = serde_json::from_str::<Response>(&content)
            .with_context(|| "Failed to parse response")?;
        let message = ChatCompletionMessage::try_from(message.clone());

        assert!(message.is_err());
        Ok(())
    }

    #[tokio::test]
    async fn test_detailed_error_message_included() -> anyhow::Result<()> {
        let mut fixture = MockServer::new().await;
        let detailed_error = create_error_response(
            "Authentication failed: API key is invalid or expired. Please check your API key.",
            401,
        );
        let mock = fixture.mock_models(detailed_error, 401).await;

        let provider = create_provider(&fixture.url())?;
        let actual = provider.models().await;

        mock.assert_async().await;
        assert!(actual.is_err());
        insta::assert_snapshot!(normalize_ports(format!("{:#?}", actual.unwrap_err())));
        Ok(())
    }

    #[tokio::test]
    async fn test_get_headers_with_request_zai_provider() -> anyhow::Result<()> {
        let provider = zai("test-key");
        let http_client = Arc::new(MockHttpClient::new());
        let openai_provider = OpenAIProvider::new(provider, http_client);

        // Create a request with session_id
        let request = Request {
            session_id: Some("test-conversation-id".to_string()),
            ..Default::default()
        };

        let headers = openai_provider.get_headers_with_request(&request);

        // Should have Authorization and Session-Id headers
        assert_eq!(headers.len(), 2);
        assert!(
            headers
                .iter()
                .any(|(k, v)| k == "authorization" && v == "Bearer test-key")
        );
        assert!(
            headers
                .iter()
                .any(|(k, v)| k == "Session-Id" && v == "test-conversation-id")
        );
        Ok(())
    }

    #[tokio::test]
    async fn test_get_headers_with_request_zai_coding_provider() -> anyhow::Result<()> {
        let provider = zai_coding("test-key");
        let http_client = Arc::new(MockHttpClient::new());
        let openai_provider = OpenAIProvider::new(provider, http_client);

        // Create a request with session_id
        let request = Request {
            session_id: Some("test-conversation-id".to_string()),
            ..Default::default()
        };

        let headers = openai_provider.get_headers_with_request(&request);

        // Should have Authorization and Session-Id headers
        assert_eq!(headers.len(), 2);
        assert!(
            headers
                .iter()
                .any(|(k, v)| k == "authorization" && v == "Bearer test-key")
        );
        assert!(
            headers
                .iter()
                .any(|(k, v)| k == "Session-Id" && v == "test-conversation-id")
        );
        Ok(())
    }

    #[tokio::test]
    async fn test_get_headers_with_request_openai_provider() -> anyhow::Result<()> {
        let provider = openai("test-key");
        let http_client = Arc::new(MockHttpClient::new());
        let openai_provider = OpenAIProvider::new(provider, http_client);

        // Create a request with session_id
        let request = Request {
            session_id: Some("test-conversation-id".to_string()),
            ..Default::default()
        };

        let headers = openai_provider.get_headers_with_request(&request);

        // Should only have Authorization header (no Session-Id for non-zai providers)
        assert_eq!(headers.len(), 1);
        assert!(
            headers
                .iter()
                .any(|(k, v)| k == "authorization" && v == "Bearer test-key")
        );
        assert!(!headers.iter().any(|(k, _)| k == "Session-Id"));
        Ok(())
    }

    #[tokio::test]
    async fn test_get_headers_with_request_zai_provider_no_session_id() -> anyhow::Result<()> {
        let provider = zai("test-key");
        let http_client = Arc::new(MockHttpClient::new());
        let openai_provider = OpenAIProvider::new(provider, http_client);

        // Create a request without session_id
        let request = Request::default();

        let headers = openai_provider.get_headers_with_request(&request);

        // Should only have Authorization header (no Session-Id when session_id is None)
        assert_eq!(headers.len(), 1);
        assert!(
            headers
                .iter()
                .any(|(k, v)| k == "authorization" && v == "Bearer test-key")
        );
        assert!(!headers.iter().any(|(k, _)| k == "Session-Id"));
        Ok(())
    }

    #[tokio::test]
    async fn test_get_headers_with_request_anthropic_provider() -> anyhow::Result<()> {
        let provider = anthropic("test-key");
        let http_client = Arc::new(MockHttpClient::new());
        let openai_provider = OpenAIProvider::new(provider, http_client);

        // Create a request with session_id
        let request = Request {
            session_id: Some("test-conversation-id".to_string()),
            ..Default::default()
        };

        let headers = openai_provider.get_headers_with_request(&request);

        // Should only have Authorization header (no Session-Id for Anthropic providers)
        assert_eq!(headers.len(), 1);
        assert!(
            headers
                .iter()
                .any(|(k, v)| k == "authorization" && v == "Bearer test-key")
        );
        assert!(!headers.iter().any(|(k, _)| k == "Session-Id"));
        Ok(())
    }

    #[test]
    fn test_get_headers_fallback() -> anyhow::Result<()> {
        let provider = zai("test-key");
        let http_client = Arc::new(MockHttpClient::new());
        let openai_provider = OpenAIProvider::new(provider, http_client);

        let headers = openai_provider.get_headers();

        // Should only have Authorization header (fallback method doesn't add
        // Session-Id)
        assert_eq!(headers.len(), 1);
        assert!(
            headers
                .iter()
                .any(|(k, v)| k == "authorization" && v == "Bearer test-key")
        );
        assert!(!headers.iter().any(|(k, _)| k == "Session-Id"));
        Ok(())
    }
}<|MERGE_RESOLUTION|>--- conflicted
+++ resolved
@@ -241,11 +241,7 @@
 
     fn openai(key: &str) -> Provider<Url> {
         Provider {
-<<<<<<< HEAD
-            id: ProviderId::OpenAI,
-=======
             id: ProviderId::OPENAI,
->>>>>>> 00e650f2
             provider_type: forge_domain::ProviderType::Llm,
             response: Some(ProviderResponse::OpenAI),
             url: Url::parse("https://api.openai.com/v1/chat/completions").unwrap(),
@@ -260,11 +256,7 @@
 
     fn zai(key: &str) -> Provider<Url> {
         Provider {
-<<<<<<< HEAD
-            id: ProviderId::Zai,
-=======
             id: ProviderId::ZAI,
->>>>>>> 00e650f2
             provider_type: forge_domain::ProviderType::Llm,
             response: Some(ProviderResponse::OpenAI),
             url: Url::parse("https://api.z.ai/api/paas/v4/chat/completions").unwrap(),
@@ -279,11 +271,7 @@
 
     fn zai_coding(key: &str) -> Provider<Url> {
         Provider {
-<<<<<<< HEAD
-            id: ProviderId::ZaiCoding,
-=======
             id: ProviderId::ZAI_CODING,
->>>>>>> 00e650f2
             provider_type: forge_domain::ProviderType::Llm,
             response: Some(ProviderResponse::OpenAI),
             url: Url::parse("https://api.z.ai/api/coding/paas/v4/chat/completions").unwrap(),
@@ -298,11 +286,7 @@
 
     fn anthropic(key: &str) -> Provider<Url> {
         Provider {
-<<<<<<< HEAD
-            id: ProviderId::Anthropic,
-=======
             id: ProviderId::ANTHROPIC,
->>>>>>> 00e650f2
             provider_type: forge_domain::ProviderType::Llm,
             response: Some(ProviderResponse::Anthropic),
             url: Url::parse("https://api.anthropic.com/v1/messages").unwrap(),
@@ -365,11 +349,7 @@
 
     fn create_provider(base_url: &str) -> anyhow::Result<OpenAIProvider<MockHttpClient>> {
         let provider = Provider {
-<<<<<<< HEAD
-            id: ProviderId::OpenAI,
-=======
             id: ProviderId::OPENAI,
->>>>>>> 00e650f2
             provider_type: forge_domain::ProviderType::Llm,
             response: Some(ProviderResponse::OpenAI),
             url: reqwest::Url::parse(base_url)?,
