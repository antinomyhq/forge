use std::path::Path;
use std::sync::Arc;

<<<<<<< HEAD
use anyhow::{bail, Context};
use forge_app::{Content, EnvironmentService, FsReadService, ReadOutput};
use forge_domain::{Image, MimeType, Pdf};
=======
use anyhow::Context;
use forge_app::{Content, FsReadService, ReadOutput};
>>>>>>> 38866ded

use crate::utils::assert_absolute_path;
use crate::{EnvironmentInfra, FileInfoInfra, FileReaderInfra as InfraFsReadService};

/// Resolves and validates line ranges, ensuring they are always valid
/// and within the specified maximum size.
///
/// # Arguments
/// * `start_line` - Optional starting line position (defaults to 1)
/// * `end_line` - Optional ending line position
/// * `max_size` - The maximum allowed range size
///
/// # Returns
/// A tuple of (start_line, end_line) that is guaranteed to be valid
///
/// # Behavior
/// - If start_line is None, defaults to 1
/// - If end_line is None, defaults to start_line + max_size
/// - If end_line < start_line, swaps them to ensure valid range
/// - If range exceeds max_size, adjusts end_line to stay within limits
/// - Always ensures start_line >= 1
pub fn resolve_range(start_line: Option<u64>, end_line: Option<u64>, max_size: u64) -> (u64, u64) {
    // 1. Normalise incoming values
    let s0 = start_line.unwrap_or(1).max(1);
    let e0 = end_line.unwrap_or(s0.saturating_add(max_size.saturating_sub(1)));

    // 2. Sort them (min → start, max → end) and force start ≥ 1
    let start = s0.min(e0).max(1);
    let mut end = s0.max(e0);

    // 3. Clamp the range length to `max_size`
    end = end.min(start.saturating_add(max_size - 1));

    (start, end)
}

/// Validates that file size does not exceed the maximum allowed file size.
///
/// # Arguments
/// * `infra` - The infrastructure instance providing file metadata services
/// * `path` - The file path to check
/// * `max_file_size` - Maximum allowed file size in bytes
///
/// # Returns
/// * `Ok(())` if file size is within limits
/// * `Err(anyhow::Error)` if file exceeds max_file_size
async fn assert_file_size<F: FileInfoInfra>(
    infra: &F,
    path: &Path,
    max_file_size: u64,
) -> anyhow::Result<()> {
    let file_size = infra.file_size(path).await?;
    if file_size > max_file_size {
        return Err(anyhow::anyhow!(
            "File size ({} bytes) exceeds the maximum allowed size of {} bytes",
            file_size,
            max_file_size
        ));
    }
    Ok(())
}

/// Reads file contents from the specified absolute path. Ideal for analyzing
/// code, configuration files, documentation, or textual data. Automatically
/// extracts text from PDF and DOCX files, preserving the original formatting.
/// Returns the content as a string. For files larger than 2,000 lines,
/// the tool automatically returns only the first 2,000 lines. You should
/// always rely on this default behavior and avoid specifying custom ranges
/// unless absolutely necessary. If needed, specify a range with the start_line
/// and end_line parameters, ensuring the total range does not exceed 2,000
/// lines. Specifying a range exceeding this limit will result in an error.
/// Binary files are automatically detected and rejected.
pub struct ForgeFsRead<F>(Arc<F>);

impl<F> ForgeFsRead<F> {
    pub fn new(infra: Arc<F>) -> Self {
        Self(infra)
    }
<<<<<<< HEAD
    async fn read_utf8(
=======
}

#[async_trait::async_trait]
impl<F: FileInfoInfra + EnvironmentInfra + InfraFsReadService> FsReadService for ForgeFsRead<F> {
    async fn read(
>>>>>>> 38866ded
        &self,
        path: &Path,
        start_line: Option<u64>,
        end_line: Option<u64>,
    ) -> anyhow::Result<ReadOutput> {
<<<<<<< HEAD
        let env = self.0.environment_service().get_environment();
=======
        let path = Path::new(&path);
        assert_absolute_path(path)?;
        let env = self.0.get_environment();
>>>>>>> 38866ded

        // Validate file size before reading content
        assert_file_size(&*self.0, path, env.max_file_size).await?;

        let (start_line, end_line) = resolve_range(start_line, end_line, env.max_read_size);

        let (content, file_info) = self
            .0
            .range_read_utf8(path, start_line, end_line)
            .await
            .with_context(|| format!("Failed to read file content from {}", path.display()))?;

        Ok(ReadOutput {
            content: Content::File(content),
            start_line: file_info.start_line,
            end_line: file_info.end_line,
            total_lines: file_info.total_lines,
        })
    }

    async fn read_raw(&self, path: &Path) -> anyhow::Result<Vec<u8>> {
        self.0
            .file_read_service()
            .read(path)
            .await
            .with_context(|| format!("Failed to read file content from {}", path.display()))
    }
    async fn read_pdf(&self, path: &Path, mime_type: MimeType) -> anyhow::Result<ReadOutput> {
        Ok(ReadOutput {
            content: Content::Pdf(Pdf::new_bytes(
                path.file_name().and_then(|v| v.to_str()).unwrap_or(""),
                &self.read_raw(path).await?,
                mime_type,
            )),
            start_line: 1,
            end_line: 1,
            total_lines: 1,
        })
    }

    async fn read_image(&self, path: &Path, mime_type: MimeType) -> anyhow::Result<ReadOutput> {
        Ok(ReadOutput {
            content: Content::Image(Image::new_bytes(&self.read_raw(path).await?, mime_type)),
            start_line: 1,
            end_line: 1,
            total_lines: 1,
        })
    }
}

#[async_trait::async_trait]
impl<F: Infrastructure> FsReadService for ForgeFsRead<F> {
    async fn read(
        &self,
        path: String,
        start_line: Option<u64>,
        end_line: Option<u64>,
    ) -> anyhow::Result<ReadOutput> {
        let path = Path::new(&path);
        assert_absolute_path(path)?;
        let ty = self.0.file_meta_service().mime_type(path).await?;
        match &ty {
            MimeType::Text => self.read_utf8(path, start_line, end_line).await,
            MimeType::Pdf => self.read_pdf(path, ty).await,
            MimeType::Image(_) => self.read_image(path, ty).await,
            MimeType::Other(_) => {
                bail!(
                    "Unsupported file type: {}. Only text and image files are supported.",
                    ty
                );
            }
        }
    }
}

#[cfg(test)]
mod tests {
    use pretty_assertions::assert_eq;
    use tempfile::NamedTempFile;
    use tokio::fs;

    use super::*;
    use crate::attachment::tests::MockFileService;

    // Helper to create a temporary file with specific content size
    async fn create_test_file_with_size(size: usize) -> anyhow::Result<NamedTempFile> {
        let file = NamedTempFile::new()?;
        let content = "x".repeat(size);
        fs::write(file.path(), content).await?;
        Ok(file)
    }

    #[tokio::test]
    async fn test_assert_file_size_within_limit() {
        let fixture = create_test_file_with_size(13).await.unwrap();
        let infra = MockFileService::new();
        // Add the file to the mock infrastructure
        infra.add_file(fixture.path().to_path_buf(), "x".repeat(13));
        let actual = assert_file_size(&infra, fixture.path(), 20u64).await;
        assert!(actual.is_ok());
    }

    #[tokio::test]
    async fn test_assert_file_size_exactly_at_limit() {
        let fixture = create_test_file_with_size(6).await.unwrap();
        let infra = MockFileService::new();
        infra.add_file(fixture.path().to_path_buf(), "x".repeat(6));
        let actual = assert_file_size(&infra, fixture.path(), 6u64).await;
        assert!(actual.is_ok());
    }

    #[tokio::test]
    async fn test_assert_file_size_exceeds_limit() {
        let fixture = create_test_file_with_size(45).await.unwrap();
        let infra = MockFileService::new();
        infra.add_file(fixture.path().to_path_buf(), "x".repeat(45));
        let actual = assert_file_size(&infra, fixture.path(), 10u64).await;
        assert!(actual.is_err());
    }

    #[tokio::test]
    async fn test_assert_file_size_empty_content() {
        let fixture = create_test_file_with_size(0).await.unwrap();
        let infra = MockFileService::new();
        infra.add_file(fixture.path().to_path_buf(), "".to_string());
        let actual = assert_file_size(&infra, fixture.path(), 100u64).await;
        assert!(actual.is_ok());
    }

    #[tokio::test]
    async fn test_assert_file_size_zero_limit() {
        let fixture = create_test_file_with_size(1).await.unwrap();
        let infra = MockFileService::new();
        infra.add_file(fixture.path().to_path_buf(), "x".to_string());
        let actual = assert_file_size(&infra, fixture.path(), 0u64).await;
        assert!(actual.is_err());
    }

    #[tokio::test]
    async fn test_assert_file_size_large_content() {
        let fixture = create_test_file_with_size(1000).await.unwrap();
        let infra = MockFileService::new();
        infra.add_file(fixture.path().to_path_buf(), "x".repeat(1000));
        let actual = assert_file_size(&infra, fixture.path(), 999u64).await;
        assert!(actual.is_err());
    }

    #[tokio::test]
    async fn test_assert_file_size_large_content_within_limit() {
        let fixture = create_test_file_with_size(1000).await.unwrap();
        let infra = MockFileService::new();
        infra.add_file(fixture.path().to_path_buf(), "x".repeat(1000));
        let actual = assert_file_size(&infra, fixture.path(), 1000u64).await;
        assert!(actual.is_ok());
    }

    #[tokio::test]
    async fn test_assert_file_size_unicode_content() {
        let file = NamedTempFile::new().unwrap();
        fs::write(file.path(), "🚀🚀🚀").await.unwrap(); // Each emoji is 4 bytes in UTF-8 = 12 bytes total
        let infra = MockFileService::new();
        infra.add_file(file.path().to_path_buf(), "🚀🚀🚀".to_string());
        let actual = assert_file_size(&infra, file.path(), 12u64).await;
        assert!(actual.is_ok());
    }

    #[tokio::test]
    async fn test_assert_file_size_unicode_content_exceeds() {
        let file = NamedTempFile::new().unwrap();
        fs::write(file.path(), "🚀🚀🚀🚀").await.unwrap(); // 4 emojis = 16 bytes, exceeds 12 byte limit
        let infra = MockFileService::new();
        infra.add_file(file.path().to_path_buf(), "🚀🚀🚀🚀".to_string());
        let actual = assert_file_size(&infra, file.path(), 12u64).await;
        assert!(actual.is_err());
    }

    #[tokio::test]
    async fn test_assert_file_size_error_message() {
        let file = NamedTempFile::new().unwrap();
        fs::write(file.path(), "too long content").await.unwrap(); // 16 bytes
        let infra = MockFileService::new();
        infra.add_file(file.path().to_path_buf(), "too long content".to_string());
        let actual = assert_file_size(&infra, file.path(), 5u64).await;
        let expected = "File size (16 bytes) exceeds the maximum allowed size of 5 bytes";
        assert!(actual.is_err());
        assert_eq!(actual.unwrap_err().to_string(), expected);
    }

    #[test]
    fn test_resolve_range_with_defaults() {
        let fixture = (None, None, 100);
        let actual = resolve_range(fixture.0, fixture.1, fixture.2);
        let expected = (1, 100);
        assert_eq!(actual, expected);
    }

    #[test]
    fn test_resolve_range_with_start_only() {
        let fixture = (Some(5), None, 50);
        let actual = resolve_range(fixture.0, fixture.1, fixture.2);
        let expected = (5, 54);
        assert_eq!(actual, expected);
    }

    #[test]
    fn test_resolve_range_with_both_start_and_end() {
        let fixture = (Some(10), Some(20), 100);
        let actual = resolve_range(fixture.0, fixture.1, fixture.2);
        let expected = (10, 20);
        assert_eq!(actual, expected);
    }

    #[test]
    fn test_resolve_range_with_swapped_start_end() {
        let fixture = (Some(20), Some(10), 100);
        let actual = resolve_range(fixture.0, fixture.1, fixture.2);
        let expected = (10, 20);
        assert_eq!(actual, expected);
    }

    #[test]
    fn test_resolve_range_exceeding_max_size() {
        let fixture = (Some(1), Some(200), 50);
        let actual = resolve_range(fixture.0, fixture.1, fixture.2);
        let expected = (1, 50);
        assert_eq!(actual, expected);
    }

    #[test]
    fn test_resolve_range_with_zero_start() {
        let fixture = (Some(0), Some(10), 20);
        let actual = resolve_range(fixture.0, fixture.1, fixture.2);
        let expected = (1, 10);
        assert_eq!(actual, expected);
    }

    #[test]
    fn test_resolve_range_with_zero_end_swapped() {
        let fixture = (Some(5), Some(0), 20);
        let actual = resolve_range(fixture.0, fixture.1, fixture.2);
        let expected = (1, 5);
        assert_eq!(actual, expected);
    }

    #[test]
    fn test_resolve_range_exact_max_size() {
        let fixture = (Some(1), Some(10), 10);
        let actual = resolve_range(fixture.0, fixture.1, fixture.2);
        let expected = (1, 10);
        assert_eq!(actual, expected);
    }

    #[test]
    fn test_resolve_range_max_size_boundary() {
        let fixture = (Some(5), Some(16), 10);
        let actual = resolve_range(fixture.0, fixture.1, fixture.2);
        let expected = (5, 14);
        assert_eq!(actual, expected);
    }

    #[test]
    fn test_resolve_range_large_numbers() {
        let fixture = (Some(1000), Some(2000), 500);
        let actual = resolve_range(fixture.0, fixture.1, fixture.2);
        let expected = (1000, 1499);
        assert_eq!(actual, expected);
    }

    #[test]
    fn test_resolve_range_single_line() {
        let fixture = (Some(42), Some(42), 100);
        let actual = resolve_range(fixture.0, fixture.1, fixture.2);
        let expected = (42, 42);
        assert_eq!(actual, expected);
    }

    #[test]
    fn test_resolve_range_with_end_only() {
        let fixture = (None, Some(50), 100);
        let actual = resolve_range(fixture.0, fixture.1, fixture.2);
        let expected = (1, 50);
        assert_eq!(actual, expected);
    }
}<|MERGE_RESOLUTION|>--- conflicted
+++ resolved
@@ -1,14 +1,9 @@
 use std::path::Path;
 use std::sync::Arc;
 
-<<<<<<< HEAD
 use anyhow::{bail, Context};
-use forge_app::{Content, EnvironmentService, FsReadService, ReadOutput};
+use forge_app::{Content, FsReadService, ReadOutput};
 use forge_domain::{Image, MimeType, Pdf};
-=======
-use anyhow::Context;
-use forge_app::{Content, FsReadService, ReadOutput};
->>>>>>> 38866ded
 
 use crate::utils::assert_absolute_path;
 use crate::{EnvironmentInfra, FileInfoInfra, FileReaderInfra as InfraFsReadService};
@@ -87,27 +82,16 @@
     pub fn new(infra: Arc<F>) -> Self {
         Self(infra)
     }
-<<<<<<< HEAD
+}
+
+impl<F: FileInfoInfra + EnvironmentInfra + InfraFsReadService> ForgeFsRead<F> {
     async fn read_utf8(
-=======
-}
-
-#[async_trait::async_trait]
-impl<F: FileInfoInfra + EnvironmentInfra + InfraFsReadService> FsReadService for ForgeFsRead<F> {
-    async fn read(
->>>>>>> 38866ded
         &self,
         path: &Path,
         start_line: Option<u64>,
         end_line: Option<u64>,
     ) -> anyhow::Result<ReadOutput> {
-<<<<<<< HEAD
-        let env = self.0.environment_service().get_environment();
-=======
-        let path = Path::new(&path);
-        assert_absolute_path(path)?;
         let env = self.0.get_environment();
->>>>>>> 38866ded
 
         // Validate file size before reading content
         assert_file_size(&*self.0, path, env.max_file_size).await?;
@@ -159,7 +143,7 @@
 }
 
 #[async_trait::async_trait]
-impl<F: Infrastructure> FsReadService for ForgeFsRead<F> {
+impl<F: FileInfoInfra + EnvironmentInfra + InfraFsReadService> FsReadService for ForgeFsRead<F> {
     async fn read(
         &self,
         path: String,
