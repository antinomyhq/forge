--- conflicted
+++ resolved
@@ -5,21 +5,14 @@
 use crate::attachment::ForgeChatRequest;
 use crate::console::ForgeConsoleService;
 use crate::conversation::ForgeConversationService;
-<<<<<<< HEAD
 use crate::convo_manager_service::ForgeConversationSessionManager;
-use crate::mcp::{ForgeMcpManager, ForgeMcpService};
-use crate::provider::ForgeProviderService;
-use crate::services::{Services, ToolService};
-use crate::suggestion::ForgeSuggestionService;
-=======
 use crate::discovery::ForgeDiscoveryService;
 use crate::mcp::{ForgeMcpManager, ForgeMcpService};
 use crate::provider::ForgeProviderService;
->>>>>>> 1317b816
 use crate::template::ForgeTemplateService;
 use crate::tool_service::ForgeToolService;
 use crate::workflow::ForgeWorkflowService;
-use crate::{Infrastructure, ProviderService};
+use crate::Infrastructure;
 
 type McpService<F> = ForgeMcpService<ForgeMcpManager<F>, F>;
 type ConversationService<F> =
@@ -58,8 +51,7 @@
         let attachment_service = Arc::new(ForgeChatRequest::new(infra.clone()));
 
         let workflow_service = Arc::new(ForgeWorkflowService::new(infra.clone()));
-<<<<<<< HEAD
-        let suggestion_service = Arc::new(ForgeSuggestionService::new(infra.clone()));
+        let suggestion_service = Arc::new(ForgeDiscoveryService::new(infra.clone()));
 
         let convo_session_manager = Arc::new(ForgeConversationSessionManager::new(infra.clone()));
         let conversation_service = Arc::new(ForgeConversationService::new(
@@ -71,9 +63,6 @@
             infra.clone(),
             convo_session_manager.clone(),
         ));
-=======
-        let suggestion_service = Arc::new(ForgeDiscoveryService::new(infra.clone()));
->>>>>>> 1317b816
         Self {
             infra,
             conversation_service,
@@ -201,7 +190,6 @@
     fn mcp_server(&self) -> &Self::McpServer {
         self.infra.mcp_server()
     }
-<<<<<<< HEAD
 
     fn buffer_service(&self) -> &Self::BufferService {
         self.infra.buffer_service()
@@ -210,26 +198,4 @@
     fn console_print_service(&self) -> &Self::ConsolePrintService {
         self.infra.console_print_service()
     }
-}
-
-#[async_trait::async_trait]
-impl<F: Infrastructure> AgentService for ForgeServices<F> {
-    async fn chat(
-        &self,
-        model_id: &forge_domain::ModelId,
-        context: forge_domain::Context,
-    ) -> forge_domain::ResultStream<forge_domain::ChatCompletionMessage, anyhow::Error> {
-        self.provider_service().chat(model_id, context).await
-    }
-
-    async fn call(
-        &self,
-        agent: &Agent,
-        context: &mut forge_domain::ToolCallContext,
-        call: forge_domain::ToolCallFull,
-    ) -> forge_domain::ToolResult {
-        self.tool_service().call(agent, context, call).await
-    }
-=======
->>>>>>> 1317b816
 }