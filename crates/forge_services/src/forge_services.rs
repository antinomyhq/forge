--- conflicted
+++ resolved
@@ -8,11 +8,6 @@
 use crate::config::ForgeConfigService;
 use crate::conversation::ForgeConversationService;
 use crate::discovery::ForgeDiscoveryService;
-<<<<<<< HEAD
-use crate::key::ForgeKeyService;
-=======
-use crate::env::ForgeEnvironmentService;
->>>>>>> 54d18305
 use crate::mcp::{ForgeMcpManager, ForgeMcpService};
 use crate::template::ForgeTemplateService;
 use crate::tool_services::{
@@ -24,15 +19,12 @@
     CommandInfra, EnvironmentInfra, FileDirectoryInfra, FileInfoInfra, FileReaderInfra,
     FileRemoverInfra, FileWriterInfra, McpServerInfra, SnapshotInfra, UserInfra,
 };
-
-<<<<<<< HEAD
-type McpService<F> =
-    ForgeMcpService<ForgeMcpManager<F>, F, <<F as Infrastructure>::McpServer as McpServer>::Client>;
+use crate::env::ForgeEnvironmentService;
+use crate::key::ForgeKeyService;
+
+type McpService<F> = ForgeMcpService<ForgeMcpManager<F>, F, <F as McpServerInfra>::Client>;
 type AuthService<F> = ForgeAuthService<F, KeyService<F>>;
 type KeyService<F> = ForgeKeyService<ForgeConfigService<F>>;
-=======
-type McpService<F> = ForgeMcpService<ForgeMcpManager<F>, F, <F as McpServerInfra>::Client>;
->>>>>>> 54d18305
 
 /// ForgeApp is the main application container that implements the App trait.
 /// It provides access to all core services required by the application.
@@ -41,14 +33,8 @@
 /// - F: The infrastructure implementation that provides core services like
 ///   environment, file reading, vector indexing, and embedding.
 #[derive(Clone)]
-<<<<<<< HEAD
-pub struct ForgeServices<F: Infrastructure> {
-    infra: Arc<F>,
+pub struct ForgeServices<F: McpServerInfra> {
     chat_service: Arc<ForgeProviderService<F, KeyService<F>>>,
-=======
-pub struct ForgeServices<F: McpServerInfra> {
-    provider_service: Arc<ForgeProviderService>,
->>>>>>> 54d18305
     conversation_service: Arc<ForgeConversationService<McpService<F>>>,
     template_service: Arc<ForgeTemplateService<F>>,
     attachment_service: Arc<ForgeChatRequest<F>>,
@@ -65,13 +51,10 @@
     fetch_service: Arc<ForgeFetch>,
     followup_service: Arc<ForgeFollowup<F>>,
     mcp_service: Arc<McpService<F>>,
-<<<<<<< HEAD
+    env_service: Arc<ForgeEnvironmentService<F>>,
     config_service: Arc<ForgeConfigService<F>>,
     auth_service: Arc<AuthService<F>>,
     key_service: Arc<KeyService<F>>,
-=======
-    env_service: Arc<ForgeEnvironmentService<F>>,
->>>>>>> 54d18305
 }
 
 impl<F: McpServerInfra + EnvironmentInfra + FileWriterInfra + FileInfoInfra + FileReaderInfra>
@@ -123,19 +106,11 @@
             fetch_service,
             followup_service,
             mcp_service,
-<<<<<<< HEAD
+            env_service,
             config_service,
             auth_service,
             key_service,
             chat_service,
-        }
-    }
-}
-
-impl<F: Infrastructure> Services for ForgeServices<F> {
-    type ChatService = ForgeProviderService<F, Self::KeyService>;
-=======
-            env_service,
         }
     }
 }
@@ -154,8 +129,7 @@
             + Clone,
     > Services for ForgeServices<F>
 {
-    type ProviderService = ForgeProviderService;
->>>>>>> 54d18305
+    type ChatService = ForgeProviderService<F, Self::KeyService>;
     type ConversationService = ForgeConversationService<McpService<F>>;
     type TemplateService = ForgeTemplateService<F>;
     type AttachmentService = ForgeChatRequest<F>;
@@ -248,7 +222,6 @@
     fn mcp_service(&self) -> &Self::McpService {
         &self.mcp_service
     }
-<<<<<<< HEAD
 
     fn auth_service(&self) -> &Self::AuthService {
         self.auth_service.as_ref()
@@ -261,68 +234,4 @@
     fn key_service(&self) -> &Self::KeyService {
         self.key_service.as_ref()
     }
-}
-
-impl<F: Infrastructure> Infrastructure for ForgeServices<F> {
-    type EnvironmentService = F::EnvironmentService;
-    type FsReadService = F::FsReadService;
-    type FsWriteService = F::FsWriteService;
-    type FsMetaService = F::FsMetaService;
-    type FsSnapshotService = F::FsSnapshotService;
-    type FsRemoveService = F::FsRemoveService;
-    type FsCreateDirsService = F::FsCreateDirsService;
-    type CommandExecutorService = F::CommandExecutorService;
-    type InquireService = F::InquireService;
-    type McpServer = F::McpServer;
-    type HttpService = F::HttpService;
-    type ProviderService = F::ProviderService;
-
-    fn environment_service(&self) -> &Self::EnvironmentService {
-        self.infra.environment_service()
-    }
-
-    fn file_read_service(&self) -> &Self::FsReadService {
-        self.infra.file_read_service()
-    }
-
-    fn file_write_service(&self) -> &Self::FsWriteService {
-        self.infra.file_write_service()
-    }
-
-    fn file_meta_service(&self) -> &Self::FsMetaService {
-        self.infra.file_meta_service()
-    }
-
-    fn file_snapshot_service(&self) -> &Self::FsSnapshotService {
-        self.infra.file_snapshot_service()
-    }
-
-    fn file_remove_service(&self) -> &Self::FsRemoveService {
-        self.infra.file_remove_service()
-    }
-
-    fn create_dirs_service(&self) -> &Self::FsCreateDirsService {
-        self.infra.create_dirs_service()
-    }
-
-    fn command_executor_service(&self) -> &Self::CommandExecutorService {
-        self.infra.command_executor_service()
-    }
-
-    fn inquire_service(&self) -> &Self::InquireService {
-        self.infra.inquire_service()
-    }
-
-    fn mcp_server(&self) -> &Self::McpServer {
-        self.infra.mcp_server()
-    }
-
-    fn http_service(&self) -> &Self::HttpService {
-        self.infra.http_service()
-    }
-    fn provider_service(&self) -> &Self::ProviderService {
-        self.infra.provider_service()
-    }
-=======
->>>>>>> 54d18305
 }