--- conflicted
+++ resolved
@@ -20,35 +20,24 @@
 #[derive(Clone)]
 pub struct ForgeServices<F> {
     infra: Arc<F>,
-<<<<<<< HEAD
     tool_service: Arc<ForgeToolService<ForgeMcpService>>,
-    provider_service: ForgeProviderService,
-    conversation_service: ForgeConversationService,
-    prompt_service: ForgeTemplateService<F, ForgeToolService<ForgeMcpService>>,
-    attachment_service: ForgeChatRequest<F>,
-=======
-    tool_service: Arc<ForgeToolService>,
     provider_service: Arc<ForgeProviderService>,
     conversation_service: Arc<
         ForgeConversationService<
             ForgeCompactionService<ForgeTemplateService<F, ForgeToolService>, ForgeProviderService>,
         >,
     >,
-    template_service: Arc<ForgeTemplateService<F, ForgeToolService>>,
+    template_service: Arc<ForgeTemplateService<F, ForgeToolService<ForgeMcpService>>>,
     attachment_service: Arc<ForgeChatRequest<F>>,
     compaction_service: Arc<
         ForgeCompactionService<ForgeTemplateService<F, ForgeToolService>, ForgeProviderService>,
     >,
->>>>>>> 65d6b79c
 }
 
 impl<F: Infrastructure> ForgeServices<F> {
     pub fn new(infra: Arc<F>) -> Self {
-<<<<<<< HEAD
         let mcp_service = Arc::new(ForgeMcpService::new());
         let tool_service = Arc::new(ForgeToolService::new(infra.clone(), mcp_service));
-=======
-        let tool_service = Arc::new(ForgeToolService::new(infra.clone()));
         let template_service = Arc::new(ForgeTemplateService::new(
             infra.clone(),
             tool_service.clone(),
@@ -62,19 +51,14 @@
 
         let conversation_service =
             Arc::new(ForgeConversationService::new(compaction_service.clone()));
->>>>>>> 65d6b79c
         Self {
             infra,
             conversation_service,
             tool_service,
-<<<<<<< HEAD
-            attachment_service: ForgeChatRequest::new(infra.clone()),
-=======
             attachment_service,
             compaction_service,
             provider_service,
             template_service,
->>>>>>> 65d6b79c
         }
     }
 }
@@ -82,13 +66,8 @@
 impl<F: Infrastructure> Services for ForgeServices<F> {
     type ToolService = ForgeToolService<ForgeMcpService>;
     type ProviderService = ForgeProviderService;
-<<<<<<< HEAD
-    type ConversationService = ForgeConversationService;
-    type TemplateService = ForgeTemplateService<F, ForgeToolService<ForgeMcpService>>;
-=======
     type ConversationService = ForgeConversationService<Self::CompactionService>;
     type TemplateService = ForgeTemplateService<F, Self::ToolService>;
->>>>>>> 65d6b79c
     type AttachmentService = ForgeChatRequest<F>;
     type EnvironmentService = F::EnvironmentService;
     type CompactionService = ForgeCompactionService<Self::TemplateService, Self::ProviderService>;
