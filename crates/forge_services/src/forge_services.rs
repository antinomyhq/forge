use std::sync::Arc;

use forge_app::{
    AgentRepository, CommandInfra, DirectoryReaderInfra, EnvironmentInfra, FileDirectoryInfra,
    FileInfoInfra, FileReaderInfra, FileRemoverInfra, FileWriterInfra, HttpInfra, KVStore,
    McpServerInfra, Services, StrategyFactory, UserInfra, WalkerInfra,
};
use forge_domain::{
<<<<<<< HEAD
    AppConfigRepository, ContextEngineRepository, ConversationRepository, ProviderRepository,
    SnapshotRepository, WorkspaceRepository,
=======
    AppConfigRepository, ConversationRepository, ProviderRepository, SkillRepository,
    SnapshotRepository,
>>>>>>> 9698d318
};

use crate::ForgeProviderAuthService;
use crate::agent_registry::ForgeAgentRegistryService;
use crate::attachment::ForgeChatRequest;
use crate::auth::ForgeAuthService;
use crate::command_loader::CommandLoaderService as ForgeCommandLoaderService;
use crate::conversation::ForgeConversationService;
use crate::custom_instructions::ForgeCustomInstructionsService;
use crate::discovery::ForgeDiscoveryService;
use crate::env::ForgeEnvironmentService;
use crate::mcp::{ForgeMcpManager, ForgeMcpService};
use crate::policy::ForgePolicyService;
use crate::preferences::ForgeAppConfigService;
use crate::provider::ForgeProviderService;
use crate::template::ForgeTemplateService;
use crate::tool_services::{
    ForgeFetch, ForgeFollowup, ForgeFsCreate, ForgeFsPatch, ForgeFsRead, ForgeFsRemove,
    ForgeFsSearch, ForgeFsUndo, ForgeImageRead, ForgePlanCreate, ForgeShell, ForgeSkillFetch,
};
use crate::workflow::ForgeWorkflowService;

type McpService<F> = ForgeMcpService<ForgeMcpManager<F>, F, <F as McpServerInfra>::Client>;
type AuthService<F> = ForgeAuthService<F>;

/// ForgeApp is the main application container that implements the App trait.
/// It provides access to all core services required by the application.
///
/// Type Parameters:
/// - F: The infrastructure implementation that provides core services like
///   environment, file reading, vector indexing, and embedding.
/// - R: The repository implementation that provides data persistence
#[derive(Clone)]
pub struct ForgeServices<
    F: HttpInfra
        + EnvironmentInfra
        + McpServerInfra
        + WalkerInfra
        + SnapshotRepository
        + ConversationRepository
        + AppConfigRepository
        + KVStore
        + ProviderRepository
<<<<<<< HEAD
        + forge_domain::WorkspaceRepository
        + ContextEngineRepository
        + AgentRepository,
=======
        + AgentRepository
        + SkillRepository,
>>>>>>> 9698d318
> {
    chat_service: Arc<ForgeProviderService<F>>,
    config_service: Arc<ForgeAppConfigService<F>>,
    conversation_service: Arc<ForgeConversationService<F>>,
    template_service: Arc<ForgeTemplateService<F>>,
    attachment_service: Arc<ForgeChatRequest<F>>,
    workflow_service: Arc<ForgeWorkflowService<F>>,
    discovery_service: Arc<ForgeDiscoveryService<F>>,
    mcp_manager: Arc<ForgeMcpManager<F>>,
    file_create_service: Arc<ForgeFsCreate<F>>,
    plan_create_service: Arc<ForgePlanCreate<F>>,
    file_read_service: Arc<ForgeFsRead<F>>,
    image_read_service: Arc<ForgeImageRead<F>>,
    file_search_service: Arc<ForgeFsSearch<F>>,
    file_remove_service: Arc<ForgeFsRemove<F>>,
    file_patch_service: Arc<ForgeFsPatch<F>>,
    file_undo_service: Arc<ForgeFsUndo<F>>,
    shell_service: Arc<ForgeShell<F>>,
    fetch_service: Arc<ForgeFetch>,
    followup_service: Arc<ForgeFollowup<F>>,
    mcp_service: Arc<McpService<F>>,
    env_service: Arc<ForgeEnvironmentService<F>>,
    custom_instructions_service: Arc<ForgeCustomInstructionsService<F>>,
    auth_service: Arc<AuthService<F>>,
    agent_registry_service: Arc<ForgeAgentRegistryService<F>>,
    command_loader_service: Arc<ForgeCommandLoaderService<F>>,
    policy_service: ForgePolicyService<F>,
    provider_auth_service: ForgeProviderAuthService<F>,
<<<<<<< HEAD
    codebase_service: Arc<crate::indexing::ForgeIndexingService<F>>,
=======
    skill_service: Arc<ForgeSkillFetch<F>>,
>>>>>>> 9698d318
}

impl<
    F: McpServerInfra
        + EnvironmentInfra
        + FileWriterInfra
        + FileInfoInfra
        + FileReaderInfra
        + HttpInfra
        + WalkerInfra
        + DirectoryReaderInfra
        + CommandInfra
        + UserInfra
        + SnapshotRepository
        + ConversationRepository
        + AppConfigRepository
        + ProviderRepository
        + KVStore
<<<<<<< HEAD
        + forge_domain::WorkspaceRepository
        + ContextEngineRepository
        + AgentRepository,
=======
        + AgentRepository
        + SkillRepository,
>>>>>>> 9698d318
> ForgeServices<F>
{
    pub fn new(infra: Arc<F>) -> Self {
        let mcp_manager = Arc::new(ForgeMcpManager::new(infra.clone()));
        let mcp_service = Arc::new(ForgeMcpService::new(mcp_manager.clone(), infra.clone()));
        let template_service = Arc::new(ForgeTemplateService::new(infra.clone()));
        let attachment_service = Arc::new(ForgeChatRequest::new(infra.clone()));
        let workflow_service = Arc::new(ForgeWorkflowService::new(infra.clone()));
        let suggestion_service = Arc::new(ForgeDiscoveryService::new(infra.clone()));
        let conversation_service = Arc::new(ForgeConversationService::new(infra.clone()));
        let auth_service = Arc::new(ForgeAuthService::new(infra.clone()));
        let chat_service = Arc::new(ForgeProviderService::new(infra.clone()));
        let config_service = Arc::new(ForgeAppConfigService::new(infra.clone()));
        let file_create_service = Arc::new(ForgeFsCreate::new(infra.clone()));
        let plan_create_service = Arc::new(ForgePlanCreate::new(infra.clone()));
        let file_read_service = Arc::new(ForgeFsRead::new(infra.clone()));
        let image_read_service = Arc::new(ForgeImageRead::new(infra.clone()));
        let file_search_service = Arc::new(ForgeFsSearch::new(infra.clone()));
        let file_remove_service = Arc::new(ForgeFsRemove::new(infra.clone()));
        let file_patch_service = Arc::new(ForgeFsPatch::new(infra.clone()));
        let file_undo_service = Arc::new(ForgeFsUndo::new(infra.clone()));
        let shell_service = Arc::new(ForgeShell::new(infra.clone()));
        let fetch_service = Arc::new(ForgeFetch::new());
        let followup_service = Arc::new(ForgeFollowup::new(infra.clone()));
        let env_service = Arc::new(ForgeEnvironmentService::new(infra.clone()));
        let custom_instructions_service =
            Arc::new(ForgeCustomInstructionsService::new(infra.clone()));
        let agent_registry_service = Arc::new(ForgeAgentRegistryService::new(infra.clone()));
        let command_loader_service = Arc::new(ForgeCommandLoaderService::new(infra.clone()));
        let policy_service = ForgePolicyService::new(infra.clone());
        let provider_auth_service = ForgeProviderAuthService::new(infra.clone());
<<<<<<< HEAD
        let codebase_service = Arc::new(crate::indexing::ForgeIndexingService::new(infra.clone()));
=======
        let skill_service = Arc::new(ForgeSkillFetch::new(infra.clone()));
>>>>>>> 9698d318

        Self {
            conversation_service,
            attachment_service,
            template_service,
            workflow_service,
            discovery_service: suggestion_service,
            mcp_manager,
            file_create_service,
            plan_create_service,
            file_read_service,
            image_read_service,
            file_search_service,
            file_remove_service,
            file_patch_service,
            file_undo_service,
            shell_service,
            fetch_service,
            followup_service,
            mcp_service,
            env_service,
            custom_instructions_service,
            auth_service,
            chat_service,
            config_service,
            agent_registry_service,
            command_loader_service,
            policy_service,
            provider_auth_service,
<<<<<<< HEAD
            codebase_service,
=======
            skill_service,
>>>>>>> 9698d318
        }
    }
}

impl<
    F: FileReaderInfra
        + FileWriterInfra
        + CommandInfra
        + UserInfra
        + McpServerInfra
        + FileRemoverInfra
        + FileInfoInfra
        + FileDirectoryInfra
        + EnvironmentInfra
        + DirectoryReaderInfra
        + HttpInfra
        + WalkerInfra
        + Clone
        + SnapshotRepository
        + ConversationRepository
        + AppConfigRepository
        + KVStore
        + ProviderRepository
        + AgentRepository
        + SkillRepository
        + StrategyFactory
        + WorkspaceRepository
        + ContextEngineRepository
        + Clone
        + 'static,
> Services for ForgeServices<F>
{
    type ProviderService = ForgeProviderService<F>;
    type AppConfigService = ForgeAppConfigService<F>;
    type ConversationService = ForgeConversationService<F>;
    type TemplateService = ForgeTemplateService<F>;
    type ProviderAuthService = ForgeProviderAuthService<F>;

    fn provider_auth_service(&self) -> &Self::ProviderAuthService {
        &self.provider_auth_service
    }
    type AttachmentService = ForgeChatRequest<F>;
    type EnvironmentService = ForgeEnvironmentService<F>;
    type CustomInstructionsService = ForgeCustomInstructionsService<F>;
    type WorkflowService = ForgeWorkflowService<F>;
    type FileDiscoveryService = ForgeDiscoveryService<F>;
    type McpConfigManager = ForgeMcpManager<F>;
    type FsCreateService = ForgeFsCreate<F>;
    type PlanCreateService = ForgePlanCreate<F>;
    type FsPatchService = ForgeFsPatch<F>;
    type FsReadService = ForgeFsRead<F>;
    type ImageReadService = ForgeImageRead<F>;
    type FsRemoveService = ForgeFsRemove<F>;
    type FsSearchService = ForgeFsSearch<F>;
    type FollowUpService = ForgeFollowup<F>;
    type FsUndoService = ForgeFsUndo<F>;
    type NetFetchService = ForgeFetch;
    type ShellService = ForgeShell<F>;
    type McpService = McpService<F>;
    type AuthService = AuthService<F>;
    type AgentRegistry = ForgeAgentRegistryService<F>;
    type CommandLoaderService = ForgeCommandLoaderService<F>;
    type PolicyService = ForgePolicyService<F>;
<<<<<<< HEAD
    type CodebaseService = crate::indexing::ForgeIndexingService<F>;
=======
    type SkillFetchService = ForgeSkillFetch<F>;
>>>>>>> 9698d318

    fn provider_service(&self) -> &Self::ProviderService {
        &self.chat_service
    }

    fn config_service(&self) -> &Self::AppConfigService {
        &self.config_service
    }

    fn conversation_service(&self) -> &Self::ConversationService {
        &self.conversation_service
    }

    fn template_service(&self) -> &Self::TemplateService {
        &self.template_service
    }

    fn attachment_service(&self) -> &Self::AttachmentService {
        &self.attachment_service
    }

    fn environment_service(&self) -> &Self::EnvironmentService {
        &self.env_service
    }
    fn custom_instructions_service(&self) -> &Self::CustomInstructionsService {
        &self.custom_instructions_service
    }

    fn workflow_service(&self) -> &Self::WorkflowService {
        self.workflow_service.as_ref()
    }

    fn file_discovery_service(&self) -> &Self::FileDiscoveryService {
        self.discovery_service.as_ref()
    }

    fn mcp_config_manager(&self) -> &Self::McpConfigManager {
        self.mcp_manager.as_ref()
    }

    fn fs_create_service(&self) -> &Self::FsCreateService {
        &self.file_create_service
    }

    fn plan_create_service(&self) -> &Self::PlanCreateService {
        &self.plan_create_service
    }

    fn fs_patch_service(&self) -> &Self::FsPatchService {
        &self.file_patch_service
    }

    fn fs_read_service(&self) -> &Self::FsReadService {
        &self.file_read_service
    }

    fn fs_remove_service(&self) -> &Self::FsRemoveService {
        &self.file_remove_service
    }

    fn fs_search_service(&self) -> &Self::FsSearchService {
        &self.file_search_service
    }

    fn follow_up_service(&self) -> &Self::FollowUpService {
        &self.followup_service
    }

    fn fs_undo_service(&self) -> &Self::FsUndoService {
        &self.file_undo_service
    }

    fn net_fetch_service(&self) -> &Self::NetFetchService {
        &self.fetch_service
    }

    fn shell_service(&self) -> &Self::ShellService {
        &self.shell_service
    }

    fn mcp_service(&self) -> &Self::McpService {
        &self.mcp_service
    }

    fn auth_service(&self) -> &Self::AuthService {
        self.auth_service.as_ref()
    }

    fn agent_registry(&self) -> &Self::AgentRegistry {
        &self.agent_registry_service
    }

    fn command_loader_service(&self) -> &Self::CommandLoaderService {
        &self.command_loader_service
    }

    fn policy_service(&self) -> &Self::PolicyService {
        &self.policy_service
    }

    fn context_engine_service(&self) -> &Self::CodebaseService {
        &self.codebase_service
    }

    fn image_read_service(&self) -> &Self::ImageReadService {
        &self.image_read_service
    }
    fn skill_fetch_service(&self) -> &Self::SkillFetchService {
        &self.skill_service
    }
}<|MERGE_RESOLUTION|>--- conflicted
+++ resolved
@@ -6,13 +6,8 @@
     McpServerInfra, Services, StrategyFactory, UserInfra, WalkerInfra,
 };
 use forge_domain::{
-<<<<<<< HEAD
     AppConfigRepository, ContextEngineRepository, ConversationRepository, ProviderRepository,
-    SnapshotRepository, WorkspaceRepository,
-=======
-    AppConfigRepository, ConversationRepository, ProviderRepository, SkillRepository,
-    SnapshotRepository,
->>>>>>> 9698d318
+    SkillRepository, SnapshotRepository, WorkspaceRepository,
 };
 
 use crate::ForgeProviderAuthService;
@@ -56,14 +51,10 @@
         + AppConfigRepository
         + KVStore
         + ProviderRepository
-<<<<<<< HEAD
         + forge_domain::WorkspaceRepository
         + ContextEngineRepository
-        + AgentRepository,
-=======
         + AgentRepository
         + SkillRepository,
->>>>>>> 9698d318
 > {
     chat_service: Arc<ForgeProviderService<F>>,
     config_service: Arc<ForgeAppConfigService<F>>,
@@ -92,11 +83,8 @@
     command_loader_service: Arc<ForgeCommandLoaderService<F>>,
     policy_service: ForgePolicyService<F>,
     provider_auth_service: ForgeProviderAuthService<F>,
-<<<<<<< HEAD
     codebase_service: Arc<crate::indexing::ForgeIndexingService<F>>,
-=======
     skill_service: Arc<ForgeSkillFetch<F>>,
->>>>>>> 9698d318
 }
 
 impl<
@@ -115,14 +103,10 @@
         + AppConfigRepository
         + ProviderRepository
         + KVStore
-<<<<<<< HEAD
         + forge_domain::WorkspaceRepository
         + ContextEngineRepository
-        + AgentRepository,
-=======
         + AgentRepository
         + SkillRepository,
->>>>>>> 9698d318
 > ForgeServices<F>
 {
     pub fn new(infra: Arc<F>) -> Self {
@@ -154,11 +138,8 @@
         let command_loader_service = Arc::new(ForgeCommandLoaderService::new(infra.clone()));
         let policy_service = ForgePolicyService::new(infra.clone());
         let provider_auth_service = ForgeProviderAuthService::new(infra.clone());
-<<<<<<< HEAD
         let codebase_service = Arc::new(crate::indexing::ForgeIndexingService::new(infra.clone()));
-=======
         let skill_service = Arc::new(ForgeSkillFetch::new(infra.clone()));
->>>>>>> 9698d318
 
         Self {
             conversation_service,
@@ -188,11 +169,8 @@
             command_loader_service,
             policy_service,
             provider_auth_service,
-<<<<<<< HEAD
             codebase_service,
-=======
             skill_service,
->>>>>>> 9698d318
         }
     }
 }
@@ -256,11 +234,8 @@
     type AgentRegistry = ForgeAgentRegistryService<F>;
     type CommandLoaderService = ForgeCommandLoaderService<F>;
     type PolicyService = ForgePolicyService<F>;
-<<<<<<< HEAD
     type CodebaseService = crate::indexing::ForgeIndexingService<F>;
-=======
     type SkillFetchService = ForgeSkillFetch<F>;
->>>>>>> 9698d318
 
     fn provider_service(&self) -> &Self::ProviderService {
         &self.chat_service
