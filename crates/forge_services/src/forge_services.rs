--- conflicted
+++ resolved
@@ -188,10 +188,6 @@
     type AppConfigService = ForgeAppConfigService<F>;
     type ConversationService = ForgeConversationService<F>;
     type TemplateService = ForgeTemplateService<F>;
-<<<<<<< HEAD
-
-=======
->>>>>>> 72fb4286
     type ProviderAuthService = ForgeProviderAuthService<F>;
 
     fn provider_auth_service(&self) -> &Self::ProviderAuthService {
