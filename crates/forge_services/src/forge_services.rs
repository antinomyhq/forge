use std::sync::Arc;

use forge_app::{
    AgentRepository, CommandInfra, DirectoryReaderInfra, EnvironmentInfra, FileDirectoryInfra,
    FileInfoInfra, FileReaderInfra, FileRemoverInfra, FileWriterInfra, HttpInfra, KVStore,
    McpServerInfra, Services, StrategyFactory, UserInfra, WalkerInfra,
};
use forge_domain::{
    AppConfigRepository, ContextEngineRepository, ConversationRepository, CredentialsRepository,
    ProviderRepository, SnapshotRepository, WorkspaceRepository,
};

use crate::ForgeProviderAuthService;
use crate::agent_registry::ForgeAgentRegistryService;
use crate::attachment::ForgeChatRequest;
use crate::auth::ForgeAuthService;
use crate::command_loader::CommandLoaderService as ForgeCommandLoaderService;
use crate::conversation::ForgeConversationService;
use crate::custom_instructions::ForgeCustomInstructionsService;
use crate::discovery::ForgeDiscoveryService;
use crate::env::ForgeEnvironmentService;
use crate::mcp::{ForgeMcpManager, ForgeMcpService};
use crate::policy::ForgePolicyService;
use crate::preferences::ForgeAppConfigService;
use crate::provider::ForgeProviderService;
use crate::template::ForgeTemplateService;
use crate::tool_services::{
    ForgeFetch, ForgeFollowup, ForgeFsCreate, ForgeFsPatch, ForgeFsRead, ForgeFsRemove,
    ForgeFsSearch, ForgeFsUndo, ForgeImageRead, ForgePlanCreate, ForgeShell,
};
use crate::workflow::ForgeWorkflowService;

type McpService<F> = ForgeMcpService<ForgeMcpManager<F>, F, <F as McpServerInfra>::Client>;
type AuthService<F> = ForgeAuthService<F>;

/// ForgeApp is the main application container that implements the App trait.
/// It provides access to all core services required by the application.
///
/// Type Parameters:
/// - F: The infrastructure implementation that provides core services like
///   environment, file reading, vector indexing, and embedding.
/// - R: The repository implementation that provides data persistence
#[derive(Clone)]
pub struct ForgeServices<
    F: HttpInfra
        + EnvironmentInfra
        + McpServerInfra
        + WalkerInfra
        + SnapshotRepository
        + ConversationRepository
        + AppConfigRepository
        + KVStore
        + ProviderRepository
<<<<<<< HEAD
        + forge_domain::WorkspaceRepository
        + ContextEngineRepository,
=======
        + AgentRepository,
>>>>>>> ee0d735b
> {
    chat_service: Arc<ForgeProviderService<F>>,
    config_service: Arc<ForgeAppConfigService<F>>,
    conversation_service: Arc<ForgeConversationService<F>>,
    template_service: Arc<ForgeTemplateService<F>>,
    attachment_service: Arc<ForgeChatRequest<F>>,
    workflow_service: Arc<ForgeWorkflowService<F>>,
    discovery_service: Arc<ForgeDiscoveryService<F>>,
    mcp_manager: Arc<ForgeMcpManager<F>>,
    file_create_service: Arc<ForgeFsCreate<F>>,
    plan_create_service: Arc<ForgePlanCreate<F>>,
    file_read_service: Arc<ForgeFsRead<F>>,
    image_read_service: Arc<ForgeImageRead<F>>,
    file_search_service: Arc<ForgeFsSearch<F>>,
    file_remove_service: Arc<ForgeFsRemove<F>>,
    file_patch_service: Arc<ForgeFsPatch<F>>,
    file_undo_service: Arc<ForgeFsUndo<F>>,
    shell_service: Arc<ForgeShell<F>>,
    fetch_service: Arc<ForgeFetch>,
    followup_service: Arc<ForgeFollowup<F>>,
    mcp_service: Arc<McpService<F>>,
    env_service: Arc<ForgeEnvironmentService<F>>,
    custom_instructions_service: Arc<ForgeCustomInstructionsService<F>>,
    auth_service: Arc<AuthService<F>>,
    agent_registry_service: Arc<ForgeAgentRegistryService<F>>,
    command_loader_service: Arc<ForgeCommandLoaderService<F>>,
    policy_service: ForgePolicyService<F>,
    provider_auth_service: ForgeProviderAuthService<F>,
    codebase_service: Arc<crate::indexing::ForgeIndexingService<F>>,
}

impl<
    F: McpServerInfra
        + EnvironmentInfra
        + FileWriterInfra
        + FileInfoInfra
        + FileReaderInfra
        + HttpInfra
        + WalkerInfra
        + DirectoryReaderInfra
        + CommandInfra
        + UserInfra
        + SnapshotRepository
        + ConversationRepository
        + AppConfigRepository
        + ProviderRepository
        + KVStore
<<<<<<< HEAD
        + forge_domain::WorkspaceRepository
        + ContextEngineRepository,
=======
        + AgentRepository,
>>>>>>> ee0d735b
> ForgeServices<F>
{
    pub fn new(infra: Arc<F>) -> Self {
        let mcp_manager = Arc::new(ForgeMcpManager::new(infra.clone()));
        let mcp_service = Arc::new(ForgeMcpService::new(mcp_manager.clone(), infra.clone()));
        let template_service = Arc::new(ForgeTemplateService::new(infra.clone()));
        let attachment_service = Arc::new(ForgeChatRequest::new(infra.clone()));
        let workflow_service = Arc::new(ForgeWorkflowService::new(infra.clone()));
        let suggestion_service = Arc::new(ForgeDiscoveryService::new(infra.clone()));
        let conversation_service = Arc::new(ForgeConversationService::new(infra.clone()));
        let auth_service = Arc::new(ForgeAuthService::new(infra.clone()));
        let chat_service = Arc::new(ForgeProviderService::new(infra.clone()));
        let config_service = Arc::new(ForgeAppConfigService::new(infra.clone()));
        let file_create_service = Arc::new(ForgeFsCreate::new(infra.clone()));
        let plan_create_service = Arc::new(ForgePlanCreate::new(infra.clone()));
        let file_read_service = Arc::new(ForgeFsRead::new(infra.clone()));
        let image_read_service = Arc::new(ForgeImageRead::new(infra.clone()));
        let file_search_service = Arc::new(ForgeFsSearch::new(infra.clone()));
        let file_remove_service = Arc::new(ForgeFsRemove::new(infra.clone()));
        let file_patch_service = Arc::new(ForgeFsPatch::new(infra.clone()));
        let file_undo_service = Arc::new(ForgeFsUndo::new(infra.clone()));
        let shell_service = Arc::new(ForgeShell::new(infra.clone()));
        let fetch_service = Arc::new(ForgeFetch::new());
        let followup_service = Arc::new(ForgeFollowup::new(infra.clone()));
        let env_service = Arc::new(ForgeEnvironmentService::new(infra.clone()));
        let custom_instructions_service =
            Arc::new(ForgeCustomInstructionsService::new(infra.clone()));
        let agent_registry_service = Arc::new(ForgeAgentRegistryService::new(infra.clone()));
        let command_loader_service = Arc::new(ForgeCommandLoaderService::new(infra.clone()));
        let policy_service = ForgePolicyService::new(infra.clone());
        let provider_auth_service = ForgeProviderAuthService::new(infra.clone());
        let codebase_service = Arc::new(crate::indexing::ForgeIndexingService::new(infra.clone()));

        Self {
            conversation_service,
            attachment_service,
            template_service,
            workflow_service,
            discovery_service: suggestion_service,
            mcp_manager,
            file_create_service,
            plan_create_service,
            file_read_service,
            image_read_service,
            file_search_service,
            file_remove_service,
            file_patch_service,
            file_undo_service,
            shell_service,
            fetch_service,
            followup_service,
            mcp_service,
            env_service,
            custom_instructions_service,
            auth_service,
            chat_service,
            config_service,
            agent_registry_service,
            command_loader_service,
            policy_service,
            provider_auth_service,
            codebase_service,
        }
    }
}

impl<
    F: FileReaderInfra
        + FileWriterInfra
        + CommandInfra
        + UserInfra
        + McpServerInfra
        + FileRemoverInfra
        + FileInfoInfra
        + FileDirectoryInfra
        + EnvironmentInfra
        + DirectoryReaderInfra
        + HttpInfra
        + WalkerInfra
        + Clone
        + SnapshotRepository
        + ConversationRepository
        + AppConfigRepository
        + KVStore
        + ProviderRepository
        + AgentRepository
        + StrategyFactory
        + WorkspaceRepository
        + CredentialsRepository
        + ContextEngineRepository
        + Clone
        + 'static,
> Services for ForgeServices<F>
{
    type ProviderService = ForgeProviderService<F>;
    type AppConfigService = ForgeAppConfigService<F>;
    type ConversationService = ForgeConversationService<F>;
    type TemplateService = ForgeTemplateService<F>;
    type ProviderAuthService = ForgeProviderAuthService<F>;

    fn provider_auth_service(&self) -> &Self::ProviderAuthService {
        &self.provider_auth_service
    }
    type AttachmentService = ForgeChatRequest<F>;
    type EnvironmentService = ForgeEnvironmentService<F>;
    type CustomInstructionsService = ForgeCustomInstructionsService<F>;
    type WorkflowService = ForgeWorkflowService<F>;
    type FileDiscoveryService = ForgeDiscoveryService<F>;
    type McpConfigManager = ForgeMcpManager<F>;
    type FsCreateService = ForgeFsCreate<F>;
    type PlanCreateService = ForgePlanCreate<F>;
    type FsPatchService = ForgeFsPatch<F>;
    type FsReadService = ForgeFsRead<F>;
    type ImageReadService = ForgeImageRead<F>;
    type FsRemoveService = ForgeFsRemove<F>;
    type FsSearchService = ForgeFsSearch<F>;
    type FollowUpService = ForgeFollowup<F>;
    type FsUndoService = ForgeFsUndo<F>;
    type NetFetchService = ForgeFetch;
    type ShellService = ForgeShell<F>;
    type McpService = McpService<F>;
    type AuthService = AuthService<F>;
    type AgentRegistry = ForgeAgentRegistryService<F>;
    type CommandLoaderService = ForgeCommandLoaderService<F>;
    type PolicyService = ForgePolicyService<F>;
    type CodebaseService = crate::indexing::ForgeIndexingService<F>;

    fn provider_service(&self) -> &Self::ProviderService {
        &self.chat_service
    }

    fn config_service(&self) -> &Self::AppConfigService {
        &self.config_service
    }

    fn conversation_service(&self) -> &Self::ConversationService {
        &self.conversation_service
    }

    fn template_service(&self) -> &Self::TemplateService {
        &self.template_service
    }

    fn attachment_service(&self) -> &Self::AttachmentService {
        &self.attachment_service
    }

    fn environment_service(&self) -> &Self::EnvironmentService {
        &self.env_service
    }
    fn custom_instructions_service(&self) -> &Self::CustomInstructionsService {
        &self.custom_instructions_service
    }

    fn workflow_service(&self) -> &Self::WorkflowService {
        self.workflow_service.as_ref()
    }

    fn file_discovery_service(&self) -> &Self::FileDiscoveryService {
        self.discovery_service.as_ref()
    }

    fn mcp_config_manager(&self) -> &Self::McpConfigManager {
        self.mcp_manager.as_ref()
    }

    fn fs_create_service(&self) -> &Self::FsCreateService {
        &self.file_create_service
    }

    fn plan_create_service(&self) -> &Self::PlanCreateService {
        &self.plan_create_service
    }

    fn fs_patch_service(&self) -> &Self::FsPatchService {
        &self.file_patch_service
    }

    fn fs_read_service(&self) -> &Self::FsReadService {
        &self.file_read_service
    }

    fn fs_remove_service(&self) -> &Self::FsRemoveService {
        &self.file_remove_service
    }

    fn fs_search_service(&self) -> &Self::FsSearchService {
        &self.file_search_service
    }

    fn follow_up_service(&self) -> &Self::FollowUpService {
        &self.followup_service
    }

    fn fs_undo_service(&self) -> &Self::FsUndoService {
        &self.file_undo_service
    }

    fn net_fetch_service(&self) -> &Self::NetFetchService {
        &self.fetch_service
    }

    fn shell_service(&self) -> &Self::ShellService {
        &self.shell_service
    }

    fn mcp_service(&self) -> &Self::McpService {
        &self.mcp_service
    }

    fn auth_service(&self) -> &Self::AuthService {
        self.auth_service.as_ref()
    }

    fn agent_registry(&self) -> &Self::AgentRegistry {
        &self.agent_registry_service
    }

    fn command_loader_service(&self) -> &Self::CommandLoaderService {
        &self.command_loader_service
    }

    fn policy_service(&self) -> &Self::PolicyService {
        &self.policy_service
    }

    fn context_engine_service(&self) -> &Self::CodebaseService {
        &self.codebase_service
    }

    fn image_read_service(&self) -> &Self::ImageReadService {
        &self.image_read_service
    }
}<|MERGE_RESOLUTION|>--- conflicted
+++ resolved
@@ -51,12 +51,9 @@
         + AppConfigRepository
         + KVStore
         + ProviderRepository
-<<<<<<< HEAD
         + forge_domain::WorkspaceRepository
-        + ContextEngineRepository,
-=======
+        + ContextEngineRepository
         + AgentRepository,
->>>>>>> ee0d735b
 > {
     chat_service: Arc<ForgeProviderService<F>>,
     config_service: Arc<ForgeAppConfigService<F>>,
@@ -104,12 +101,9 @@
         + AppConfigRepository
         + ProviderRepository
         + KVStore
-<<<<<<< HEAD
         + forge_domain::WorkspaceRepository
-        + ContextEngineRepository,
-=======
+        + ContextEngineRepository
         + AgentRepository,
->>>>>>> ee0d735b
 > ForgeServices<F>
 {
     pub fn new(infra: Arc<F>) -> Self {
