--- conflicted
+++ resolved
@@ -2,10 +2,6 @@
 use std::sync::Arc;
 
 use chrono::Local;
-<<<<<<< HEAD
-
-=======
->>>>>>> fdda160f
 use forge_domain::{
     Agent, Event, EventContext, Query, SystemContext, Template, TemplateService, ToolService,
 };
