--- conflicted
+++ resolved
@@ -7,15 +7,12 @@
 };
 use forge_template::Element;
 use futures::StreamExt;
+use merge::Merge;
 use tokio::sync::RwLock;
 
 use crate::error::Error;
-<<<<<<< HEAD
-use crate::workflow_manager::WorkflowManager;
-use crate::{ConversationService, Services, WorkflowService};
-=======
+use crate::services::ProfileService;
 use crate::{AgentLoaderService, ConversationService, Services, WorkflowService};
->>>>>>> 7c63f723
 
 #[derive(Clone)]
 pub struct AgentExecutor<S> {
@@ -57,13 +54,11 @@
         .await?;
 
         // Create a new conversation for agent execution
-<<<<<<< HEAD
-        let workflow_manager = WorkflowManager::new(self.services.clone());
-        let workflow = workflow_manager.read_merged(None).await?;
-=======
-        let workflow = self.services.read_merged(None).await?;
+        let mut workflow = self.services.read_merged(None).await?;
+        if let Some(profile) = self.services.get_active_profile().await? {
+            workflow.merge(profile.to_workflow()?);
+        }
         let agents = self.services.get_agents().await?;
->>>>>>> 7c63f723
         let conversation =
             ConversationService::init_conversation(self.services.as_ref(), workflow, agents)
                 .await?;
