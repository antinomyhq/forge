--- conflicted
+++ resolved
@@ -7,16 +7,10 @@
 };
 use forge_template::Element;
 use futures::StreamExt;
-use merge::Merge;
 use tokio::sync::RwLock;
 
 use crate::error::Error;
-<<<<<<< HEAD
-use crate::services::ProfileService;
-use crate::{AgentLoaderService, ConversationService, Services, WorkflowService};
-=======
 use crate::{AgentLoaderService, ConversationService, Services};
->>>>>>> 0c448f8a
 
 #[derive(Clone)]
 pub struct AgentExecutor<S> {
@@ -58,18 +52,7 @@
         .await?;
 
         // Create a new conversation for agent execution
-<<<<<<< HEAD
-        let mut workflow = self.services.read_merged(None).await?;
-        if let Some(profile) = self.services.get_active_profile().await? {
-            workflow.merge(profile.to_workflow()?);
-        }
-        let agents = self.services.get_agents().await?;
-        let conversation =
-            ConversationService::init_conversation(self.services.as_ref(), workflow, agents)
-                .await?;
-=======
         let conversation = ConversationService::init_conversation(self.services.as_ref()).await?;
->>>>>>> 0c448f8a
 
         // Execute the request through the ForgeApp
         let app = crate::ForgeApp::new(self.services.clone());
