--- conflicted
+++ resolved
@@ -118,12 +118,7 @@
         Ok(self.handlebar.render_template(&template.template, data)?)
     }
 
-<<<<<<< HEAD
-    pub fn default() -> Self {
-        TemplateEngine { handlebar: HANDLEBARS.clone() }
-=======
     pub fn handlebar_instance() -> Handlebars<'static> {
         create_handlebar()
->>>>>>> 79a19906
     }
 }