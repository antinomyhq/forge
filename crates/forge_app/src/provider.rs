--- conflicted
+++ resolved
@@ -17,19 +17,9 @@
 
 impl ForgeProviderService {
     pub fn new<F: Infrastructure>(infra: Arc<F>) -> Self {
-<<<<<<< HEAD
-        let or = OpenRouter::builder()
-            .api_key(
-                infra
-                    .environment_service()
-                    .get_environment()
-                    .open_router_key,
-            )
-=======
         let env = infra.environment_service().get_environment();
         let or = ProviderBuilder::from_url(env.provider_url)
             .with_key(env.provider_key)
->>>>>>> 9b3cb4cd
             .build()
             .expect("Failed to build provider");
 
