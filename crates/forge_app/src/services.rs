--- conflicted
+++ resolved
@@ -4,14 +4,9 @@
 use derive_setters::Setters;
 use forge_domain::{
     Agent, AgentId, Attachment, ChatCompletionMessage, CommandOutput, Context, Conversation,
-<<<<<<< HEAD
     ConversationId, Environment, File, Image, InitAuth, LoginInfo, McpConfig, McpServers, Model,
-    ModelId, PatchOperation, Provider, ResultStream, Scope, ToolCallFull, ToolOutput, Workflow,
-=======
-    ConversationId, Environment, File, Image, McpConfig, McpServers, Model, ModelId,
-    PatchOperation, Provider, ProviderId, ResultStream, Scope, Template, ToolCallFull, ToolOutput,
+    ModelId, PatchOperation, Provider, ResultStream, Scope, Template, ToolCallFull, ToolOutput,
     Workflow,
->>>>>>> 171d8c8b
 };
 use merge::Merge;
 use reqwest::Response;
