--- conflicted
+++ resolved
@@ -4,20 +4,11 @@
 use bytes::Bytes;
 use derive_setters::Setters;
 use forge_domain::{
-<<<<<<< HEAD
-    Agent, AgentId, AnyProvider, Attachment, AuthContextRequest, AuthContextResponse,
-    AuthCredential, AuthMethod, ChatCompletionMessage, CodeSearchResult, CommandOutput, Context,
-    Conversation, ConversationId, Environment, File, Image, IndexStats, IndexingAuth, InitAuth,
-    LoginInfo, McpConfig, McpServers, Model, ModelId, PatchOperation, Provider, ProviderId,
-    ResultStream, Scope, SearchParams, Template, ToolCallFull, ToolOutput, Workflow, WorkspaceId,
-    WorkspaceInfo,
-=======
     AgentId, AnyProvider, Attachment, AuthContextRequest, AuthContextResponse, AuthCredential,
-    AuthMethod, ChatCompletionMessage, CommandOutput, Context, Conversation, ConversationId,
-    Environment, File, Image, InitAuth, LoginInfo, McpConfig, McpServers, Model, ModelId,
-    PatchOperation, Provider, ProviderId, ResultStream, Scope, Template, ToolCallFull, ToolOutput,
-    Workflow,
->>>>>>> ee0d735b
+    AuthMethod, ChatCompletionMessage, CodeSearchResult, CommandOutput, Context, Conversation,
+    ConversationId, Environment, File, Image, IndexStats, IndexingAuth, InitAuth, LoginInfo,
+    McpConfig, McpServers, Model, ModelId, PatchOperation, Provider, ProviderId, ResultStream,
+    Scope, SearchParams, Template, ToolCallFull, ToolOutput, Workflow, WorkspaceId, WorkspaceInfo,
 };
 use merge::Merge;
 use reqwest::Response;
