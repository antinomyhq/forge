use std::path::{Path, PathBuf};
use std::time::Duration;

use bytes::Bytes;
use derive_setters::Setters;
use forge_domain::{
    AgentId, AnyProvider, Attachment, AuthContextRequest, AuthContextResponse, AuthMethod,
    ChatCompletionMessage, CommandOutput, Context, Conversation, ConversationId, Environment, File,
<<<<<<< HEAD
    FileStatus, Image, InitAuth, LoginInfo, McpConfig, McpServers, Model, ModelId, Node,
    PatchOperation, Provider, ProviderId, ResultStream, Scope, SearchParams, SyncProgress,
    Template, ToolCallFull, ToolOutput, Workflow, WorkspaceAuth, WorkspaceId, WorkspaceInfo,
=======
    Image, InitAuth, LoginInfo, McpConfig, McpServers, Model, ModelId, Node, PatchOperation,
    Provider, ProviderId, ResultStream, Scope, SearchParams, SyncProgress, SyntaxError, Template,
    ToolCallFull, ToolOutput, Workflow, WorkspaceAuth, WorkspaceId, WorkspaceInfo,
>>>>>>> aee2b35c
};
use merge::Merge;
use reqwest::Response;
use reqwest::header::HeaderMap;
use reqwest_eventsource::EventSource;
use url::Url;

use crate::Walker;
use crate::user::{User, UserUsage};

#[derive(Debug)]
pub struct ShellOutput {
    pub output: CommandOutput,
    pub shell: String,
}

#[derive(Debug)]
pub struct PatchOutput {
    pub errors: Vec<SyntaxError>,
    pub before: String,
    pub after: String,
    pub content_hash: String,
}

#[derive(Debug, Setters)]
#[setters(into)]
pub struct ReadOutput {
    pub content: Content,
    pub start_line: u64,
    pub end_line: u64,
    pub total_lines: u64,
    pub content_hash: String,
}

#[derive(Debug)]
pub enum Content {
    File(String),
}

impl Content {
    pub fn file<S: Into<String>>(content: S) -> Self {
        Self::File(content.into())
    }

    pub fn file_content(&self) -> &str {
        match self {
            Self::File(content) => content,
        }
    }
}

#[derive(Debug)]
pub struct SearchResult {
    pub matches: Vec<Match>,
}

#[derive(Debug)]
pub struct Match {
    pub path: String,
    pub result: Option<MatchResult>,
}

#[derive(Debug)]
pub enum MatchResult {
    Error(String),
    Found { line_number: usize, line: String },
}

#[derive(Debug)]
pub struct HttpResponse {
    pub content: String,
    pub code: u16,
    pub context: ResponseContext,
    pub content_type: String,
}

#[derive(Debug)]
pub enum ResponseContext {
    Parsed,
    Raw,
}

#[derive(Debug)]
pub struct FsCreateOutput {
    pub path: String,
    // Set when the file already exists
    pub before: Option<String>,
    pub errors: Vec<SyntaxError>,
    pub content_hash: String,
}

#[derive(Debug)]
pub struct FsRemoveOutput {
    // Content of the file
    pub content: String,
}

#[derive(Debug)]
pub struct PlanCreateOutput {
    pub path: PathBuf,
    // Set when the file already exists
    pub before: Option<String>,
}

#[derive(Default, Debug, derive_more::From)]
pub struct FsUndoOutput {
    pub before_undo: Option<String>,
    pub after_undo: Option<String>,
}

#[derive(Debug)]
pub struct PolicyDecision {
    pub allowed: bool,
    pub path: Option<PathBuf>,
}

#[async_trait::async_trait]
pub trait ProviderService: Send + Sync {
    async fn chat(
        &self,
        model_id: &ModelId,
        context: Context,
        provider: Provider<Url>,
    ) -> ResultStream<ChatCompletionMessage, anyhow::Error>;
    async fn models(&self, provider: Provider<Url>) -> anyhow::Result<Vec<Model>>;
    async fn get_provider(&self, id: forge_domain::ProviderId) -> anyhow::Result<Provider<Url>>;
    async fn get_all_providers(&self) -> anyhow::Result<Vec<AnyProvider>>;
    async fn upsert_credential(
        &self,
        credential: forge_domain::AuthCredential,
    ) -> anyhow::Result<()>;
    async fn remove_credential(&self, id: &forge_domain::ProviderId) -> anyhow::Result<()>;
    /// Migrates environment variable-based credentials to file-based
    /// credentials. Returns Some(MigrationResult) if credentials were migrated,
    /// None if file already exists or no credentials to migrate.
    async fn migrate_env_credentials(
        &self,
    ) -> anyhow::Result<Option<forge_domain::MigrationResult>>;
}

/// Manages user preferences for default providers and models.
#[async_trait::async_trait]
pub trait AppConfigService: Send + Sync {
    /// Gets the user's default provider, or falls back to the first available
    /// provider.
    async fn get_default_provider(&self) -> anyhow::Result<Provider<Url>>;

    /// Sets the user's default provider preference.
    async fn set_default_provider(
        &self,
        provider_id: forge_domain::ProviderId,
    ) -> anyhow::Result<()>;

    /// Gets the user's default model for a specific provider or the currently
    /// active provider. When provider_id is None, uses the currently active
    /// provider.
    ///
    /// # Errors
    /// - Returns `Error::NoDefaultProvider` when no active provider is set and
    ///   provider_id is None
    /// - Returns `Error::NoDefaultModel` when no model is configured for the
    ///   provider
    async fn get_provider_model(
        &self,
        provider_id: Option<&forge_domain::ProviderId>,
    ) -> anyhow::Result<ModelId>;

    /// Sets the user's default model for the currently active provider.
    ///
    /// # Errors
    /// Returns an error if no default provider is configured.
    async fn set_default_model(&self, model: ModelId) -> anyhow::Result<()>;
}

#[async_trait::async_trait]
pub trait McpConfigManager: Send + Sync {
    /// Responsible to load the MCP servers from all configuration files.
    /// If scope is provided, only loads from that specific scope (not merged).
    async fn read_mcp_config(&self, scope: Option<&Scope>) -> anyhow::Result<McpConfig>;

    /// Responsible for writing the McpConfig on disk.
    async fn write_mcp_config(&self, config: &McpConfig, scope: &Scope) -> anyhow::Result<()>;
}

#[async_trait::async_trait]
pub trait McpService: Send + Sync {
    async fn get_mcp_servers(&self) -> anyhow::Result<McpServers>;
    async fn execute_mcp(&self, call: ToolCallFull) -> anyhow::Result<ToolOutput>;
    /// Refresh the MCP cache by fetching fresh data
    async fn reload_mcp(&self) -> anyhow::Result<()>;
}

#[async_trait::async_trait]
pub trait ConversationService: Send + Sync {
    async fn find_conversation(&self, id: &ConversationId) -> anyhow::Result<Option<Conversation>>;

    async fn upsert_conversation(&self, conversation: Conversation) -> anyhow::Result<()>;

    /// This is useful when you want to perform several operations on a
    /// conversation atomically.
    async fn modify_conversation<F, T>(&self, id: &ConversationId, f: F) -> anyhow::Result<T>
    where
        F: FnOnce(&mut Conversation) -> T + Send,
        T: Send;

    /// Find conversations with optional limit
    async fn get_conversations(
        &self,
        limit: Option<usize>,
    ) -> anyhow::Result<Option<Vec<Conversation>>>;

    /// Find the last active conversation
    async fn last_conversation(&self) -> anyhow::Result<Option<Conversation>>;

    /// Permanently deletes a conversation
    async fn delete_conversation(&self, conversation_id: &ConversationId) -> anyhow::Result<()>;
}

#[async_trait::async_trait]
pub trait TemplateService: Send + Sync {
    async fn register_template(&self, path: PathBuf) -> anyhow::Result<()>;
    async fn render_template<V: serde::Serialize + Send + Sync>(
        &self,
        template: Template<V>,
        object: &V,
    ) -> anyhow::Result<String>;
}

#[async_trait::async_trait]
pub trait AttachmentService {
    async fn attachments(&self, url: &str) -> anyhow::Result<Vec<Attachment>>;
}

pub trait EnvironmentService: Send + Sync {
    fn get_environment(&self) -> Environment;
}
#[async_trait::async_trait]
pub trait CustomInstructionsService: Send + Sync {
    async fn get_custom_instructions(&self) -> Vec<String>;
}

/// Service for indexing codebases for semantic search
#[async_trait::async_trait]
pub trait ContextEngineService: Send + Sync {
    /// Index the codebase at the given path
    async fn sync_codebase(
        &self,
        path: PathBuf,
        batch_size: usize,
    ) -> anyhow::Result<forge_stream::MpscStream<anyhow::Result<SyncProgress>>>;

    /// Query the indexed codebase with semantic search
    async fn query_codebase(
        &self,
        path: PathBuf,
        params: SearchParams<'_>,
    ) -> anyhow::Result<Vec<Node>>;

    /// List all workspaces indexed by the user
    async fn list_codebase(&self) -> anyhow::Result<Vec<WorkspaceInfo>>;

    /// Get workspace information for a specific path
    async fn get_workspace_info(&self, path: PathBuf) -> anyhow::Result<Option<WorkspaceInfo>>;

    /// Delete a workspace and all its indexed data
    async fn delete_codebase(&self, workspace_id: &WorkspaceId) -> anyhow::Result<()>;

    /// Checks if workspace is indexed.
    async fn is_indexed(&self, path: &Path) -> anyhow::Result<bool>;

    /// Get sync status for all files in workspace
    async fn get_workspace_status(&self, path: PathBuf) -> anyhow::Result<Vec<FileStatus>>;

    /// Check if authentication credentials exist
    async fn is_authenticated(&self) -> anyhow::Result<bool>;

    /// Create new authentication credentials
    async fn init_auth_credentials(&self) -> anyhow::Result<WorkspaceAuth>;
}

#[async_trait::async_trait]
pub trait WorkflowService {
    /// Find a forge.yaml config file by traversing parent directories.
    /// Returns the path to the first found config file, or the original path if
    /// none is found.
    async fn resolve(&self, path: Option<std::path::PathBuf>) -> std::path::PathBuf;

    /// Reads the workflow from the given path.
    /// If no path is provided, it will try to find forge.yaml in the current
    /// directory or its parent directories.
    async fn read_workflow(&self, path: Option<&Path>) -> anyhow::Result<Workflow>;

    /// Reads the workflow from the given path and merges it with an default
    /// workflow.
    async fn read_merged(&self, path: Option<&Path>) -> anyhow::Result<Workflow> {
        let workflow = self.read_workflow(path).await?;
        let mut base_workflow = Workflow::default();
        base_workflow.merge(workflow);
        Ok(base_workflow)
    }
}

#[async_trait::async_trait]
pub trait FileDiscoveryService: Send + Sync {
    async fn collect_files(&self, config: Walker) -> anyhow::Result<Vec<File>>;

    /// Lists all entries (files and directories) in the current directory
    /// Returns a sorted vector of File entries with directories first
    async fn list_current_directory(&self) -> anyhow::Result<Vec<File>>;
}

#[async_trait::async_trait]
pub trait FsCreateService: Send + Sync {
    /// Create a file at the specified path with the given content.
    async fn create(
        &self,
        path: String,
        content: String,
        overwrite: bool,
    ) -> anyhow::Result<FsCreateOutput>;
}

#[async_trait::async_trait]
pub trait PlanCreateService: Send + Sync {
    /// Create a plan file with the specified name and version.
    async fn create_plan(
        &self,
        plan_name: String,
        version: String,
        content: String,
    ) -> anyhow::Result<PlanCreateOutput>;
}

#[async_trait::async_trait]
pub trait FsPatchService: Send + Sync {
    /// Patches a file at the specified path with the given content.
    async fn patch(
        &self,
        path: String,
        search: Option<String>,
        operation: PatchOperation,
        content: String,
    ) -> anyhow::Result<PatchOutput>;
}

#[async_trait::async_trait]
pub trait FsReadService: Send + Sync {
    /// Reads a file at the specified path and returns its content.
    async fn read(
        &self,
        path: String,
        start_line: Option<u64>,
        end_line: Option<u64>,
    ) -> anyhow::Result<ReadOutput>;
}

#[async_trait::async_trait]
pub trait ImageReadService: Send + Sync {
    /// Reads an image file at the specified path and returns its content.
    async fn read_image(&self, path: String) -> anyhow::Result<forge_domain::Image>;
}

#[async_trait::async_trait]
pub trait FsRemoveService: Send + Sync {
    /// Removes a file at the specified path.
    async fn remove(&self, path: String) -> anyhow::Result<FsRemoveOutput>;
}

#[async_trait::async_trait]
pub trait FsSearchService: Send + Sync {
    /// Searches for a file at the specified path and returns its content.
    async fn search(
        &self,
        path: String,
        regex: Option<String>,
        file_pattern: Option<String>,
    ) -> anyhow::Result<Option<SearchResult>>;
}

#[async_trait::async_trait]
pub trait FollowUpService: Send + Sync {
    /// Follows up on a tool call with the given context.
    async fn follow_up(
        &self,
        question: String,
        options: Vec<String>,
        multiple: Option<bool>,
    ) -> anyhow::Result<Option<String>>;
}

#[async_trait::async_trait]
pub trait FsUndoService: Send + Sync {
    /// Undoes the last file operation at the specified path.
    /// And returns the content of the undone file.
    // TODO: We should move Snapshot service to Services from infra
    // and drop FsUndoService.
    async fn undo(&self, path: String) -> anyhow::Result<FsUndoOutput>;
}

#[async_trait::async_trait]
pub trait NetFetchService: Send + Sync {
    /// Fetches content from a URL and returns it as a string.
    async fn fetch(&self, url: String, raw: Option<bool>) -> anyhow::Result<HttpResponse>;
}

#[async_trait::async_trait]
pub trait ShellService: Send + Sync {
    /// Executes a shell command and returns the output.
    async fn execute(
        &self,
        command: String,
        cwd: PathBuf,
        keep_ansi: bool,
        silent: bool,
        env_vars: Option<Vec<String>>,
    ) -> anyhow::Result<ShellOutput>;
}

#[async_trait::async_trait]
pub trait AuthService: Send + Sync {
    async fn init_auth(&self) -> anyhow::Result<InitAuth>;
    async fn login(&self, auth: &InitAuth) -> anyhow::Result<LoginInfo>;
    async fn user_info(&self, api_key: &str) -> anyhow::Result<User>;
    async fn user_usage(&self, api_key: &str) -> anyhow::Result<UserUsage>;
    async fn get_auth_token(&self) -> anyhow::Result<Option<LoginInfo>>;
    async fn set_auth_token(&self, token: Option<LoginInfo>) -> anyhow::Result<()>;
}

#[async_trait::async_trait]
pub trait AgentRegistry: Send + Sync {
    /// Get the active agent ID
    async fn get_active_agent_id(&self) -> anyhow::Result<Option<AgentId>>;

    /// Set the active agent ID
    async fn set_active_agent_id(&self, agent_id: AgentId) -> anyhow::Result<()>;

    /// Get all agents from the registry store
    async fn get_agents(&self) -> anyhow::Result<Vec<forge_domain::Agent>>;

    /// Get agent by ID (from registry store)
    async fn get_agent(&self, agent_id: &AgentId) -> anyhow::Result<Option<forge_domain::Agent>>;

    /// Reload agents by invalidating the cache
    async fn reload_agents(&self) -> anyhow::Result<()>;
}

#[async_trait::async_trait]
pub trait CommandLoaderService: Send + Sync {
    /// Load all command definitions from the forge/commands directory
    async fn get_commands(&self) -> anyhow::Result<Vec<forge_domain::Command>>;
}

#[async_trait::async_trait]
pub trait PolicyService: Send + Sync {
    /// Check if an operation is allowed and handle user confirmation if needed
    /// Returns PolicyDecision with allowed flag and optional policy file path
    /// (only when created)
    async fn check_operation_permission(
        &self,
        operation: &forge_domain::PermissionOperation,
    ) -> anyhow::Result<PolicyDecision>;
}

/// Skill fetch service
#[async_trait::async_trait]
pub trait SkillFetchService: Send + Sync {
    /// Fetches a skill by name
    ///
    /// # Errors
    ///
    /// Returns an error if the skill is not found or cannot be loaded
    async fn fetch_skill(&self, skill_name: String) -> anyhow::Result<forge_domain::Skill>;

    /// Lists all available skills
    ///
    /// # Errors
    ///
    /// Returns an error if skills cannot be loaded
    async fn list_skills(&self) -> anyhow::Result<Vec<forge_domain::Skill>>;
}

/// Provider authentication service
#[async_trait::async_trait]
pub trait ProviderAuthService: Send + Sync {
    async fn init_provider_auth(
        &self,
        provider_id: ProviderId,
        method: AuthMethod,
    ) -> anyhow::Result<AuthContextRequest>;
    async fn complete_provider_auth(
        &self,
        provider_id: ProviderId,
        context: AuthContextResponse,
        timeout: Duration,
    ) -> anyhow::Result<()>;

    /// Refreshes provider credentials if they're about to expire.
    /// Checks if credential needs refresh (5 minute buffer before expiry),
    /// iterates through provider's auth methods, and attempts to refresh.
    /// Returns the provider with updated credentials, or original if refresh
    /// fails or isn't needed.
    async fn refresh_provider_credential(
        &self,
        provider: Provider<Url>,
    ) -> anyhow::Result<Provider<Url>>;
}

/// Core app trait providing access to services and repositories.
/// This trait follows clean architecture principles for dependency management
/// and service/repository composition.
pub trait Services: Send + Sync + 'static + Clone {
    type ProviderService: ProviderService;
    type AppConfigService: AppConfigService;
    type ConversationService: ConversationService;
    type TemplateService: TemplateService;
    type AttachmentService: AttachmentService;
    type EnvironmentService: EnvironmentService;
    type CustomInstructionsService: CustomInstructionsService;
    type WorkflowService: WorkflowService + Sync;
    type FileDiscoveryService: FileDiscoveryService;
    type McpConfigManager: McpConfigManager;
    type FsCreateService: FsCreateService;
    type PlanCreateService: PlanCreateService;
    type FsPatchService: FsPatchService;
    type FsReadService: FsReadService;
    type ImageReadService: ImageReadService;
    type FsRemoveService: FsRemoveService;
    type FsSearchService: FsSearchService;
    type FollowUpService: FollowUpService;
    type FsUndoService: FsUndoService;
    type NetFetchService: NetFetchService;
    type ShellService: ShellService;
    type McpService: McpService;
    type AuthService: AuthService;
    type AgentRegistry: AgentRegistry;
    type CommandLoaderService: CommandLoaderService;
    type PolicyService: PolicyService;
    type ProviderAuthService: ProviderAuthService;
    type CodebaseService: ContextEngineService;
    type SkillFetchService: SkillFetchService;

    fn provider_service(&self) -> &Self::ProviderService;
    fn config_service(&self) -> &Self::AppConfigService;
    fn conversation_service(&self) -> &Self::ConversationService;
    fn template_service(&self) -> &Self::TemplateService;
    fn attachment_service(&self) -> &Self::AttachmentService;
    fn workflow_service(&self) -> &Self::WorkflowService;
    fn file_discovery_service(&self) -> &Self::FileDiscoveryService;
    fn mcp_config_manager(&self) -> &Self::McpConfigManager;
    fn fs_create_service(&self) -> &Self::FsCreateService;
    fn plan_create_service(&self) -> &Self::PlanCreateService;
    fn fs_patch_service(&self) -> &Self::FsPatchService;
    fn fs_read_service(&self) -> &Self::FsReadService;
    fn image_read_service(&self) -> &Self::ImageReadService;
    fn fs_remove_service(&self) -> &Self::FsRemoveService;
    fn fs_search_service(&self) -> &Self::FsSearchService;
    fn follow_up_service(&self) -> &Self::FollowUpService;
    fn fs_undo_service(&self) -> &Self::FsUndoService;
    fn net_fetch_service(&self) -> &Self::NetFetchService;
    fn shell_service(&self) -> &Self::ShellService;
    fn mcp_service(&self) -> &Self::McpService;
    fn environment_service(&self) -> &Self::EnvironmentService;
    fn custom_instructions_service(&self) -> &Self::CustomInstructionsService;
    fn auth_service(&self) -> &Self::AuthService;
    fn agent_registry(&self) -> &Self::AgentRegistry;
    fn command_loader_service(&self) -> &Self::CommandLoaderService;
    fn policy_service(&self) -> &Self::PolicyService;
    fn provider_auth_service(&self) -> &Self::ProviderAuthService;
    fn context_engine_service(&self) -> &Self::CodebaseService;
    fn skill_fetch_service(&self) -> &Self::SkillFetchService;
}

#[async_trait::async_trait]
impl<I: Services> ConversationService for I {
    async fn find_conversation(&self, id: &ConversationId) -> anyhow::Result<Option<Conversation>> {
        self.conversation_service().find_conversation(id).await
    }

    async fn upsert_conversation(&self, conversation: Conversation) -> anyhow::Result<()> {
        self.conversation_service()
            .upsert_conversation(conversation)
            .await
    }

    async fn modify_conversation<F, T>(&self, id: &ConversationId, f: F) -> anyhow::Result<T>
    where
        F: FnOnce(&mut Conversation) -> T + Send,
        T: Send,
    {
        self.conversation_service().modify_conversation(id, f).await
    }

    async fn get_conversations(
        &self,
        limit: Option<usize>,
    ) -> anyhow::Result<Option<Vec<Conversation>>> {
        self.conversation_service().get_conversations(limit).await
    }

    async fn last_conversation(&self) -> anyhow::Result<Option<Conversation>> {
        self.conversation_service().last_conversation().await
    }

    async fn delete_conversation(&self, conversation_id: &ConversationId) -> anyhow::Result<()> {
        self.conversation_service()
            .delete_conversation(conversation_id)
            .await
    }
}
#[async_trait::async_trait]
impl<I: Services> ProviderService for I {
    async fn chat(
        &self,
        model_id: &ModelId,
        context: Context,
        provider: Provider<Url>,
    ) -> ResultStream<ChatCompletionMessage, anyhow::Error> {
        self.provider_service()
            .chat(model_id, context, provider)
            .await
    }

    async fn models(&self, provider: Provider<Url>) -> anyhow::Result<Vec<Model>> {
        self.provider_service().models(provider).await
    }

    async fn get_provider(&self, id: forge_domain::ProviderId) -> anyhow::Result<Provider<Url>> {
        self.provider_service().get_provider(id).await
    }

    async fn get_all_providers(&self) -> anyhow::Result<Vec<AnyProvider>> {
        self.provider_service().get_all_providers().await
    }

    async fn upsert_credential(
        &self,
        credential: forge_domain::AuthCredential,
    ) -> anyhow::Result<()> {
        self.provider_service().upsert_credential(credential).await
    }

    async fn remove_credential(&self, id: &forge_domain::ProviderId) -> anyhow::Result<()> {
        self.provider_service().remove_credential(id).await
    }

    async fn migrate_env_credentials(
        &self,
    ) -> anyhow::Result<Option<forge_domain::MigrationResult>> {
        self.provider_service().migrate_env_credentials().await
    }
}

#[async_trait::async_trait]
impl<I: Services> McpConfigManager for I {
    async fn read_mcp_config(&self, scope: Option<&Scope>) -> anyhow::Result<McpConfig> {
        self.mcp_config_manager().read_mcp_config(scope).await
    }

    async fn write_mcp_config(&self, config: &McpConfig, scope: &Scope) -> anyhow::Result<()> {
        self.mcp_config_manager()
            .write_mcp_config(config, scope)
            .await
    }
}

#[async_trait::async_trait]
impl<I: Services> McpService for I {
    async fn get_mcp_servers(&self) -> anyhow::Result<McpServers> {
        self.mcp_service().get_mcp_servers().await
    }

    async fn execute_mcp(&self, call: ToolCallFull) -> anyhow::Result<ToolOutput> {
        self.mcp_service().execute_mcp(call).await
    }

    async fn reload_mcp(&self) -> anyhow::Result<()> {
        self.mcp_service().reload_mcp().await
    }
}

#[async_trait::async_trait]
impl<I: Services> TemplateService for I {
    async fn register_template(&self, path: PathBuf) -> anyhow::Result<()> {
        self.template_service().register_template(path).await
    }

    async fn render_template<V: serde::Serialize + Send + Sync>(
        &self,
        template: Template<V>,
        object: &V,
    ) -> anyhow::Result<String> {
        self.template_service()
            .render_template(template, object)
            .await
    }
}

#[async_trait::async_trait]
impl<I: Services> AttachmentService for I {
    async fn attachments(&self, url: &str) -> anyhow::Result<Vec<Attachment>> {
        self.attachment_service().attachments(url).await
    }
}

#[async_trait::async_trait]
impl<I: Services> WorkflowService for I {
    async fn resolve(&self, path: Option<std::path::PathBuf>) -> std::path::PathBuf {
        self.workflow_service().resolve(path).await
    }

    async fn read_workflow(&self, path: Option<&Path>) -> anyhow::Result<Workflow> {
        self.workflow_service().read_workflow(path).await
    }
}

#[async_trait::async_trait]
impl<I: Services> FileDiscoveryService for I {
    async fn collect_files(&self, config: Walker) -> anyhow::Result<Vec<File>> {
        self.file_discovery_service().collect_files(config).await
    }

    async fn list_current_directory(&self) -> anyhow::Result<Vec<File>> {
        self.file_discovery_service().list_current_directory().await
    }
}

#[async_trait::async_trait]
impl<I: Services> FsCreateService for I {
    async fn create(
        &self,
        path: String,
        content: String,
        overwrite: bool,
    ) -> anyhow::Result<FsCreateOutput> {
        self.fs_create_service()
            .create(path, content, overwrite)
            .await
    }
}

#[async_trait::async_trait]
impl<I: Services> PlanCreateService for I {
    async fn create_plan(
        &self,
        plan_name: String,
        version: String,
        content: String,
    ) -> anyhow::Result<PlanCreateOutput> {
        self.plan_create_service()
            .create_plan(plan_name, version, content)
            .await
    }
}

#[async_trait::async_trait]
impl<I: Services> FsPatchService for I {
    async fn patch(
        &self,
        path: String,
        search: Option<String>,
        operation: PatchOperation,
        content: String,
    ) -> anyhow::Result<PatchOutput> {
        self.fs_patch_service()
            .patch(path, search, operation, content)
            .await
    }
}

#[async_trait::async_trait]
impl<I: Services> FsReadService for I {
    async fn read(
        &self,
        path: String,
        start_line: Option<u64>,
        end_line: Option<u64>,
    ) -> anyhow::Result<ReadOutput> {
        self.fs_read_service()
            .read(path, start_line, end_line)
            .await
    }
}
#[async_trait::async_trait]
impl<I: Services> ImageReadService for I {
    async fn read_image(&self, path: String) -> anyhow::Result<Image> {
        self.image_read_service().read_image(path).await
    }
}

#[async_trait::async_trait]
impl<I: Services> FsRemoveService for I {
    async fn remove(&self, path: String) -> anyhow::Result<FsRemoveOutput> {
        self.fs_remove_service().remove(path).await
    }
}

#[async_trait::async_trait]
impl<I: Services> FsSearchService for I {
    async fn search(
        &self,
        path: String,
        regex: Option<String>,
        file_pattern: Option<String>,
    ) -> anyhow::Result<Option<SearchResult>> {
        self.fs_search_service()
            .search(path, regex, file_pattern)
            .await
    }
}

#[async_trait::async_trait]
impl<I: Services> FollowUpService for I {
    async fn follow_up(
        &self,
        question: String,
        options: Vec<String>,
        multiple: Option<bool>,
    ) -> anyhow::Result<Option<String>> {
        self.follow_up_service()
            .follow_up(question, options, multiple)
            .await
    }
}

#[async_trait::async_trait]
impl<I: Services> FsUndoService for I {
    async fn undo(&self, path: String) -> anyhow::Result<FsUndoOutput> {
        self.fs_undo_service().undo(path).await
    }
}

#[async_trait::async_trait]
impl<I: Services> NetFetchService for I {
    async fn fetch(&self, url: String, raw: Option<bool>) -> anyhow::Result<HttpResponse> {
        self.net_fetch_service().fetch(url, raw).await
    }
}

#[async_trait::async_trait]
impl<I: Services> ShellService for I {
    async fn execute(
        &self,
        command: String,
        cwd: PathBuf,
        keep_ansi: bool,
        silent: bool,
        env_vars: Option<Vec<String>>,
    ) -> anyhow::Result<ShellOutput> {
        self.shell_service()
            .execute(command, cwd, keep_ansi, silent, env_vars)
            .await
    }
}

impl<I: Services> EnvironmentService for I {
    fn get_environment(&self) -> Environment {
        self.environment_service().get_environment()
    }
}

#[async_trait::async_trait]
impl<I: Services> CustomInstructionsService for I {
    async fn get_custom_instructions(&self) -> Vec<String> {
        self.custom_instructions_service()
            .get_custom_instructions()
            .await
    }
}

#[async_trait::async_trait]
impl<I: Services> AuthService for I {
    async fn init_auth(&self) -> anyhow::Result<InitAuth> {
        self.auth_service().init_auth().await
    }

    async fn login(&self, auth: &InitAuth) -> anyhow::Result<LoginInfo> {
        self.auth_service().login(auth).await
    }

    async fn user_info(&self, api_key: &str) -> anyhow::Result<User> {
        self.auth_service().user_info(api_key).await
    }

    async fn user_usage(&self, api_key: &str) -> anyhow::Result<UserUsage> {
        self.auth_service().user_usage(api_key).await
    }

    async fn get_auth_token(&self) -> anyhow::Result<Option<LoginInfo>> {
        self.auth_service().get_auth_token().await
    }

    async fn set_auth_token(&self, token: Option<LoginInfo>) -> anyhow::Result<()> {
        self.auth_service().set_auth_token(token).await
    }
}

/// HTTP service trait for making HTTP requests
#[async_trait::async_trait]
pub trait HttpClientService: Send + Sync + 'static {
    async fn get(&self, url: &Url, headers: Option<HeaderMap>) -> anyhow::Result<Response>;
    async fn post(&self, url: &Url, body: bytes::Bytes) -> anyhow::Result<Response>;
    async fn delete(&self, url: &Url) -> anyhow::Result<Response>;

    /// Posts JSON data and returns a server-sent events stream
    async fn eventsource(
        &self,
        url: &Url,
        headers: Option<HeaderMap>,
        body: Bytes,
    ) -> anyhow::Result<EventSource>;
}

#[async_trait::async_trait]
impl<I: Services> AgentRegistry for I {
    async fn get_active_agent_id(&self) -> anyhow::Result<Option<AgentId>> {
        self.agent_registry().get_active_agent_id().await
    }

    async fn set_active_agent_id(&self, agent_id: AgentId) -> anyhow::Result<()> {
        self.agent_registry().set_active_agent_id(agent_id).await
    }

    async fn get_agents(&self) -> anyhow::Result<Vec<forge_domain::Agent>> {
        self.agent_registry().get_agents().await
    }

    async fn get_agent(&self, agent_id: &AgentId) -> anyhow::Result<Option<forge_domain::Agent>> {
        self.agent_registry().get_agent(agent_id).await
    }

    async fn reload_agents(&self) -> anyhow::Result<()> {
        self.agent_registry().reload_agents().await
    }
}

#[async_trait::async_trait]
impl<I: Services> CommandLoaderService for I {
    async fn get_commands(&self) -> anyhow::Result<Vec<forge_domain::Command>> {
        self.command_loader_service().get_commands().await
    }
}

#[async_trait::async_trait]
impl<I: Services> PolicyService for I {
    async fn check_operation_permission(
        &self,
        operation: &forge_domain::PermissionOperation,
    ) -> anyhow::Result<PolicyDecision> {
        self.policy_service()
            .check_operation_permission(operation)
            .await
    }
}

#[async_trait::async_trait]
impl<I: Services> AppConfigService for I {
    async fn get_default_provider(&self) -> anyhow::Result<Provider<Url>> {
        self.config_service().get_default_provider().await
    }

    async fn set_default_provider(
        &self,
        provider_id: forge_domain::ProviderId,
    ) -> anyhow::Result<()> {
        self.config_service()
            .set_default_provider(provider_id)
            .await
    }

    async fn get_provider_model(
        &self,
        provider_id: Option<&forge_domain::ProviderId>,
    ) -> anyhow::Result<ModelId> {
        self.config_service().get_provider_model(provider_id).await
    }

    async fn set_default_model(&self, model: ModelId) -> anyhow::Result<()> {
        self.config_service().set_default_model(model).await
    }
}

#[async_trait::async_trait]
impl<I: Services> SkillFetchService for I {
    async fn fetch_skill(&self, skill_name: String) -> anyhow::Result<forge_domain::Skill> {
        self.skill_fetch_service().fetch_skill(skill_name).await
    }

    async fn list_skills(&self) -> anyhow::Result<Vec<forge_domain::Skill>> {
        self.skill_fetch_service().list_skills().await
    }
}

#[async_trait::async_trait]
impl<I: Services> ProviderAuthService for I {
    async fn init_provider_auth(
        &self,
        provider_id: ProviderId,
        method: AuthMethod,
    ) -> anyhow::Result<AuthContextRequest> {
        self.provider_auth_service()
            .init_provider_auth(provider_id, method)
            .await
    }
    async fn complete_provider_auth(
        &self,
        provider_id: ProviderId,
        context: AuthContextResponse,
        timeout: Duration,
    ) -> anyhow::Result<()> {
        self.provider_auth_service()
            .complete_provider_auth(provider_id, context, timeout)
            .await
    }
    async fn refresh_provider_credential(
        &self,
        provider: Provider<Url>,
    ) -> anyhow::Result<Provider<Url>> {
        self.provider_auth_service()
            .refresh_provider_credential(provider)
            .await
    }
}

#[async_trait::async_trait]
impl<I: Services> ContextEngineService for I {
    async fn sync_codebase(
        &self,
        path: PathBuf,
        batch_size: usize,
    ) -> anyhow::Result<forge_stream::MpscStream<anyhow::Result<SyncProgress>>> {
        self.context_engine_service()
            .sync_codebase(path, batch_size)
            .await
    }

    async fn query_codebase(
        &self,
        path: PathBuf,
        params: SearchParams<'_>,
    ) -> anyhow::Result<Vec<Node>> {
        self.context_engine_service()
            .query_codebase(path, params)
            .await
    }

    async fn list_codebase(&self) -> anyhow::Result<Vec<WorkspaceInfo>> {
        self.context_engine_service().list_codebase().await
    }

    async fn get_workspace_info(&self, path: PathBuf) -> anyhow::Result<Option<WorkspaceInfo>> {
        self.context_engine_service().get_workspace_info(path).await
    }

    async fn delete_codebase(&self, workspace_id: &WorkspaceId) -> anyhow::Result<()> {
        self.context_engine_service()
            .delete_codebase(workspace_id)
            .await
    }

    async fn is_indexed(&self, path: &Path) -> anyhow::Result<bool> {
        self.context_engine_service().is_indexed(path).await
    }

    async fn get_workspace_status(&self, path: PathBuf) -> anyhow::Result<Vec<FileStatus>> {
        self.context_engine_service()
            .get_workspace_status(path)
            .await
    }

    async fn is_authenticated(&self) -> anyhow::Result<bool> {
        self.context_engine_service().is_authenticated().await
    }

    async fn init_auth_credentials(&self) -> anyhow::Result<WorkspaceAuth> {
        self.context_engine_service().init_auth_credentials().await
    }
}<|MERGE_RESOLUTION|>--- conflicted
+++ resolved
@@ -6,15 +6,10 @@
 use forge_domain::{
     AgentId, AnyProvider, Attachment, AuthContextRequest, AuthContextResponse, AuthMethod,
     ChatCompletionMessage, CommandOutput, Context, Conversation, ConversationId, Environment, File,
-<<<<<<< HEAD
     FileStatus, Image, InitAuth, LoginInfo, McpConfig, McpServers, Model, ModelId, Node,
     PatchOperation, Provider, ProviderId, ResultStream, Scope, SearchParams, SyncProgress,
-    Template, ToolCallFull, ToolOutput, Workflow, WorkspaceAuth, WorkspaceId, WorkspaceInfo,
-=======
-    Image, InitAuth, LoginInfo, McpConfig, McpServers, Model, ModelId, Node, PatchOperation,
-    Provider, ProviderId, ResultStream, Scope, SearchParams, SyncProgress, SyntaxError, Template,
-    ToolCallFull, ToolOutput, Workflow, WorkspaceAuth, WorkspaceId, WorkspaceInfo,
->>>>>>> aee2b35c
+    SyntaxError, Template, ToolCallFull, ToolOutput, Workflow, WorkspaceAuth, WorkspaceId,
+    WorkspaceInfo,
 };
 use merge::Merge;
 use reqwest::Response;
