--- conflicted
+++ resolved
@@ -1,17 +1,6 @@
 use std::path::{Path, PathBuf};
 
-use forge_domain::{
-<<<<<<< HEAD
-    Agent, Attachment, ChatCompletionMessage, Context, Conversation, ConversationId, Environment,
-    File, ForgeConfig, ForgeKey, Image, InitAuth, McpConfig, Model, ModelId, PatchOperation,
-    ResultStream, Scope, Tool, ToolCallContext, ToolCallFull, ToolDefinition, ToolName, ToolResult,
-    Workflow,
-=======
-    Attachment, ChatCompletionMessage, CommandOutput, Context, Conversation, ConversationId,
-    Environment, File, McpConfig, Model, ModelId, PatchOperation, ResultStream, Scope,
-    ToolCallFull, ToolDefinition, ToolOutput, Workflow,
->>>>>>> 4201cac7
-};
+use forge_domain::{Attachment, ChatCompletionMessage, CommandOutput, Context, Conversation, ConversationId, Environment, File, ForgeConfig, ForgeKey, InitAuth, McpConfig, Model, ModelId, PatchOperation, ResultStream, Scope, ToolCallFull, ToolDefinition, ToolOutput, Workflow};
 use merge::Merge;
 
 #[derive(Debug)]
@@ -303,12 +292,7 @@
 /// This trait follows clean architecture principles for dependency management
 /// and service/repository composition.
 pub trait Services: Send + Sync + 'static + Clone {
-<<<<<<< HEAD
-    type ToolService: ToolService;
     type ChatService: ChatService;
-=======
-    type ProviderService: ProviderService;
->>>>>>> 4201cac7
     type ConversationService: ConversationService;
     type TemplateService: TemplateService;
     type AttachmentService: AttachmentService;
@@ -316,14 +300,6 @@
     type WorkflowService: WorkflowService + Sync;
     type FileDiscoveryService: FileDiscoveryService;
     type McpConfigManager: McpConfigManager;
-<<<<<<< HEAD
-    type AuthService: AuthService;
-    type ConfigService: ConfigService;
-    type KeyService: KeyService;
-
-    fn tool_service(&self) -> &Self::ToolService;
-    fn chat_service(&self) -> &Self::ChatService;
-=======
     type FsCreateService: FsCreateService;
     type FsPatchService: FsPatchService;
     type FsReadService: FsReadService;
@@ -334,9 +310,11 @@
     type NetFetchService: NetFetchService;
     type ShellService: ShellService;
     type McpService: McpService;
-
-    fn provider_service(&self) -> &Self::ProviderService;
->>>>>>> 4201cac7
+    type AuthService: AuthService;
+    type ConfigService: ConfigService;
+    type KeyService: KeyService;
+
+    fn chat_service(&self) -> &Self::ChatService;
     fn conversation_service(&self) -> &Self::ConversationService;
     fn template_service(&self) -> &Self::TemplateService;
     fn attachment_service(&self) -> &Self::AttachmentService;
@@ -344,11 +322,6 @@
     fn workflow_service(&self) -> &Self::WorkflowService;
     fn file_discovery_service(&self) -> &Self::FileDiscoveryService;
     fn mcp_config_manager(&self) -> &Self::McpConfigManager;
-<<<<<<< HEAD
-    fn auth_service(&self) -> &Self::AuthService;
-    fn config_service(&self) -> &Self::ConfigService;
-    fn key_service(&self) -> &Self::KeyService;
-=======
     fn fs_create_service(&self) -> &Self::FsCreateService;
     fn fs_patch_service(&self) -> &Self::FsPatchService;
     fn fs_read_service(&self) -> &Self::FsReadService;
@@ -359,5 +332,7 @@
     fn net_fetch_service(&self) -> &Self::NetFetchService;
     fn shell_service(&self) -> &Self::ShellService;
     fn mcp_service(&self) -> &Self::McpService;
->>>>>>> 4201cac7
+    fn auth_service(&self) -> &Self::AuthService;
+    fn config_service(&self) -> &Self::ConfigService;
+    fn key_service(&self) -> &Self::KeyService;
 }