--- conflicted
+++ resolved
@@ -699,78 +699,9 @@
     ) -> anyhow::Result<EventSource>;
 }
 
-<<<<<<< HEAD
-#[cfg(test)]
-mod tests {
-    use std::sync::Arc;
-    use std::sync::atomic::{AtomicBool, Ordering};
-
-    use forge_domain::Workflow;
-
-    use super::*;
-
-    #[test]
-    fn test_service_context_with_confirmation() {
-        let workflow = Workflow::new();
-        let was_called = Arc::new(AtomicBool::new(false));
-        let was_called_clone = was_called.clone();
-
-        let context = ServiceContext::with_confirmation(
-            &workflow,
-            move || {
-                was_called_clone.store(true, Ordering::SeqCst);
-                UserResponse::Accept
-            },
-            Path::new("."),
-        );
-
-        let response = context.request_confirmation();
-
-        assert_eq!(response, UserResponse::Accept);
-        assert!(was_called.load(Ordering::SeqCst));
-    }
-
-    #[test]
-    fn test_service_context_without_confirmation() {
-        let workflow = Workflow::new();
-        let context = ServiceContext::new(&workflow);
-
-        let response = context.request_confirmation();
-
-        // Should default to Accept when no confirmation function is provided
-        assert_eq!(response, UserResponse::Accept);
-    }
-
-    #[test]
-    fn test_service_context_reject_response() {
-        let workflow = Workflow::new();
-
-        let context =
-            ServiceContext::with_confirmation(&workflow, || UserResponse::Reject, Path::new("."));
-
-        let response = context.request_confirmation();
-
-        assert_eq!(response, UserResponse::Reject);
-    }
-
-    #[test]
-    fn test_service_context_accept_and_remember_response() {
-        let workflow = Workflow::new();
-
-        let context = ServiceContext::with_confirmation(
-            &workflow,
-            || UserResponse::AcceptAndRemember,
-            Path::new("."),
-        );
-
-        let response = context.request_confirmation();
-
-        assert_eq!(response, UserResponse::AcceptAndRemember);
-=======
 #[async_trait::async_trait]
 impl<I: Services> AgentLoaderService for I {
     async fn load_agents(&self) -> anyhow::Result<Vec<Agent>> {
         self.agent_loader_service().load_agents().await
->>>>>>> 15796908
     }
 }