--- conflicted
+++ resolved
@@ -6,10 +6,10 @@
 use forge_domain::{
     Agent, AgentId, AnyProvider, Attachment, AuthContextRequest, AuthContextResponse,
     AuthCredential, AuthMethod, ChatCompletionMessage, CodeSearchResult, CommandOutput, Context,
-    Conversation, ConversationId, Environment, File, Image, IndexDiffStats, IndexStats,
-    IndexingAuth, InitAuth, LoginInfo, McpConfig, McpServers, Model, ModelId, PatchOperation,
-    Provider, ProviderId, ResultStream, Scope, SearchParams, Template, ToolCallFull, ToolOutput,
-    Workflow, WorkspaceId, WorkspaceInfo,
+    Conversation, ConversationId, Environment, File, Image, IndexStats, IndexingAuth, InitAuth,
+    LoginInfo, McpConfig, McpServers, Model, ModelId, PatchOperation, Provider, ProviderId,
+    ResultStream, Scope, SearchParams, Template, ToolCallFull, ToolOutput, Workflow, WorkspaceId,
+    WorkspaceInfo, WorkspaceStatus,
 };
 use merge::Merge;
 use reqwest::Response;
@@ -248,13 +248,11 @@
     /// List all workspaces indexed by the user
     async fn list_codebase(&self) -> anyhow::Result<Vec<WorkspaceInfo>>;
 
-<<<<<<< HEAD
     /// Check which files need to be synced without syncing them
-    async fn diff_codebase(&self, path: PathBuf) -> anyhow::Result<IndexDiffStats>;
-=======
+    async fn diff_codebase(&self, path: PathBuf) -> anyhow::Result<WorkspaceStatus>;
+
     /// Get workspace information for a specific path
     async fn get_workspace_info(&self, path: PathBuf) -> anyhow::Result<Option<WorkspaceInfo>>;
->>>>>>> 372f7a8a
 
     /// Delete a workspace and all its indexed data
     async fn delete_codebase(&self, workspace_id: &WorkspaceId) -> anyhow::Result<()>;
@@ -1010,13 +1008,12 @@
         self.context_engine_service().list_codebase().await
     }
 
-<<<<<<< HEAD
-    async fn diff_codebase(&self, path: PathBuf) -> anyhow::Result<IndexDiffStats> {
+    async fn diff_codebase(&self, path: PathBuf) -> anyhow::Result<WorkspaceStatus> {
         self.context_engine_service().diff_codebase(path).await
-=======
+    }
+
     async fn get_workspace_info(&self, path: PathBuf) -> anyhow::Result<Option<WorkspaceInfo>> {
         self.context_engine_service().get_workspace_info(path).await
->>>>>>> 372f7a8a
     }
 
     async fn delete_codebase(&self, workspace_id: &WorkspaceId) -> anyhow::Result<()> {
