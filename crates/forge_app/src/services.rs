--- conflicted
+++ resolved
@@ -607,7 +607,10 @@
     async fn user_info(&self, api_key: &str) -> anyhow::Result<User> {
         self.auth_service().user_info(api_key).await
     }
-<<<<<<< HEAD
+
+    async fn user_usage(&self, api_key: &str) -> anyhow::Result<UserUsage> {
+        self.auth_service().user_usage(api_key).await
+    }
 }
 
 /// Represents a server-sent event
@@ -641,10 +644,4 @@
         headers: Option<HeaderMap>,
         body: Bytes,
     ) -> anyhow::Result<Pin<Box<dyn Stream<Item = anyhow::Result<ServerSentEvent>> + Send>>>;
-=======
-
-    async fn user_usage(&self, api_key: &str) -> anyhow::Result<UserUsage> {
-        self.auth_service().user_usage(api_key).await
-    }
->>>>>>> 8e5fe7a8
 }