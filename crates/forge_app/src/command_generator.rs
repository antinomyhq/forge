use std::sync::Arc;

use anyhow::Result;
use forge_domain::{extract_tag_content, *};

use crate::{
    AppConfigService, EnvironmentService, FileDiscoveryService, ProviderService, TemplateEngine,
    Walker,
};

/// CommandGenerator handles shell command generation from natural language
pub struct CommandGenerator<S> {
    services: Arc<S>,
}

impl<S> CommandGenerator<S>
where
    S: EnvironmentService + FileDiscoveryService + ProviderService + AppConfigService,
{
    /// Creates a new CommandGenerator instance with the provided services.
    pub fn new(services: Arc<S>) -> Self {
        Self { services }
    }

    /// Generates a shell command from a natural language prompt
    pub async fn generate(&self, prompt: UserPrompt) -> Result<String> {
        // Get system information for context
        let env = self.services.get_environment();

        let walker = Walker::conservative()
            .cwd(env.cwd.clone())
            .max_depth(1usize);
        let mut files = self
            .services
            .collect_files(walker)
            .await?
            .into_iter()
            .filter(|f| !f.is_dir)
            .map(|f| f.path)
            .collect::<Vec<_>>();
        files.sort();

        let rendered_system_prompt = TemplateEngine::default().render(
            "forge-command-generator-prompt.md",
            &serde_json::json!({"env": env, "files": files}),
        )?;

        // Get required services and data
        let provider = self.services.get_default_provider().await?;
        let model = self.services.get_provider_model(Some(&provider.id)).await?;

        // Build user prompt with task and recent commands
        let user_content = format!("<task>{}</task>", prompt.as_str());

        // Create context with system and user prompts
        let ctx = self.create_context(rendered_system_prompt, user_content, &model);

        // Send message to LLM
        let stream = self.services.chat(&model, ctx, provider).await?;
        let message = stream.into_full(false).await?;

        // Extract the command from the <shell_command> tag
        let command = extract_tag_content(&message.content, "shell_command").ok_or_else(|| {
            anyhow::anyhow!(
                "Failed to generate shell command: Unexpected response: {}",
                message.content
            )
        })?;

        Ok(command.to_string())
    }

    /// Creates a context with system and user messages for the LLM
    fn create_context(
        &self,
        system_prompt: String,
        user_content: String,
        model: &ModelId,
    ) -> Context {
        Context::default()
            .add_message(ContextMessage::system(system_prompt))
            .add_message(ContextMessage::user(user_content, Some(model.clone())))
    }
}

#[cfg(test)]
mod tests {
    use forge_domain::{
        AuthCredential, AuthDetails, AuthMethod, ChatCompletionMessage, Content, FinishReason,
        ModelSource, ProviderId, ProviderResponse, ResultStream,
    };
    use tokio::sync::Mutex;
    use url::Url;

    use super::*;

    struct MockServices {
        files: Vec<(String, bool)>,
        response: Arc<Mutex<Option<String>>>,
        captured_context: Arc<Mutex<Option<Context>>>,
        environment: Environment,
    }

    impl MockServices {
        fn new(response: &str, files: Vec<(&str, bool)>) -> Arc<Self> {
            use fake::{Fake, Faker};
            let mut env: Environment = Faker.fake();
            // Override only the fields that appear in templates
            env.os = "macos".to_string();
            env.cwd = "/test/dir".into();
            env.shell = "/bin/bash".to_string();
            env.home = Some("/home/test".into());

            Arc::new(Self {
                files: files.into_iter().map(|(p, d)| (p.to_string(), d)).collect(),
                response: Arc::new(Mutex::new(Some(response.to_string()))),
                captured_context: Arc::new(Mutex::new(None)),
                environment: env,
            })
        }
    }

    impl EnvironmentService for MockServices {
        fn get_environment(&self) -> Environment {
            self.environment.clone()
        }
    }

    #[async_trait::async_trait]
    impl FileDiscoveryService for MockServices {
        async fn collect_files(&self, _walker: Walker) -> Result<Vec<File>> {
            Ok(self
                .files
                .iter()
                .map(|(path, is_dir)| File { path: path.clone(), is_dir: *is_dir })
                .collect())
        }
    }

    #[async_trait::async_trait]
    impl ProviderService for MockServices {
        async fn chat(
            &self,
            _id: &ModelId,
            context: Context,
            _provider: Provider<Url>,
        ) -> ResultStream<ChatCompletionMessage, anyhow::Error> {
            *self.captured_context.lock().await = Some(context);

            let response = self.response.lock().await.take().unwrap();
            let message = ChatCompletionMessage::assistant(Content::full(response))
                .finish_reason(FinishReason::Stop);
            Ok(Box::pin(tokio_stream::iter(std::iter::once(Ok(message)))))
        }

        async fn models(&self, _provider: Provider<Url>) -> Result<Vec<forge_domain::Model>> {
            Ok(vec![])
        }

        async fn get_provider(&self, _id: ProviderId) -> Result<Provider<Url>> {
            Ok(Provider {
<<<<<<< HEAD
                id: ProviderId::OpenAI,
                provider_type: Default::default(),
                response: Some(ProviderResponse::OpenAI),
=======
                id: ProviderId::OPENAI,
                response: ProviderResponse::OpenAI,
>>>>>>> cc947145
                url: Url::parse("https://api.test.com").unwrap(),
                models: Some(ModelSource::Url(
                    Url::parse("https://api.test.com/models").unwrap(),
                )),
                auth_methods: vec![AuthMethod::ApiKey],
                url_params: vec![],
                credential: Some(AuthCredential {
                    id: ProviderId::OPENAI,
                    auth_details: AuthDetails::ApiKey("test-key".to_string().into()),
                    url_params: Default::default(),
                }),
            })
        }

        async fn get_all_providers(&self) -> Result<Vec<forge_domain::AnyProvider>> {
            Ok(vec![])
        }

        async fn upsert_credential(&self, _credential: AuthCredential) -> Result<()> {
            Ok(())
        }

        async fn remove_credential(&self, _id: &ProviderId) -> Result<()> {
            Ok(())
        }

        async fn migrate_env_credentials(&self) -> anyhow::Result<Option<MigrationResult>> {
            Ok(None)
        }
    }

    #[async_trait::async_trait]
    impl AppConfigService for MockServices {
        async fn get_default_provider(&self) -> Result<Provider<Url>> {
            self.get_provider(ProviderId::OPENAI).await
        }

        async fn set_default_provider(&self, _provider_id: ProviderId) -> Result<()> {
            Ok(())
        }

        async fn get_provider_model(
            &self,
            _provider_id: Option<&ProviderId>,
        ) -> anyhow::Result<ModelId> {
            Ok(ModelId::new("test-model"))
        }

        async fn set_default_model(&self, _model: ModelId) -> Result<()> {
            Ok(())
        }
    }

    #[tokio::test]
    async fn test_generate_simple_command() {
        let fixture = MockServices::new(
            "<shell_command>ls -la</shell_command>",
            vec![("file1.txt", false), ("file2.rs", false)],
        );
        let generator = CommandGenerator::new(fixture.clone());

        let actual = generator
            .generate(UserPrompt::from("list all files".to_string()))
            .await
            .unwrap();

        assert_eq!(actual, "ls -la");
        let captured_context = fixture.captured_context.lock().await.clone().unwrap();
        insta::assert_yaml_snapshot!(captured_context);
    }

    #[tokio::test]
    async fn test_generate_with_no_files() {
        let fixture = MockServices::new("<shell_command>pwd</shell_command>", vec![]);
        let generator = CommandGenerator::new(fixture.clone());

        let actual = generator
            .generate(UserPrompt::from("show current directory".to_string()))
            .await
            .unwrap();

        assert_eq!(actual, "pwd");
        let captured_context = fixture.captured_context.lock().await.clone().unwrap();
        insta::assert_yaml_snapshot!(captured_context);
    }

    #[tokio::test]
    async fn test_generate_fails_when_missing_tag() {
        let fixture = MockServices::new("No command tag here", vec![]);
        let generator = CommandGenerator::new(fixture);

        let actual = generator
            .generate(UserPrompt::from("do something".to_string()))
            .await;

        assert!(actual.is_err());
        assert_eq!(
            actual.unwrap_err().to_string(),
            "Failed to generate shell command: Unexpected response: No command tag here"
        );
    }
}<|MERGE_RESOLUTION|>--- conflicted
+++ resolved
@@ -159,14 +159,9 @@
 
         async fn get_provider(&self, _id: ProviderId) -> Result<Provider<Url>> {
             Ok(Provider {
-<<<<<<< HEAD
-                id: ProviderId::OpenAI,
+                id: ProviderId::OPENAI,
                 provider_type: Default::default(),
                 response: Some(ProviderResponse::OpenAI),
-=======
-                id: ProviderId::OPENAI,
-                response: ProviderResponse::OpenAI,
->>>>>>> cc947145
                 url: Url::parse("https://api.test.com").unwrap(),
                 models: Some(ModelSource::Url(
                     Url::parse("https://api.test.com/models").unwrap(),
