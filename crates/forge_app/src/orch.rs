--- conflicted
+++ resolved
@@ -26,12 +26,6 @@
     agent: Agent,
     event: Event,
     error_tracker: ToolErrorTracker,
-<<<<<<< HEAD
-    user_prompt_service: UserPromptBuilder<S>,
-    changed_files: Option<String>,
-    current_time: chrono::DateTime<chrono::Local>,
-=======
->>>>>>> 2a758687
 }
 
 impl<S: AgentService> Orchestrator<S> {
@@ -52,11 +46,6 @@
             tool_definitions: Default::default(),
             models: Default::default(),
             error_tracker: Default::default(),
-<<<<<<< HEAD
-            changed_files: Default::default(),
-            current_time,
-=======
->>>>>>> 2a758687
         }
     }
 
@@ -224,59 +213,6 @@
         // Create agent reference for the rest of the method
         let agent = &self.agent;
 
-<<<<<<< HEAD
-        if let Some(temperature) = agent.temperature {
-            context = context.temperature(temperature);
-        }
-
-        if let Some(top_p) = agent.top_p {
-            context = context.top_p(top_p);
-        }
-
-        if let Some(top_k) = agent.top_k {
-            context = context.top_k(top_k);
-        }
-
-        if let Some(max_tokens) = agent.max_tokens {
-            context = context.max_tokens(max_tokens.value() as usize);
-        }
-
-        if let Some(reasoning) = agent.reasoning.as_ref() {
-            context = context.reasoning(reasoning.clone());
-        }
-
-        // Process attachments from the event if they exist
-        let attachments = event.attachments.clone();
-
-        // Process each attachment and fold the results into the context
-        context = attachments
-            .into_iter()
-            .fold(context.clone(), |ctx, attachment| {
-                ctx.add_message(match attachment.content {
-                    AttachmentContent::Image(image) => ContextMessage::Image(image),
-                    AttachmentContent::FileContent {
-                        content,
-                        start_line,
-                        end_line,
-                        total_lines,
-                    } => {
-                        let elm = Element::new("file_content")
-                            .attr("path", attachment.path)
-                            .attr("start_line", start_line)
-                            .attr("end_line", end_line)
-                            .attr("total_lines", total_lines)
-                            .cdata(content);
-
-                        ContextMessage::user(elm, model_id.clone().into())
-                    }
-                })
-            });
-
-        // Handle files that may have been reverted/modified externally by the user
-        context = self.add_externally_changed_files(context, &model_id);
-
-=======
->>>>>>> 2a758687
         // Signals that the loop should suspend (task may or may not be completed)
         let mut should_yield = false;
 
