--- conflicted
+++ resolved
@@ -243,14 +243,9 @@
             .services
             .chat_agent(model_id, transformers.transform(context))
             .await?;
-<<<<<<< HEAD
         response
             .into_full(!tool_supported, self.sender.clone())
             .await
-=======
-
-        response.into_full(!tool_supported).await
->>>>>>> 5cb059e9
     }
     /// Checks if compaction is needed and performs it if necessary
     async fn check_and_compact(&self, context: &Context) -> anyhow::Result<Option<Context>> {
