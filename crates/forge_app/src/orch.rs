--- conflicted
+++ resolved
@@ -65,24 +65,12 @@
         for tool_call in tool_calls {
             // Patch forge_tool_attempt_completion arguments if needed
             let mut tool_call = tool_call.clone();
-<<<<<<< HEAD
-            if tool_call.name.as_str() == "forge_tool_attempt_completion" {
-                if let Some(obj) = tool_call.arguments.as_object_mut() {
-                    if obj.contains_key("message") && !obj.contains_key("result") {
-                        if let Some(val) = obj.remove("message") {
-                            obj.insert("result".to_string(), val);
-                        }
-                    }
-                }
-            }
-=======
             if tool_call.name.as_str() == "forge_tool_attempt_completion"
                 && let Some(obj) = tool_call.arguments.as_object_mut()
                     && obj.contains_key("message") && !obj.contains_key("result")
                         && let Some(val) = obj.remove("message") {
                             obj.insert("result".to_string(), val);
                         }
->>>>>>> 977df52a
             // Send the start notification
             self.send(ChatResponse::ToolCallStart(tool_call.clone()))
                 .await?;
