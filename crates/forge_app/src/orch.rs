--- conflicted
+++ resolved
@@ -27,12 +27,7 @@
     agent: Agent,
     event: Event,
     error_tracker: ToolErrorTracker,
-<<<<<<< HEAD
-    user_prompt_service: UserPromptBuilder<S>,
-    current_time: chrono::DateTime<chrono::Local>,
     plan_nudge: Option<String>,
-=======
->>>>>>> ddfea052
 }
 
 impl<S: AgentService> Orchestrator<S> {
@@ -53,11 +48,7 @@
             tool_definitions: Default::default(),
             models: Default::default(),
             error_tracker: Default::default(),
-<<<<<<< HEAD
-            current_time,
             plan_nudge: Default::default(),
-=======
->>>>>>> ddfea052
         }
     }
 
