--- conflicted
+++ resolved
@@ -31,11 +31,8 @@
     event: Event,
     error_tracker: ToolErrorTracker,
     user_prompt_service: UserPromptBuilder<S>,
-<<<<<<< HEAD
     event_log_ref: Arc<Mutex<Option<ConversationEventLog>>>,
-=======
     current_time: chrono::DateTime<chrono::Local>,
->>>>>>> e523f6f9
 }
 
 impl<S: AgentService> Orchestrator<S> {
@@ -68,11 +65,8 @@
             files: Default::default(),
             custom_instructions: Default::default(),
             error_tracker: Default::default(),
-<<<<<<< HEAD
             event_log_ref,
-=======
             current_time,
->>>>>>> e523f6f9
         }
     }
 
@@ -303,7 +297,6 @@
             "Initializing agent"
         );
 
-<<<<<<< HEAD
         // Store user message in event log for replay (don't send to UI during live
         // execution)
         if let Some(content) = &event.value
@@ -332,9 +325,6 @@
             .model
             .clone()
             .ok_or(Error::MissingModel(self.agent.id.clone()))?;
-=======
-        let model_id = self.get_model()?;
->>>>>>> e523f6f9
 
         let mut context = self.conversation.context.clone().unwrap_or_default();
 
@@ -447,7 +437,6 @@
                 }),
             );
 
-<<<<<<< HEAD
             // Generate title only if conversation doesn't have any title and event.value
             // exists
             use futures::future::{Either, ready};
@@ -467,8 +456,6 @@
                 Either::Right(ready(Ok::<Option<String>, anyhow::Error>(None)))
             };
 
-=======
->>>>>>> e523f6f9
             // Prepare compaction task that runs in parallel
             // Execute both operations in parallel
             let (
@@ -607,16 +594,14 @@
             self.conversation.metrics = metrics.clone();
         })?;
 
-<<<<<<< HEAD
         self.sync_event_log();
-=======
+
         // Set conversation title
         if let Some(title) = title.await.ok().flatten() {
             debug!(conversation_id = %self.conversation.id, title, "Title generated for conversation");
             self.conversation.title = Some(title)
         }
 
->>>>>>> e523f6f9
         self.services.update(self.conversation.clone()).await?;
 
         // Signal Task Completion
