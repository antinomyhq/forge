// Tests for this module can be found in: tests/orch_*.rs
use std::collections::HashSet;
use std::sync::Arc;
use std::time::Duration;

use async_recursion::async_recursion;
use derive_setters::Setters;
use forge_domain::{Agent, *};
use forge_template::Element;
use tokio::task::JoinHandle;
use tracing::{debug, info, warn};

use crate::TemplateEngine;
use crate::agent::AgentService;
use crate::compact::Compactor;
use crate::title_generator::TitleGenerator;

#[derive(Clone, Setters)]
#[setters(into)]
pub struct Orchestrator<S> {
    services: Arc<S>,
    sender: Option<ArcSender>,
    conversation: Conversation,
    environment: Environment,
    tool_definitions: Vec<ToolDefinition>,
    models: Vec<Model>,
    agent: Agent,
    event: Event,
    error_tracker: ToolErrorTracker,
}

impl<S: AgentService> Orchestrator<S> {
    pub fn new(
        services: Arc<S>,
        environment: Environment,
        conversation: Conversation,
        agent: Agent,
        event: Event,
    ) -> Self {
        Self {
            conversation,
            environment,
            services,
            agent,
            event,
            sender: Default::default(),
            tool_definitions: Default::default(),
            models: Default::default(),
            error_tracker: Default::default(),
        }
    }

    /// Get a reference to the internal conversation
    pub fn get_conversation(&self) -> &Conversation {
        &self.conversation
    }

    // Helper function to get all tool results from a vector of tool calls
    #[async_recursion]
    async fn execute_tool_calls<'a>(
        &self,
        tool_calls: &[ToolCallFull],
        tool_context: &ToolCallContext,
    ) -> anyhow::Result<Vec<(ToolCallFull, ToolResult)>> {
        let agent = &self.agent;
        // Always process tool calls sequentially
        let mut tool_call_records = Vec::with_capacity(tool_calls.len());

        let system_tools = self
            .tool_definitions
            .iter()
            .map(|tool| &tool.name)
            .collect::<HashSet<_>>();

        for tool_call in tool_calls {
            // Send the start notification for system tools and not agent as a tool
            let is_system_tool = system_tools.contains(&tool_call.name);
            if is_system_tool {
                self.send(ChatResponse::ToolCallStart(tool_call.clone()))
                    .await?;
            }

            // Execute the tool
            let tool_result = self
                .services
                .call(agent, tool_context, tool_call.clone())
                .await;

            if tool_result.is_error() {
                warn!(
                    agent_id = %agent.id,
                    name = %tool_call.name,
                    arguments = %tool_call.arguments.to_owned().into_string(),
                    output = ?tool_result.output,
                    "Tool call failed",
                );
            }

            // Send the end notification for system tools and not agent as a tool
            if is_system_tool {
                self.send(ChatResponse::ToolCallEnd(tool_result.clone()))
                    .await?;
            }
            // Ensure all tool calls and results are recorded
            // Adding task completion records is critical for compaction to work correctly
            tool_call_records.push((tool_call.clone(), tool_result));
        }

        Ok(tool_call_records)
    }

    async fn send(&self, message: ChatResponse) -> anyhow::Result<()> {
        if let Some(sender) = &self.sender {
            sender.send(Ok(message)).await?
        }
        Ok(())
    }

    // Returns if agent supports tool or not.
    fn is_tool_supported(&self) -> anyhow::Result<bool> {
        let agent = &self.agent;
        let model_id = &agent.model;

        // Check if at agent level tool support is defined
        let tool_supported = match agent.tool_supported {
            Some(tool_supported) => tool_supported,
            None => {
                // If not defined at agent level, check model level

                let model = self.models.iter().find(|model| &model.id == model_id);
                model
                    .and_then(|model| model.tools_supported)
                    .unwrap_or_default()
            }
        };

        debug!(
            agent_id = %agent.id,
            model_id = %model_id,
            tool_supported,
            "Tool support check"
        );
        Ok(tool_supported)
    }

    async fn execute_chat_turn(
        &self,
        model_id: &ModelId,
        context: Context,
        reasoning_supported: bool,
    ) -> anyhow::Result<ChatCompletionMessageFull> {
        let tool_supported = self.is_tool_supported()?;
        let mut transformers = DefaultTransformation::default()
            .pipe(SortTools::new())
            .pipe(TransformToolCalls::new().when(|_| !tool_supported))
            .pipe(ImageHandling::new())
            .pipe(DropReasoningDetails.when(|_| !reasoning_supported))
            .pipe(ReasoningNormalizer.when(|_| reasoning_supported));
        let response = self
            .services
            .chat_agent(
                model_id,
                transformers.transform(context),
                Some(self.agent.provider.clone()),
            )
            .await?;

        response.into_full(!tool_supported).await
    }
    /// Generates a RequestContext
    /// It just clones it, but would be nice to have
    /// it done explicitly or need to find a better approach.
    fn generate_request_context(&self, context: &Context) -> Context {
        context.clone()
    }

    /// Checks if compaction is needed and performs it if necessary
    async fn check_and_compact(
        &self,
        context: &Context,
        metadata: &Option<CompactionMetadata>,
    ) -> anyhow::Result<Option<crate::compact::CompactionResult>> {
        let agent = &self.agent;
        // Estimate token count for compaction decision
        let token_count = context.token_count();
        if agent.should_compact(context, *token_count)
            && let Some(compact) = agent.compact.clone()
        {
            info!(agent_id = %agent.id, "Compaction needed");
            Compactor::new(compact, self.environment.clone())
                .compact(context.clone(), metadata.clone(), false)
                .map(Some)
        } else {
            debug!(agent_id = %agent.id, "Compaction not needed");
            Ok(None)
        }
    }

    // Create a helper method with the core functionality
    pub async fn run(&mut self) -> anyhow::Result<()> {
        let event = self.event.clone();

        debug!(
            conversation_id = %self.conversation.id.clone(),
            event_value = %format!("{:?}", event.value),
            "Dispatching event"
        );

        debug!(
            conversation_id = %self.conversation.id,
            agent = %self.agent.id,
            event = ?event,
            "Initializing agent"
        );

        let model_id = self.get_model();

        let mut p_context = self.conversation.context.clone().unwrap_or_default();

        // Create agent reference for the rest of the method
        let agent = &self.agent;

        // Signals that the loop should suspend (task may or may not be completed)
        let mut should_yield = false;

        // Signals that the task is completed
        let mut is_complete = false;

        let mut request_count = 0;

        // Retrieve the number of requests allowed per tick.
        let max_requests_per_turn = agent.max_requests_per_turn;

        let tool_context =
            ToolCallContext::new(self.conversation.metrics.clone()).sender(self.sender.clone());

        // Asynchronously generate a title for the provided task
        // TODO: Move into app.rs
        let title = self.generate_title(model_id.clone());

        while !should_yield {
            // Set context for the current loop iteration
            self.conversation.context = Some(p_context.clone());
            self.services.update(self.conversation.clone()).await?;

<<<<<<< HEAD
            // Run the main chat request and compaction check in parallel
            let main_request = crate::retry::retry_with_config(
=======
            let message = crate::retry::retry_with_config(
>>>>>>> 4ce4cf7a
                &self.environment.retry_config,
                || {
                    // Generate "RequestContext" from Context for provider call
                    let request_context = self.generate_request_context(&p_context);
                    self.execute_chat_turn(&model_id, request_context, p_context.is_reasoning_supported())
                },

                self.sender.as_ref().map(|sender| {
                    let sender = sender.clone();
                    let agent_id = agent.id.clone();
                    let model_id = model_id.clone();
                    move |error: &anyhow::Error, duration: Duration| {
                        let root_cause = error.root_cause();
                        tracing::error!(agent_id = %agent_id, error = ?root_cause, model=%model_id, "Retry Attempt");
                        let retry_event = ChatResponse::RetryAttempt {
                            cause: error.into(),
                            duration,
                        };
                        let _ = sender.try_send(Ok(retry_event));
                    }
                }),
            );

            // Prepare compaction task that runs in parallel
            // Execute both operations in parallel
            let (
                ChatCompletionMessageFull {
                    tool_calls,
                    content,
                    usage,
                    reasoning,
                    reasoning_details,
                    finish_reason,
                },
                compaction_result,
            ) = tokio::try_join!(
                main_request,
                self.check_and_compact(&p_context.context, &p_context.compaction_metadata),
            )?;

            // Apply compaction result if it completed successfully
            match compaction_result {
                Some(compacted_context) => {
                    info!(agent_id = %agent.id, "Using compacted context from execution");
                    p_context = p_context
                        .extend_context(compacted_context.context)
                        .compaction_metadata(compacted_context.metadata);
                }
                None => {
                    debug!(agent_id = %agent.id, "No compaction was needed");
                }
            }

            // FIXME: Add a unit test in orch spec, to guarantee that compaction is
            // triggered after receiving the response Trigger compaction after
            // making a request NOTE: Ideally compaction should be implemented
            // as a transformer
            if let Some(c_context) = self.check_and_compact(&context)? {
                info!(agent_id = %agent.id, "Using compacted context from execution");
                context = c_context;
            } else {
                debug!(agent_id = %agent.id, "No compaction was needed");
            }

            info!(
                conversation_id = %self.conversation.id,
                conversation_length = p_context.messages.len(),
                token_usage = format!("{}", usage.prompt_tokens),
                total_tokens = format!("{}", usage.total_tokens),
                cached_tokens = format!("{}", usage.cached_tokens),
                cost = usage.cost.unwrap_or_default(),
                finish_reason = finish_reason.as_ref().map_or("", |reason| reason.into()),
                "Processing usage information"
            );

<<<<<<< HEAD
            // Send the usage information if available
            self.send(ChatResponse::Usage(usage.clone())).await?;

            p_context.context = p_context.context.usage(usage);

            debug!(agent_id = %agent.id, tool_call_count = tool_calls.len(), "Tool call count");
=======
            debug!(agent_id = %agent.id, tool_call_count = message.tool_calls.len(), "Tool call count");
>>>>>>> 4ce4cf7a

            // Turn is completed, if finish_reason is 'stop'. Gemini models return stop as
            // finish reason with tool calls.
            is_complete = finish_reason == Some(FinishReason::Stop) && tool_calls.is_empty();

            // Should yield if a tool is asking for a follow-up
            should_yield = is_complete
                || tool_calls
                    .iter()
                    .any(|call| ToolCatalog::should_yield(&call.name));

            if let Some(reasoning) = reasoning.as_ref()
                && p_context.is_reasoning_supported()
            {
                // If reasoning is present, send it as a separate message
                self.send(ChatResponse::TaskReasoning { content: reasoning.to_string() })
                    .await?;
            }

            // Send the content message
            self.send(ChatResponse::TaskMessage {
                content: ChatResponseContent::Markdown(content.clone()),
            })
            .await?;

            // Process tool calls and update context
            let mut tool_call_records = self.execute_tool_calls(&tool_calls, &tool_context).await?;

            self.error_tracker.adjust_record(&tool_call_records);
            let allowed_max_attempts = self.error_tracker.limit();
            for (_, result) in tool_call_records.iter_mut() {
                if result.is_error() {
                    let attempts_left = self.error_tracker.remaining_attempts(&result.name);
                    // Add attempt information to the error message so the agent can reflect on it.
                    let context = serde_json::json!({
                        "attempts_left": attempts_left,
                        "allowed_max_attempts": allowed_max_attempts,
                    });
                    let text = TemplateEngine::default()
                        .render("forge-tool-retry-message.md", &context)?;
                    let message = Element::new("retry").text(text);

                    result.output.combine_mut(ToolOutput::text(message));
                }
            }

<<<<<<< HEAD
            p_context.context = p_context.context.append_message(
                content.clone(),
                reasoning_details,
=======
            context = context.append_message(
                message.content.clone(),
                message.reasoning_details,
                message.usage,
>>>>>>> 4ce4cf7a
                tool_call_records,
            );

            if self.error_tracker.limit_reached() {
                self.send(ChatResponse::Interrupt {
                    reason: InterruptionReason::MaxToolFailurePerTurnLimitReached {
                        limit: *self.error_tracker.limit() as u64,
                        errors: self.error_tracker.errors().clone(),
                    },
                })
                .await?;
                // Should yield if too many errors are produced
                should_yield = true;
            }

            // Update context in the conversation
            p_context.context = SetModel::new(model_id.clone()).transform(p_context.context);
            self.conversation.context = Some(p_context.clone());
            self.services.update(self.conversation.clone()).await?;
            request_count += 1;

            if !should_yield && let Some(max_request_allowed) = max_requests_per_turn {
                // Check if agent has reached the maximum request per turn limit
                if request_count >= max_request_allowed {
                    warn!(
                        agent_id = %agent.id,
                        model_id = %model_id,
                        request_count,
                        max_request_allowed,
                        "Agent has reached the maximum request per turn limit"
                    );
                    // raise an interrupt event to notify the UI
                    self.send(ChatResponse::Interrupt {
                        reason: InterruptionReason::MaxRequestPerTurnLimitReached {
                            limit: max_request_allowed as u64,
                        },
                    })
                    .await?;
                    // force completion
                    should_yield = true;
                }
            }

            // Update metrics in conversation
            tool_context.with_metrics(|metrics| {
                self.conversation.metrics = metrics.clone();
            })?;
        }

        // Set conversation title
        if let Some(title) = title.await.ok().flatten() {
            debug!(conversation_id = %self.conversation.id, title, "Title generated for conversation");
            self.conversation.title = Some(title)
        }

        self.services.update(self.conversation.clone()).await?;

        // Signal Task Completion
        if is_complete {
            self.send(ChatResponse::TaskComplete).await?;
        }

        Ok(())
    }

    fn get_model(&self) -> ModelId {
        self.agent.model.clone()
    }

    /// Creates a join handle which eventually resolves with the conversation
    /// title
    fn generate_title(&self, model: ModelId) -> JoinHandle<Option<String>> {
        let prompt = &self.event.value;
        if self.conversation.title.is_none()
            && let Some(prompt) = prompt.as_ref().and_then(|p| p.as_user_prompt())
        {
            let generator = TitleGenerator::new(
                self.services.clone(),
                prompt.to_owned(),
                model,
                Some(self.agent.provider.clone()),
            )
            .reasoning(self.agent.reasoning.clone());

            tokio::spawn(async move { generator.generate().await.ok().flatten() })
        } else {
            tokio::spawn(async { None })
        }
    }
}<|MERGE_RESOLUTION|>--- conflicted
+++ resolved
@@ -243,12 +243,7 @@
             self.conversation.context = Some(p_context.clone());
             self.services.update(self.conversation.clone()).await?;
 
-<<<<<<< HEAD
-            // Run the main chat request and compaction check in parallel
-            let main_request = crate::retry::retry_with_config(
-=======
             let message = crate::retry::retry_with_config(
->>>>>>> 4ce4cf7a
                 &self.environment.retry_config,
                 || {
                     // Generate "RequestContext" from Context for provider call
@@ -324,16 +319,7 @@
                 "Processing usage information"
             );
 
-<<<<<<< HEAD
-            // Send the usage information if available
-            self.send(ChatResponse::Usage(usage.clone())).await?;
-
-            p_context.context = p_context.context.usage(usage);
-
-            debug!(agent_id = %agent.id, tool_call_count = tool_calls.len(), "Tool call count");
-=======
             debug!(agent_id = %agent.id, tool_call_count = message.tool_calls.len(), "Tool call count");
->>>>>>> 4ce4cf7a
 
             // Turn is completed, if finish_reason is 'stop'. Gemini models return stop as
             // finish reason with tool calls.
@@ -380,16 +366,10 @@
                 }
             }
 
-<<<<<<< HEAD
             p_context.context = p_context.context.append_message(
                 content.clone(),
                 reasoning_details,
-=======
-            context = context.append_message(
-                message.content.clone(),
-                message.reasoning_details,
                 message.usage,
->>>>>>> 4ce4cf7a
                 tool_call_records,
             );
 
