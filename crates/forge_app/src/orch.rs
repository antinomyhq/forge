--- conflicted
+++ resolved
@@ -428,14 +428,9 @@
             }
 
             info!(
-<<<<<<< HEAD
-                token_usage = usage.prompt_tokens,
-                cache_token_usage = usage.cached_tokens,
-                estimated_token_usage = usage.estimated_tokens,
-=======
                 token_usage = format!("{}", usage.prompt_tokens),
                 total_tokens = format!("{}", usage.total_tokens),
->>>>>>> e1868b9c
+                cached_tokens = format!("{}", usage.cached_tokens),
                 "Processing usage information"
             );
 
