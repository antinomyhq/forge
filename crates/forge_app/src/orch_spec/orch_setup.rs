--- conflicted
+++ resolved
@@ -87,12 +87,9 @@
                 sem_search_top_k: 10,
                 max_image_size: 262144,
                 workspace_server_url: Url::parse("http://localhost:8080").unwrap(),
-<<<<<<< HEAD
                 sync_batch_size: 10,
-=======
                 override_model: None,
                 override_provider: None,
->>>>>>> 52fe1ebf
             },
             title: Some("test-conversation".into()),
             agent: Agent::new(
