--- conflicted
+++ resolved
@@ -4,13 +4,8 @@
 use chrono::{DateTime, Local};
 use derive_setters::Setters;
 use forge_domain::{
-<<<<<<< HEAD
-    Agent, AgentId, Attachment, ChatCompletionMessage, ChatResponse, ContextMessage, Conversation,
-    Environment, Event, File, HttpConfig, ModelId, ProviderId, RetryConfig, Role, Template,
-=======
     Agent, AgentId, Attachment, ChatCompletionMessage, ChatResponse, Conversation, Environment,
     Event, File, HttpConfig, MessageEntry, ModelId, ProviderId, RetryConfig, Role, Template,
->>>>>>> 4ce4cf7a
     ToolCallFull, ToolDefinition, ToolResult, Workflow,
 };
 use url::Url;
