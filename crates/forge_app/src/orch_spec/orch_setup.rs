use std::collections::HashMap;
use std::path::PathBuf;

use chrono::{DateTime, Local};
use derive_setters::Setters;
use forge_domain::{
    Agent, AgentId, Attachment, ChatCompletionMessage, ChatResponse, ContextMessage, Conversation,
    Environment, Event, HttpConfig, ModelId, ProviderId, RetryConfig, Role, Template, ToolCallFull,
    ToolDefinition, ToolResult, Workflow,
};
use url::Url;

use crate::orch_spec::orch_runner::Runner;

// User prompt
const USER_PROMPT: &str = r#"
  <{{event.name}}>{{event.value}}</{{event.name}}>
  <system_date>{{current_date}}</system_date>
"#;

#[derive(Setters)]
#[setters(into)]
pub struct TestContext {
    pub mock_tool_call_responses: Vec<(ToolCallFull, ToolResult)>,
    pub mock_assistant_responses: Vec<ChatCompletionMessage>,
    pub workflow: Workflow,
    pub templates: HashMap<String, String>,
    pub files: Vec<String>,
    pub env: Environment,
    pub current_time: DateTime<Local>,
    pub title: Option<String>,
    pub model: ModelId,
    pub attachments: Vec<Attachment>,

    // Final output of the test is store in the context
    pub output: TestOutput,
    pub agent: Agent,
    pub tools: Vec<ToolDefinition>,
}

impl Default for TestContext {
    fn default() -> Self {
        Self {
            model: ModelId::new("openai/gpt-1"),
            output: TestOutput::default(),
            current_time: Local::now(),
            mock_assistant_responses: Default::default(),
            mock_tool_call_responses: Default::default(),
            workflow: Workflow::new().tool_supported(true),
            templates: Default::default(),
            files: Default::default(),
            attachments: Default::default(),
            env: Environment {
                os: "MacOS".to_string(),
                pid: 1234,
                cwd: PathBuf::from("/Users/tushar"),
                home: Some(PathBuf::from("/Users/tushar")),
                shell: "bash".to_string(),
                base_path: PathBuf::from("/Users/tushar/projects"),
                forge_api_url: Url::parse("http://localhost:8000").unwrap(),

                // No retry policy by default
                retry_config: RetryConfig {
                    initial_backoff_ms: 0,
                    min_delay_ms: 0,
                    backoff_factor: 0,
                    max_retry_attempts: 0,
                    retry_status_codes: Default::default(),
                    max_delay: Default::default(),
                    suppress_retry_errors: Default::default(),
                },
                tool_timeout: 300,
                max_search_lines: 1000,
                fetch_truncation_limit: 1024,
                stdout_max_prefix_length: 256,
                stdout_max_suffix_length: 256,
                max_read_size: 4096,
                http: HttpConfig::default(),
                max_file_size: 1024 * 1024 * 5,
                max_search_result_bytes: 200,
                stdout_max_line_length: 200, // 5 MB
                auto_open_dump: false,
                debug_requests: None,
                custom_history_path: None,
                max_conversations: 100,
                sem_search_limit: 100,
                sem_search_top_k: 10,
                max_image_size: 262144,
<<<<<<< HEAD
                workspace_server_url: Url::parse("http://localhost:8080").unwrap(),
=======
                override_model: None,
                override_provider: None,
>>>>>>> cc947145
            },
            title: Some("test-conversation".into()),
            agent: Agent::new(
                AgentId::new("forge"),
                ProviderId::ANTHROPIC,
                ModelId::new("claude-3-5-sonnet-20241022"),
            )
            .system_prompt(Template::new("You are Forge"))
            .user_prompt(Template::new(USER_PROMPT))
            .tools(vec![("fs_read").into(), ("fs_write").into()]),
            tools: vec![
                ToolDefinition::new("fs_read"),
                ToolDefinition::new("fs_write"),
            ],
        }
    }
}

impl TestContext {
    pub async fn run(&mut self, event: impl AsRef<str>) -> anyhow::Result<()> {
        self.run_event(Event::new(event.as_ref())).await
    }

    pub async fn run_event(&mut self, event: impl Into<Event>) -> anyhow::Result<()> {
        Runner::run(self, event.into()).await
    }
}

// The final output produced after running the orchestrator to completion
#[derive(Default, Debug)]
pub struct TestOutput {
    pub conversation_history: Vec<Conversation>,
    pub chat_responses: Vec<anyhow::Result<ChatResponse>>,
}

impl TestOutput {
    pub fn system_messages(&self) -> Option<Vec<&str>> {
        self.conversation_history
            .last()
            .and_then(|c| c.context.as_ref())
            .and_then(|c| {
                c.messages
                    .iter()
                    .filter(|c| c.has_role(Role::System))
                    .map(|m| m.content())
                    .collect()
            })
    }

    pub fn context_messages(&self) -> Vec<ContextMessage> {
        self.conversation_history
            .last()
            .and_then(|c| c.context.as_ref())
            .map(|c| c.messages.clone())
            .clone()
            .unwrap_or_default()
    }

    pub fn tools(&self) -> Vec<ToolDefinition> {
        self.conversation_history
            .last()
            .and_then(|c| c.context.as_ref())
            .map(|c| c.tools.clone())
            .clone()
            .unwrap_or_default()
    }
}<|MERGE_RESOLUTION|>--- conflicted
+++ resolved
@@ -86,12 +86,9 @@
                 sem_search_limit: 100,
                 sem_search_top_k: 10,
                 max_image_size: 262144,
-<<<<<<< HEAD
                 workspace_server_url: Url::parse("http://localhost:8080").unwrap(),
-=======
                 override_model: None,
                 override_provider: None,
->>>>>>> cc947145
             },
             title: Some("test-conversation".into()),
             agent: Agent::new(
