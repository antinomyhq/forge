use std::collections::HashMap;
use std::path::PathBuf;

use chrono::{DateTime, Local};
use derive_setters::Setters;
use forge_domain::{
    Agent, AgentId, Attachment, ChatCompletionMessage, ChatResponse, ContextMessage, Conversation,
    Environment, Event, HttpConfig, ModelId, ProviderId, RetryConfig, Role, Template, ToolCallFull,
    ToolDefinition, ToolResult, Workflow,
};
use url::Url;

use crate::orch_spec::orch_runner::Runner;

// User prompt
const USER_PROMPT: &str = r#"
  <{{event.name}}>{{event.value}}</{{event.name}}>
  <system_date>{{current_date}}</system_date>
"#;

#[derive(Setters)]
#[setters(into)]
pub struct TestContext {
    pub mock_tool_call_responses: Vec<(ToolCallFull, ToolResult)>,
    pub mock_assistant_responses: Vec<ChatCompletionMessage>,
    pub workflow: Workflow,
    pub templates: HashMap<String, String>,
    pub files: Vec<String>,
    pub env: Environment,
    pub current_time: DateTime<Local>,
    pub title: Option<String>,
    pub model: ModelId,
    pub attachments: Vec<Attachment>,

    // Final output of the test is store in the context
    pub output: TestOutput,
    pub agent: Agent,
    pub tools: Vec<ToolDefinition>,
}

impl Default for TestContext {
    fn default() -> Self {
        Self {
            model: ModelId::new("openai/gpt-1"),
            output: TestOutput::default(),
            current_time: Local::now(),
            mock_assistant_responses: Default::default(),
            mock_tool_call_responses: Default::default(),
            workflow: Workflow::new().tool_supported(true),
            templates: Default::default(),
            files: Default::default(),
            attachments: Default::default(),
            env: Environment {
                os: "MacOS".to_string(),
                pid: 1234,
                cwd: PathBuf::from("/Users/tushar"),
                home: Some(PathBuf::from("/Users/tushar")),
                shell: "bash".to_string(),
                base_path: PathBuf::from("/Users/tushar/projects"),
                forge_api_url: Url::parse("http://localhost:8000").unwrap(),

                // No retry policy by default
                retry_config: RetryConfig {
                    initial_backoff_ms: 0,
                    min_delay_ms: 0,
                    backoff_factor: 0,
                    max_retry_attempts: 0,
                    retry_status_codes: Default::default(),
                    max_delay: Default::default(),
                    suppress_retry_errors: Default::default(),
                },
                tool_timeout: 300,
                max_search_lines: 1000,
                fetch_truncation_limit: 1024,
                stdout_max_prefix_length: 256,
                stdout_max_suffix_length: 256,
                max_read_size: 4096,
                http: HttpConfig::default(),
                max_file_size: 1024 * 1024 * 5,
                max_search_result_bytes: 200,
                stdout_max_line_length: 200, // 5 MB
                auto_open_dump: false,
                debug_requests: None,
                custom_history_path: None,
                max_conversations: 100,
                sem_search_limit: 100,
                sem_search_top_k: 10,
                max_image_size: 262144,
                workspace_server_url: Url::parse("http://localhost:8080").unwrap(),
<<<<<<< HEAD
=======
                override_model: None,
                override_provider: None,
>>>>>>> 00e650f2
            },
            title: Some("test-conversation".into()),
            agent: Agent::new(
                AgentId::new("forge"),
                ProviderId::ANTHROPIC,
                ModelId::new("claude-3-5-sonnet-20241022"),
            )
            .system_prompt(Template::new("You are Forge"))
            .user_prompt(Template::new(USER_PROMPT))
            .tools(vec![("fs_read").into(), ("fs_write").into()]),
            tools: vec![
                ToolDefinition::new("fs_read"),
                ToolDefinition::new("fs_write"),
            ],
        }
    }
}

impl TestContext {
    pub async fn run(&mut self, event: impl AsRef<str>) -> anyhow::Result<()> {
        self.run_event(Event::new(event.as_ref())).await
    }

    pub async fn run_event(&mut self, event: impl Into<Event>) -> anyhow::Result<()> {
        Runner::run(self, event.into()).await
    }
}

// The final output produced after running the orchestrator to completion
#[derive(Default, Debug)]
pub struct TestOutput {
    pub conversation_history: Vec<Conversation>,
    pub chat_responses: Vec<anyhow::Result<ChatResponse>>,
}

impl TestOutput {
    pub fn system_messages(&self) -> Option<Vec<&str>> {
        self.conversation_history
            .last()
            .and_then(|c| c.context.as_ref())
            .and_then(|c| {
                c.messages
                    .iter()
                    .filter(|c| c.has_role(Role::System))
                    .map(|m| m.content())
                    .collect()
            })
    }

    pub fn context_messages(&self) -> Vec<ContextMessage> {
        self.conversation_history
            .last()
            .and_then(|c| c.context.as_ref())
            .map(|c| c.messages.clone())
            .clone()
            .unwrap_or_default()
    }

    pub fn tools(&self) -> Vec<ToolDefinition> {
        self.conversation_history
            .last()
            .and_then(|c| c.context.as_ref())
            .map(|c| c.tools.clone())
            .clone()
            .unwrap_or_default()
    }
}<|MERGE_RESOLUTION|>--- conflicted
+++ resolved
@@ -87,11 +87,8 @@
                 sem_search_top_k: 10,
                 max_image_size: 262144,
                 workspace_server_url: Url::parse("http://localhost:8080").unwrap(),
-<<<<<<< HEAD
-=======
                 override_model: None,
                 override_provider: None,
->>>>>>> 00e650f2
             },
             title: Some("test-conversation".into()),
             agent: Agent::new(
