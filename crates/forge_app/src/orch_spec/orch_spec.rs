use forge_domain::{
    ChatCompletionMessage, ChatResponse, Content, EventValue, FinishReason, ReasoningConfig, Role,
    ToolCallArguments, ToolCallFull, ToolOutput, ToolResult,
};
use pretty_assertions::assert_eq;
use serde_json::json;

use crate::orch_spec::orch_runner::TestContext;

#[tokio::test]
async fn test_history_is_saved() {
    let mut ctx = TestContext::default().mock_assistant_responses(vec![
        ChatCompletionMessage::assistant(Content::full("Sure")).finish_reason(FinishReason::Stop),
    ]);
    ctx.run("This is a test").await.unwrap();
    let actual = &ctx.output.conversation_history;
    assert!(!actual.is_empty());
}

#[tokio::test]
async fn test_simple_conversation_no_errors() {
    let mut ctx = TestContext::default().mock_assistant_responses(vec![
        ChatCompletionMessage::assistant(Content::full("Hello!")).finish_reason(FinishReason::Stop),
    ]);

    ctx.run("Hi").await.unwrap();

    let messages = ctx.output.context_messages();

    let message_count = messages
        .iter()
        .filter(|message| message.has_role(Role::User))
        .count();
    assert_eq!(message_count, 1, "Should have only one user message");

    let error_count = messages
        .iter()
        .filter_map(|message| message.content())
        .filter(|content| content.contains("tool_call_error"))
        .count();

    assert_eq!(error_count, 0, "Should not contain tool call errors");
}

#[tokio::test]
async fn test_rendered_user_message() {
    let mut ctx = TestContext::default().mock_assistant_responses(vec![
        ChatCompletionMessage::assistant(Content::full("Hello!")).finish_reason(FinishReason::Stop),
    ]);
    let current_time = ctx.current_time;
    ctx.run("Hi").await.unwrap();

    let messages = ctx.output.context_messages();

    let user_message = messages.iter().find(|message| message.has_role(Role::User));
    assert!(user_message.is_some(), "Should have user message");

    let content = format!(
        "\n  <task>Hi</task>\n  <system_date>{}</system_date>\n",
        current_time.format("%Y-%m-%d")
    );
    assert_eq!(user_message.unwrap().content().unwrap(), content)
}

#[tokio::test]
async fn test_followup_does_not_trigger_session_summary() {
    let followup_call = ToolCallFull::new("followup")
        .arguments(json!({"question": "Do you need more information?"}));
    let followup_result =
        ToolResult::new("followup").output(Ok(ToolOutput::text("Follow-up question sent")));

    let mut ctx = TestContext::default()
        .mock_tool_call_responses(vec![(followup_call.clone(), followup_result)])
        .mock_assistant_responses(vec![
            ChatCompletionMessage::assistant("I need more information")
                .tool_calls(vec![followup_call.into()]),
            ChatCompletionMessage::assistant("Waiting for response")
                .finish_reason(FinishReason::Stop),
        ]);

    ctx.run("Ask a follow-up question").await.unwrap();

    let has_chat_complete = ctx
        .output
        .chat_responses
        .iter()
        .flatten()
        .any(|response| matches!(response, ChatResponse::TaskComplete));

    assert!(!ctx.output.tools().is_empty(), "Context should've tools.");
    assert!(
        !has_chat_complete,
        "Should NOT have TaskComplete response for followup"
    );
}

#[tokio::test]
async fn test_empty_responses() {
    let mut ctx = TestContext::default().mock_assistant_responses(vec![
        // Empty response 1
        ChatCompletionMessage::assistant(""),
        // Empty response 2
        ChatCompletionMessage::assistant(""),
        // Empty response 3
        ChatCompletionMessage::assistant(""),
        // Empty response 4
        ChatCompletionMessage::assistant(""),
    ]);

    ctx.env.retry_config.max_retry_attempts = 3;

    let _ = ctx.run("Read a file").await;

    let retry_attempts = ctx
        .output
        .chat_responses
        .into_iter()
        .filter_map(|response| response.ok())
        .filter(|response| matches!(response, ChatResponse::RetryAttempt { .. }))
        .count();

    assert_eq!(retry_attempts, 3, "Should retry 3 times")
}

#[tokio::test]
async fn test_tool_call_start_end_responses_for_non_agent_tools() {
    let tool_call = ToolCallFull::new("fs_read")
        .arguments(ToolCallArguments::from(json!({"path": "test.txt"})));
    let tool_result = ToolResult::new("fs_read").output(Ok(ToolOutput::text("file content")));

    let mut ctx = TestContext::default()
        .mock_tool_call_responses(vec![(tool_call.clone(), tool_result.clone())])
        .mock_assistant_responses(vec![
            ChatCompletionMessage::assistant("Reading file")
                .tool_calls(vec![tool_call.clone().into()]),
            ChatCompletionMessage::assistant("File read successfully")
                .finish_reason(FinishReason::Stop),
        ]);

    ctx.run("Read a file").await.unwrap();

    let chat_responses: Vec<_> = ctx
        .output
        .chat_responses
        .iter()
        .filter_map(|r| r.as_ref().ok())
        .collect();

    // Should have ToolCallStart response (1: one for fs_read)
    let tool_call_start_count = chat_responses
        .iter()
        .filter(|response| matches!(response, ChatResponse::ToolCallStart(_)))
        .count();
    assert_eq!(
        tool_call_start_count, 1,
        "Should have 1 ToolCallStart response for non-agent tools"
    );

    // Should have ToolCallEnd response (1: one for fs_read)
    let tool_call_end_count = chat_responses
        .iter()
        .filter(|response| matches!(response, ChatResponse::ToolCallEnd(_)))
        .count();
    assert_eq!(
        tool_call_end_count, 1,
        "Should have 1 ToolCallEnd response for non-agent tools"
    );

    // Verify the content of the responses
    let tool_call_start = chat_responses.iter().find_map(|response| match response {
        ChatResponse::ToolCallStart(call) => Some(call),
        _ => None,
    });
    assert_eq!(
        tool_call_start,
        Some(&tool_call),
        "ToolCallStart should contain the tool call"
    );

    let tool_call_end = chat_responses.iter().find_map(|response| match response {
        ChatResponse::ToolCallEnd(result) => Some(result),
        _ => None,
    });
    assert_eq!(
        tool_call_end,
        Some(&tool_result),
        "ToolCallEnd should contain the tool result"
    );
    assert!(!ctx.output.tools().is_empty(), "Context should've tools.");
}

#[tokio::test]
async fn test_no_tool_call_start_end_responses_for_agent_tools() {
    // Call an agent tool (using "forge" which is configured as an agent in the
    // default workflow)
    let agent_tool_call = ToolCallFull::new("forge")
        .arguments(ToolCallArguments::from(json!({"tasks": ["analyze code"]})));
    let agent_tool_result =
        ToolResult::new("forge").output(Ok(ToolOutput::text("analysis complete")));

    let mut ctx = TestContext::default()
        .mock_tool_call_responses(vec![(agent_tool_call.clone(), agent_tool_result.clone())])
        .mock_assistant_responses(vec![
            ChatCompletionMessage::assistant("Analyzing code")
                .tool_calls(vec![agent_tool_call.into()]),
            ChatCompletionMessage::assistant("Analysis completed")
                .finish_reason(FinishReason::Stop),
        ]);

    ctx.run("Analyze code").await.unwrap();

    let chat_responses: Vec<_> = ctx
        .output
        .chat_responses
        .iter()
        .filter_map(|r| r.as_ref().ok())
        .collect();

    // Should have no ToolCallStart response for agent tools
    let tool_call_start_count = chat_responses
        .iter()
        .filter(|response| matches!(response, ChatResponse::ToolCallStart(_)))
        .count();
    assert_eq!(
        tool_call_start_count, 0,
        "Should have 0 ToolCallStart responses for agent tools"
    );

    // Should have no ToolCallEnd response for agent tools
    let tool_call_end_count = chat_responses
        .iter()
        .filter(|response| matches!(response, ChatResponse::ToolCallEnd(_)))
        .count();
    assert_eq!(
        tool_call_end_count, 0,
        "Should have 0 ToolCallEnd responses for agent tools"
    );
    assert!(!ctx.output.tools().is_empty(), "Context should've tools.");
}

#[tokio::test]
async fn test_mixed_agent_and_non_agent_tool_calls() {
    let fs_tool_call = ToolCallFull::new("fs_read")
        .arguments(ToolCallArguments::from(json!({"path": "test.txt"})));
    let fs_tool_result = ToolResult::new("fs_read").output(Ok(ToolOutput::text("file content")));

    let agent_tool_call =
        ToolCallFull::new("must").arguments(ToolCallArguments::from(json!({"tasks": ["analyze"]})));
    let agent_tool_result = ToolResult::new("must").output(Ok(ToolOutput::text("analysis done")));

    let mut ctx = TestContext::default()
        .mock_tool_call_responses(vec![
            (fs_tool_call.clone(), fs_tool_result.clone()),
            (agent_tool_call.clone(), agent_tool_result.clone()),
        ])
        .mock_assistant_responses(vec![
            ChatCompletionMessage::assistant("Reading and analyzing")
                .tool_calls(vec![fs_tool_call.into(), agent_tool_call.into()]),
            ChatCompletionMessage::assistant("Both tasks completed")
                .finish_reason(FinishReason::Stop),
        ]);

    ctx.run("Read file and analyze").await.unwrap();

    let chat_responses: Vec<_> = ctx
        .output
        .chat_responses
        .iter()
        .filter_map(|r| r.as_ref().ok())
        .collect();

    // Should have exactly 1 ToolCallStart (for fs_read not for agent "must")
    let tool_call_start_count = chat_responses
        .iter()
        .filter(|response| matches!(response, ChatResponse::ToolCallStart(_)))
        .count();
    assert_eq!(
        tool_call_start_count, 1,
        "Should have 1 ToolCallStart response for non-agent tools only"
    );

    // Should have exactly 1 ToolCallEnd (for fs_read, not for agent "must")
    let tool_call_end_count = chat_responses
        .iter()
        .filter(|response| matches!(response, ChatResponse::ToolCallEnd(_)))
        .count();
    assert_eq!(
        tool_call_end_count, 1,
        "Should have 1 ToolCallEnd response for non-agent tools only"
    );

    // Verify we have ToolCallStart for fs_read
    let tool_call_start_names: Vec<&str> = chat_responses
        .iter()
        .filter_map(|response| match response {
            ChatResponse::ToolCallStart(call) => Some(call.name.as_str()),
            _ => None,
        })
        .collect();
    assert!(
        tool_call_start_names.contains(&"fs_read"),
        "Should have ToolCallStart for fs_read"
    );

    // Verify we have ToolCallEnd for fs_read
    let tool_call_end_names: Vec<&str> = chat_responses
        .iter()
        .filter_map(|response| match response {
            ChatResponse::ToolCallEnd(result) => Some(result.name.as_str()),
            _ => None,
        })
        .collect();
    assert!(
        tool_call_end_names.contains(&"fs_read"),
        "Should have ToolCallEnd for fs_read"
    );
    assert!(!ctx.output.tools().is_empty(), "Context should've tools.");
}

#[tokio::test]
async fn test_reasoning_should_be_in_context() {
    let reasoning_content = "Thinking .....";
    let mut ctx = TestContext::default().mock_assistant_responses(vec![
        ChatCompletionMessage::assistant(Content::full(reasoning_content))
            .finish_reason(FinishReason::Stop),
    ]);

    // Update the agent to set the reasoning.
    ctx.agent = ctx
        .agent
        .reasoning(ReasoningConfig::default().effort(forge_domain::Effort::High));
    ctx.run("Solve a complex problem").await.unwrap();

    let conversation = ctx.output.conversation_history.last().unwrap();
    let context = conversation.context.as_ref().unwrap();
    assert!(context.is_reasoning_supported());
}

#[tokio::test]
async fn test_reasoning_not_supported_when_disabled() {
    let reasoning_content = "Thinking .....";
    let mut ctx = TestContext::default().mock_assistant_responses(vec![
        ChatCompletionMessage::assistant(Content::full(reasoning_content))
            .finish_reason(FinishReason::Stop),
    ]);

    // Update the agent to set the reasoning.
    ctx.agent = ctx.agent.reasoning(
        ReasoningConfig::default()
            .effort(forge_domain::Effort::High)
            .enabled(false), // disable the reasoning explicitly
    );
    ctx.run("Solve a complex problem").await.unwrap();

    let conversation = ctx.output.conversation_history.last().unwrap();
    let context = conversation.context.as_ref().unwrap();
    assert!(!context.is_reasoning_supported());
}

#[tokio::test]
async fn test_multiple_consecutive_tool_calls() {
    let tool_call =
        ToolCallFull::new("fs_read").arguments(ToolCallArguments::from(json!({"path": "abc.txt"})));
    let tool_result = ToolResult::new("fs_read").output(Ok(ToolOutput::text("Greetings")));

    let mut ctx = TestContext::default()
        .mock_tool_call_responses(vec![
            (tool_call.clone(), tool_result.clone()),
            (tool_call.clone(), tool_result.clone()),
            (tool_call.clone(), tool_result.clone()),
            (tool_call.clone(), tool_result.clone()),
            (tool_call.clone(), tool_result.clone()),
        ])
        .mock_assistant_responses(vec![
            ChatCompletionMessage::assistant("Reading 1").add_tool_call(tool_call.clone()),
            ChatCompletionMessage::assistant("Reading 2").add_tool_call(tool_call.clone()),
            ChatCompletionMessage::assistant("Reading 3").add_tool_call(tool_call.clone()),
            ChatCompletionMessage::assistant("Reading 4").add_tool_call(tool_call.clone()),
            ChatCompletionMessage::assistant("Completing Task").finish_reason(FinishReason::Stop),
        ]);

    let _ = ctx.run("Read a file").await;

    let retry_attempts = ctx
        .output
        .chat_responses
        .into_iter()
        .filter_map(|response| response.ok())
        .filter(|response| matches!(response, ChatResponse::TaskComplete))
        .count();

    assert_eq!(retry_attempts, 1, "Should complete the task");
}

#[tokio::test]
async fn test_multi_turn_conversation_stops_only_on_finish_reason() {
    let mut ctx = TestContext::default().mock_assistant_responses(vec![
        ChatCompletionMessage::assistant("Foo"),
        ChatCompletionMessage::assistant("Bar"),
        ChatCompletionMessage::assistant("Baz").finish_reason(FinishReason::Stop),
    ]);

    ctx.run("test").await.unwrap();

    let messages = ctx.output.context_messages();

    // Verify we have exactly 3 assistant messages (one for each turn)
    let assistant_message_count = messages
        .iter()
        .filter(|message| message.has_role(Role::Assistant))
        .count();
    assert_eq!(
        assistant_message_count, 3,
        "Should have exactly 3 assistant messages, confirming the orchestrator continued until FinishReason::Stop"
    );
}

#[tokio::test]
async fn test_raw_user_message_is_stored() {
    let mut ctx = TestContext::default().mock_assistant_responses(vec![
        ChatCompletionMessage::assistant(Content::full("Hello!")).finish_reason(FinishReason::Stop),
    ]);

    let raw_task = "This is a raw user message\nwith multiple lines\nfor testing";
    ctx.run(raw_task).await.unwrap();

    let conversation = ctx.output.conversation_history.last().unwrap();
    let context = conversation.context.as_ref().unwrap();

    // Find the user message
    let user_message = context
        .messages
        .iter()
        .find(|msg| msg.has_role(Role::User))
        .expect("Should have user message");

    // Verify raw content is stored
    let actual = user_message.as_value().unwrap();
    let expected = &EventValue::Text(
        "This is a raw user message\nwith multiple lines\nfor testing"
            .to_string()
            .into(),
    );
    assert_eq!(actual, expected);
}

#[tokio::test]
<<<<<<< HEAD
async fn test_usage_accumulates_across_multiple_requests() {
    use forge_domain::{TokenCount, Usage};

    let tool_call =
        ToolCallFull::new("test_tool").arguments(ToolCallArguments::from(json!({"key": "value1"})));
    let tool_result = ToolResult::new("test_tool").output(Ok(ToolOutput::text("Tool result")));
=======
async fn test_is_complete_when_stop_with_no_tool_calls() {
    // Test: is_complete = true when finish_reason is Stop AND no tool calls
    let mut ctx = TestContext::default().mock_assistant_responses(vec![
        ChatCompletionMessage::assistant(Content::full("Task is done"))
            .finish_reason(FinishReason::Stop),
    ]);

    ctx.run("Complete this task").await.unwrap();

    // Verify TaskComplete is sent (which happens when is_complete is true)
    let has_task_complete = ctx
        .output
        .chat_responses
        .iter()
        .filter_map(|r| r.as_ref().ok())
        .any(|response| matches!(response, ChatResponse::TaskComplete));

    assert!(
        has_task_complete,
        "Should have TaskComplete when finish_reason is Stop with no tool calls"
    );
}

#[tokio::test]
async fn test_not_complete_when_stop_with_tool_calls() {
    // Test: is_complete = false when finish_reason is Stop BUT there are tool calls
    // (Gemini models return stop as finish reason with tool calls)
    let tool_call = ToolCallFull::new("fs_read")
        .arguments(ToolCallArguments::from(json!({"path": "test.txt"})));
    let tool_result = ToolResult::new("fs_read").output(Ok(ToolOutput::text("file content")));
>>>>>>> da2fd725

    let mut ctx = TestContext::default()
        .mock_tool_call_responses(vec![(tool_call.clone(), tool_result)])
        .mock_assistant_responses(vec![
<<<<<<< HEAD
            // First request with usage
            ChatCompletionMessage::assistant(Content::full("First response"))
                .finish_reason(FinishReason::ToolCalls)
                .tool_calls(vec![tool_call.into()])
                .usage(Usage {
                    prompt_tokens: TokenCount::Actual(100),
                    completion_tokens: TokenCount::Actual(50),
                    total_tokens: TokenCount::Actual(150),
                    cached_tokens: TokenCount::Actual(20),
                    cost: Some(0.01),
                }),
            // Second request with usage
            ChatCompletionMessage::assistant(Content::full("Second response"))
                .finish_reason(FinishReason::Stop)
                .usage(Usage {
                    prompt_tokens: TokenCount::Actual(200),
                    completion_tokens: TokenCount::Actual(75),
                    total_tokens: TokenCount::Actual(275),
                    cached_tokens: TokenCount::Actual(30),
                    cost: Some(0.02),
                }),
        ]);

    ctx.run("Test message").await.unwrap();

    let conversation = ctx.output.conversation_history.last().unwrap();
    let context = conversation.context.as_ref().unwrap();

    // Verify that the last usage is stored
    let last_usage = context
        .usage
        .as_ref()
        .expect("Last usage should be present");
    let expected_last = Usage {
        prompt_tokens: TokenCount::Actual(200),
        completion_tokens: TokenCount::Actual(75),
        total_tokens: TokenCount::Actual(275),
        cached_tokens: TokenCount::Actual(30),
        cost: Some(0.02),
    };
    assert_eq!(
        last_usage, &expected_last,
        "Last usage should match the second request"
    );

    // Verify that accumulated usage is correct
    let accumulated_usage = context
        .accumulated_usage
        .as_ref()
        .expect("Accumulated usage should be present");
    let expected_accumulated = Usage {
        prompt_tokens: TokenCount::Actual(300),
        completion_tokens: TokenCount::Actual(125),
        total_tokens: TokenCount::Actual(425),
        cached_tokens: TokenCount::Actual(50),
        cost: Some(0.03),
    };
    assert_eq!(
        accumulated_usage, &expected_accumulated,
        "Accumulated usage should sum all requests"
=======
            ChatCompletionMessage::assistant("Reading file")
                .tool_calls(vec![tool_call.into()])
                .finish_reason(FinishReason::Stop), // Stop with tool calls
            ChatCompletionMessage::assistant("File read successfully")
                .finish_reason(FinishReason::Stop),
        ]);

    ctx.run("Read a file").await.unwrap();

    let messages = ctx.output.context_messages();

    // Verify we have multiple assistant messages (conversation continued)
    let assistant_message_count = messages
        .iter()
        .filter(|message| message.has_role(Role::Assistant))
        .count();
    assert_eq!(
        assistant_message_count, 2,
        "Should have 2 assistant messages, confirming is_complete was false with tool calls"
>>>>>>> da2fd725
    );
}<|MERGE_RESOLUTION|>--- conflicted
+++ resolved
@@ -445,50 +445,16 @@
 }
 
 #[tokio::test]
-<<<<<<< HEAD
 async fn test_usage_accumulates_across_multiple_requests() {
     use forge_domain::{TokenCount, Usage};
 
     let tool_call =
         ToolCallFull::new("test_tool").arguments(ToolCallArguments::from(json!({"key": "value1"})));
     let tool_result = ToolResult::new("test_tool").output(Ok(ToolOutput::text("Tool result")));
-=======
-async fn test_is_complete_when_stop_with_no_tool_calls() {
-    // Test: is_complete = true when finish_reason is Stop AND no tool calls
-    let mut ctx = TestContext::default().mock_assistant_responses(vec![
-        ChatCompletionMessage::assistant(Content::full("Task is done"))
-            .finish_reason(FinishReason::Stop),
-    ]);
-
-    ctx.run("Complete this task").await.unwrap();
-
-    // Verify TaskComplete is sent (which happens when is_complete is true)
-    let has_task_complete = ctx
-        .output
-        .chat_responses
-        .iter()
-        .filter_map(|r| r.as_ref().ok())
-        .any(|response| matches!(response, ChatResponse::TaskComplete));
-
-    assert!(
-        has_task_complete,
-        "Should have TaskComplete when finish_reason is Stop with no tool calls"
-    );
-}
-
-#[tokio::test]
-async fn test_not_complete_when_stop_with_tool_calls() {
-    // Test: is_complete = false when finish_reason is Stop BUT there are tool calls
-    // (Gemini models return stop as finish reason with tool calls)
-    let tool_call = ToolCallFull::new("fs_read")
-        .arguments(ToolCallArguments::from(json!({"path": "test.txt"})));
-    let tool_result = ToolResult::new("fs_read").output(Ok(ToolOutput::text("file content")));
->>>>>>> da2fd725
 
     let mut ctx = TestContext::default()
         .mock_tool_call_responses(vec![(tool_call.clone(), tool_result)])
         .mock_assistant_responses(vec![
-<<<<<<< HEAD
             // First request with usage
             ChatCompletionMessage::assistant(Content::full("First response"))
                 .finish_reason(FinishReason::ToolCalls)
@@ -549,7 +515,44 @@
     assert_eq!(
         accumulated_usage, &expected_accumulated,
         "Accumulated usage should sum all requests"
-=======
+    );
+}
+
+#[tokio::test]
+async fn test_is_complete_when_stop_with_no_tool_calls() {
+    // Test: is_complete = true when finish_reason is Stop AND no tool calls
+    let mut ctx = TestContext::default().mock_assistant_responses(vec![
+        ChatCompletionMessage::assistant(Content::full("Task is done"))
+            .finish_reason(FinishReason::Stop),
+    ]);
+
+    ctx.run("Complete this task").await.unwrap();
+
+    // Verify TaskComplete is sent (which happens when is_complete is true)
+    let has_task_complete = ctx
+        .output
+        .chat_responses
+        .iter()
+        .filter_map(|r| r.as_ref().ok())
+        .any(|response| matches!(response, ChatResponse::TaskComplete));
+
+    assert!(
+        has_task_complete,
+        "Should have TaskComplete when finish_reason is Stop with no tool calls"
+    );
+}
+
+#[tokio::test]
+async fn test_not_complete_when_stop_with_tool_calls() {
+    // Test: is_complete = false when finish_reason is Stop BUT there are tool calls
+    // (Gemini models return stop as finish reason with tool calls)
+    let tool_call = ToolCallFull::new("fs_read")
+        .arguments(ToolCallArguments::from(json!({"path": "test.txt"})));
+    let tool_result = ToolResult::new("fs_read").output(Ok(ToolOutput::text("file content")));
+
+    let mut ctx = TestContext::default()
+        .mock_tool_call_responses(vec![(tool_call.clone(), tool_result)])
+        .mock_assistant_responses(vec![
             ChatCompletionMessage::assistant("Reading file")
                 .tool_calls(vec![tool_call.into()])
                 .finish_reason(FinishReason::Stop), // Stop with tool calls
@@ -569,6 +572,5 @@
     assert_eq!(
         assistant_message_count, 2,
         "Should have 2 assistant messages, confirming is_complete was false with tool calls"
->>>>>>> da2fd725
     );
 }