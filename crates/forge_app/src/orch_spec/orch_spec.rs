--- conflicted
+++ resolved
@@ -183,7 +183,245 @@
 }
 
 #[tokio::test]
-<<<<<<< HEAD
+async fn test_tool_call_start_end_responses_for_non_agent_tools() {
+    let tool_call = ToolCallFull::new("fs_read")
+        .arguments(ToolCallArguments::from(json!({"path": "test.txt"})));
+    let tool_result = ToolResult::new("fs_read").output(Ok(ToolOutput::text("file content")));
+
+    let attempt_completion_call = ToolCallFull::new("attempt_completion")
+        .arguments(json!({"result": "File read successfully"}));
+    let attempt_completion_result =
+        ToolResult::new("attempt_completion").output(Ok(ToolOutput::text("Task completed")));
+
+    let mut ctx = TestContext::init_forge_task("Read a file")
+        .mock_tool_call_responses(vec![
+            (tool_call.clone().into(), tool_result.clone()),
+            (
+                attempt_completion_call.clone().into(),
+                attempt_completion_result,
+            ),
+        ])
+        .mock_assistant_responses(vec![
+            ChatCompletionMessage::assistant("Reading file")
+                .tool_calls(vec![tool_call.clone().into()]),
+            ChatCompletionMessage::assistant("File read successfully")
+                .tool_calls(vec![attempt_completion_call.into()]),
+        ]);
+
+    ctx.run().await.unwrap();
+
+    let chat_responses: Vec<_> = ctx
+        .output
+        .chat_responses
+        .iter()
+        .filter_map(|r| r.as_ref().ok())
+        .collect();
+
+    // Should have ToolCallStart response (2: one for fs_read, one for
+    // attempt_completion)
+    let tool_call_start_count = chat_responses
+        .iter()
+        .filter(|response| matches!(response, ChatResponse::ToolCallStart(_)))
+        .count();
+    assert_eq!(
+        tool_call_start_count, 2,
+        "Should have 2 ToolCallStart responses for non-agent tools"
+    );
+
+    // Should have ToolCallEnd response (2: one for fs_read, one for
+    // attempt_completion)
+    let tool_call_end_count = chat_responses
+        .iter()
+        .filter(|response| matches!(response, ChatResponse::ToolCallEnd(_)))
+        .count();
+    assert_eq!(
+        tool_call_end_count, 2,
+        "Should have 2 ToolCallEnd responses for non-agent tools"
+    );
+
+    // Verify the content of the responses
+    let tool_call_start = chat_responses.iter().find_map(|response| match response {
+        ChatResponse::ToolCallStart(call) => Some(call),
+        _ => None,
+    });
+    assert_eq!(
+        tool_call_start,
+        Some(&tool_call),
+        "ToolCallStart should contain the tool call"
+    );
+
+    let tool_call_end = chat_responses.iter().find_map(|response| match response {
+        ChatResponse::ToolCallEnd(result) => Some(result),
+        _ => None,
+    });
+    assert_eq!(
+        tool_call_end,
+        Some(&tool_result),
+        "ToolCallEnd should contain the tool result"
+    );
+}
+
+#[tokio::test]
+async fn test_no_tool_call_start_end_responses_for_agent_tools() {
+    // Call an agent tool (using "forge" which is configured as an agent in the
+    // default workflow)
+    let agent_tool_call = ToolCallFull::new("forge")
+        .arguments(ToolCallArguments::from(json!({"tasks": ["analyze code"]})));
+    let agent_tool_result =
+        ToolResult::new("forge").output(Ok(ToolOutput::text("analysis complete")));
+
+    let attempt_completion_call =
+        ToolCallFull::new("attempt_completion").arguments(json!({"result": "Analysis completed"}));
+    let attempt_completion_result =
+        ToolResult::new("attempt_completion").output(Ok(ToolOutput::text("Task completed")));
+
+    let mut ctx = TestContext::init_forge_task("Analyze code")
+        .mock_tool_call_responses(vec![
+            (agent_tool_call.clone().into(), agent_tool_result.clone()),
+            (
+                attempt_completion_call.clone().into(),
+                attempt_completion_result,
+            ),
+        ])
+        .mock_assistant_responses(vec![
+            ChatCompletionMessage::assistant("Analyzing code")
+                .tool_calls(vec![agent_tool_call.into()]),
+            ChatCompletionMessage::assistant("Analysis completed")
+                .tool_calls(vec![attempt_completion_call.into()]),
+        ]);
+
+    ctx.run().await.unwrap();
+
+    let chat_responses: Vec<_> = ctx
+        .output
+        .chat_responses
+        .iter()
+        .filter_map(|r| r.as_ref().ok())
+        .collect();
+
+    // Should have ToolCallStart response only for attempt_completion
+    // (not for agent "forge")
+    let tool_call_start_count = chat_responses
+        .iter()
+        .filter(|response| matches!(response, ChatResponse::ToolCallStart(_)))
+        .count();
+    assert_eq!(
+        tool_call_start_count, 1,
+        "Should have 1 ToolCallStart response (only for attempt_completion)"
+    );
+
+    // Should have ToolCallEnd response only for attempt_completion (not
+    // for agent "forge")
+    let tool_call_end_count = chat_responses
+        .iter()
+        .filter(|response| matches!(response, ChatResponse::ToolCallEnd(_)))
+        .count();
+    assert_eq!(
+        tool_call_end_count, 1,
+        "Should have 1 ToolCallEnd response (only for attempt_completion)"
+    );
+}
+
+#[tokio::test]
+async fn test_mixed_agent_and_non_agent_tool_calls() {
+    // Mix of agent and non-agent tool calls
+    let fs_tool_call = ToolCallFull::new("fs_read")
+        .arguments(ToolCallArguments::from(json!({"path": "test.txt"})));
+    let fs_tool_result = ToolResult::new("fs_read").output(Ok(ToolOutput::text("file content")));
+
+    let agent_tool_call =
+        ToolCallFull::new("must").arguments(ToolCallArguments::from(json!({"tasks": ["analyze"]})));
+    let agent_tool_result = ToolResult::new("must").output(Ok(ToolOutput::text("analysis done")));
+
+    let attempt_completion_call = ToolCallFull::new("attempt_completion")
+        .arguments(json!({"result": "Both tasks completed"}));
+    let attempt_completion_result =
+        ToolResult::new("attempt_completion").output(Ok(ToolOutput::text("Task completed")));
+
+    let mut ctx = TestContext::init_forge_task("Read file and analyze")
+        .mock_tool_call_responses(vec![
+            (fs_tool_call.clone().into(), fs_tool_result.clone()),
+            (agent_tool_call.clone().into(), agent_tool_result.clone()),
+            (
+                attempt_completion_call.clone().into(),
+                attempt_completion_result,
+            ),
+        ])
+        .mock_assistant_responses(vec![
+            ChatCompletionMessage::assistant("Reading and analyzing")
+                .tool_calls(vec![fs_tool_call.into(), agent_tool_call.into()]),
+            ChatCompletionMessage::assistant("Both tasks completed")
+                .tool_calls(vec![attempt_completion_call.into()]),
+        ]);
+
+    ctx.run().await.unwrap();
+
+    let chat_responses: Vec<_> = ctx
+        .output
+        .chat_responses
+        .iter()
+        .filter_map(|r| r.as_ref().ok())
+        .collect();
+
+    // Should have exactly 2 ToolCallStart (for fs_read and
+    // attempt_completion, not for agent "must")
+    let tool_call_start_count = chat_responses
+        .iter()
+        .filter(|response| matches!(response, ChatResponse::ToolCallStart(_)))
+        .count();
+    assert_eq!(
+        tool_call_start_count, 2,
+        "Should have 2 ToolCallStart responses for non-agent tools only"
+    );
+
+    // Should have exactly 2 ToolCallEnd (for fs_read and
+    // attempt_completion, not for agent "must")
+    let tool_call_end_count = chat_responses
+        .iter()
+        .filter(|response| matches!(response, ChatResponse::ToolCallEnd(_)))
+        .count();
+    assert_eq!(
+        tool_call_end_count, 2,
+        "Should have 2 ToolCallEnd responses for non-agent tools only"
+    );
+
+    // Verify we have ToolCallStart for both fs_read and
+    // attempt_completion
+    let tool_call_start_names: Vec<&str> = chat_responses
+        .iter()
+        .filter_map(|response| match response {
+            ChatResponse::ToolCallStart(call) => Some(call.name.as_str()),
+            _ => None,
+        })
+        .collect();
+    assert!(
+        tool_call_start_names.contains(&"fs_read"),
+        "Should have ToolCallStart for fs_read"
+    );
+    assert!(
+        tool_call_start_names.contains(&"attempt_completion"),
+        "Should have ToolCallStart for attempt_completion"
+    );
+
+    // Verify we have ToolCallEnd for both fs_read and attempt_completion
+    let tool_call_end_names: Vec<&str> = chat_responses
+        .iter()
+        .filter_map(|response| match response {
+            ChatResponse::ToolCallEnd(result) => Some(result.name.as_str()),
+            _ => None,
+        })
+        .collect();
+    assert!(
+        tool_call_end_names.contains(&"fs_read"),
+        "Should have ToolCallEnd for fs_read"
+    );
+    assert!(
+        tool_call_end_names.contains(&"attempt_completion"),
+        "Should have ToolCallEnd for attempt_completion"
+    );
+}
+
+#[tokio::test]
 async fn test_tool_failure_tracking_increments_once_per_turn() {
     let tool_call = ToolCallFull::new("fs_read").arguments(json!({"path": "nonexistent.txt"}));
     let tool_result_error = ToolResult::new("fs_read").failure(anyhow::anyhow!("File not found"));
@@ -225,88 +463,10 @@
     assert_eq!(
         retry_messages_second, 1,
         "Should show 1 attempt remaining after second failure"
-=======
-async fn test_tool_call_start_end_responses_for_non_agent_tools() {
-    let tool_call = ToolCallFull::new("fs_read")
-        .arguments(ToolCallArguments::from(json!({"path": "test.txt"})));
-    let tool_result = ToolResult::new("fs_read").output(Ok(ToolOutput::text("file content")));
-
-    let attempt_completion_call = ToolCallFull::new("attempt_completion")
-        .arguments(json!({"result": "File read successfully"}));
-    let attempt_completion_result =
-        ToolResult::new("attempt_completion").output(Ok(ToolOutput::text("Task completed")));
-
-    let mut ctx = TestContext::init_forge_task("Read a file")
-        .mock_tool_call_responses(vec![
-            (tool_call.clone().into(), tool_result.clone()),
-            (
-                attempt_completion_call.clone().into(),
-                attempt_completion_result,
-            ),
-        ])
-        .mock_assistant_responses(vec![
-            ChatCompletionMessage::assistant("Reading file")
-                .tool_calls(vec![tool_call.clone().into()]),
-            ChatCompletionMessage::assistant("File read successfully")
-                .tool_calls(vec![attempt_completion_call.into()]),
-        ]);
-
-    ctx.run().await.unwrap();
-
-    let chat_responses: Vec<_> = ctx
-        .output
-        .chat_responses
-        .iter()
-        .filter_map(|r| r.as_ref().ok())
-        .collect();
-
-    // Should have ToolCallStart response (2: one for fs_read, one for
-    // attempt_completion)
-    let tool_call_start_count = chat_responses
-        .iter()
-        .filter(|response| matches!(response, ChatResponse::ToolCallStart(_)))
-        .count();
-    assert_eq!(
-        tool_call_start_count, 2,
-        "Should have 2 ToolCallStart responses for non-agent tools"
-    );
-
-    // Should have ToolCallEnd response (2: one for fs_read, one for
-    // attempt_completion)
-    let tool_call_end_count = chat_responses
-        .iter()
-        .filter(|response| matches!(response, ChatResponse::ToolCallEnd(_)))
-        .count();
-    assert_eq!(
-        tool_call_end_count, 2,
-        "Should have 2 ToolCallEnd responses for non-agent tools"
-    );
-
-    // Verify the content of the responses
-    let tool_call_start = chat_responses.iter().find_map(|response| match response {
-        ChatResponse::ToolCallStart(call) => Some(call),
-        _ => None,
-    });
-    assert_eq!(
-        tool_call_start,
-        Some(&tool_call),
-        "ToolCallStart should contain the tool call"
-    );
-
-    let tool_call_end = chat_responses.iter().find_map(|response| match response {
-        ChatResponse::ToolCallEnd(result) => Some(result),
-        _ => None,
-    });
-    assert_eq!(
-        tool_call_end,
-        Some(&tool_result),
-        "ToolCallEnd should contain the tool result"
->>>>>>> 303d4504
-    );
-}
-
-#[tokio::test]
-<<<<<<< HEAD
+    );
+}
+
+#[tokio::test]
 async fn test_tool_failure_tracking_removes_successful_calls() {
     let tool_call = ToolCallFull::new("fs_read").arguments(json!({"path": "test.txt"}));
     let tool_result_error = ToolResult::new("fs_read").failure(anyhow::anyhow!("File not found"));
@@ -345,70 +505,10 @@
     assert_eq!(
         third_turn_failure_messages, 2,
         "Should show 2 attempts remaining again after successful reset"
-=======
-async fn test_no_tool_call_start_end_responses_for_agent_tools() {
-    // Call an agent tool (using "forge" which is configured as an agent in the
-    // default workflow)
-    let agent_tool_call = ToolCallFull::new("forge")
-        .arguments(ToolCallArguments::from(json!({"tasks": ["analyze code"]})));
-    let agent_tool_result =
-        ToolResult::new("forge").output(Ok(ToolOutput::text("analysis complete")));
-
-    let attempt_completion_call =
-        ToolCallFull::new("attempt_completion").arguments(json!({"result": "Analysis completed"}));
-    let attempt_completion_result =
-        ToolResult::new("attempt_completion").output(Ok(ToolOutput::text("Task completed")));
-
-    let mut ctx = TestContext::init_forge_task("Analyze code")
-        .mock_tool_call_responses(vec![
-            (agent_tool_call.clone().into(), agent_tool_result.clone()),
-            (
-                attempt_completion_call.clone().into(),
-                attempt_completion_result,
-            ),
-        ])
-        .mock_assistant_responses(vec![
-            ChatCompletionMessage::assistant("Analyzing code")
-                .tool_calls(vec![agent_tool_call.into()]),
-            ChatCompletionMessage::assistant("Analysis completed")
-                .tool_calls(vec![attempt_completion_call.into()]),
-        ]);
-
-    ctx.run().await.unwrap();
-
-    let chat_responses: Vec<_> = ctx
-        .output
-        .chat_responses
-        .iter()
-        .filter_map(|r| r.as_ref().ok())
-        .collect();
-
-    // Should have ToolCallStart response only for attempt_completion
-    // (not for agent "forge")
-    let tool_call_start_count = chat_responses
-        .iter()
-        .filter(|response| matches!(response, ChatResponse::ToolCallStart(_)))
-        .count();
-    assert_eq!(
-        tool_call_start_count, 1,
-        "Should have 1 ToolCallStart response (only for attempt_completion)"
-    );
-
-    // Should have ToolCallEnd response only for attempt_completion (not
-    // for agent "forge")
-    let tool_call_end_count = chat_responses
-        .iter()
-        .filter(|response| matches!(response, ChatResponse::ToolCallEnd(_)))
-        .count();
-    assert_eq!(
-        tool_call_end_count, 1,
-        "Should have 1 ToolCallEnd response (only for attempt_completion)"
->>>>>>> 303d4504
-    );
-}
-
-#[tokio::test]
-<<<<<<< HEAD
+    );
+}
+
+#[tokio::test]
 async fn test_tool_failure_tracking_different_tools() {
     let fs_call = ToolCallFull::new("fs_read").arguments(json!({"path": "test.txt"}));
     let shell_call = ToolCallFull::new("shell").arguments(json!({"command": "invalid"}));
@@ -573,102 +673,5 @@
     assert_eq!(
         one_attempt_remaining, 3,
         "Should show 1 attempt remaining for all 3 different tools after second bulk failure"
-=======
-async fn test_mixed_agent_and_non_agent_tool_calls() {
-    // Mix of agent and non-agent tool calls
-    let fs_tool_call = ToolCallFull::new("fs_read")
-        .arguments(ToolCallArguments::from(json!({"path": "test.txt"})));
-    let fs_tool_result = ToolResult::new("fs_read").output(Ok(ToolOutput::text("file content")));
-
-    let agent_tool_call =
-        ToolCallFull::new("must").arguments(ToolCallArguments::from(json!({"tasks": ["analyze"]})));
-    let agent_tool_result = ToolResult::new("must").output(Ok(ToolOutput::text("analysis done")));
-
-    let attempt_completion_call = ToolCallFull::new("attempt_completion")
-        .arguments(json!({"result": "Both tasks completed"}));
-    let attempt_completion_result =
-        ToolResult::new("attempt_completion").output(Ok(ToolOutput::text("Task completed")));
-
-    let mut ctx = TestContext::init_forge_task("Read file and analyze")
-        .mock_tool_call_responses(vec![
-            (fs_tool_call.clone().into(), fs_tool_result.clone()),
-            (agent_tool_call.clone().into(), agent_tool_result.clone()),
-            (
-                attempt_completion_call.clone().into(),
-                attempt_completion_result,
-            ),
-        ])
-        .mock_assistant_responses(vec![
-            ChatCompletionMessage::assistant("Reading and analyzing")
-                .tool_calls(vec![fs_tool_call.into(), agent_tool_call.into()]),
-            ChatCompletionMessage::assistant("Both tasks completed")
-                .tool_calls(vec![attempt_completion_call.into()]),
-        ]);
-
-    ctx.run().await.unwrap();
-
-    let chat_responses: Vec<_> = ctx
-        .output
-        .chat_responses
-        .iter()
-        .filter_map(|r| r.as_ref().ok())
-        .collect();
-
-    // Should have exactly 2 ToolCallStart (for fs_read and
-    // attempt_completion, not for agent "must")
-    let tool_call_start_count = chat_responses
-        .iter()
-        .filter(|response| matches!(response, ChatResponse::ToolCallStart(_)))
-        .count();
-    assert_eq!(
-        tool_call_start_count, 2,
-        "Should have 2 ToolCallStart responses for non-agent tools only"
-    );
-
-    // Should have exactly 2 ToolCallEnd (for fs_read and
-    // attempt_completion, not for agent "must")
-    let tool_call_end_count = chat_responses
-        .iter()
-        .filter(|response| matches!(response, ChatResponse::ToolCallEnd(_)))
-        .count();
-    assert_eq!(
-        tool_call_end_count, 2,
-        "Should have 2 ToolCallEnd responses for non-agent tools only"
-    );
-
-    // Verify we have ToolCallStart for both fs_read and
-    // attempt_completion
-    let tool_call_start_names: Vec<&str> = chat_responses
-        .iter()
-        .filter_map(|response| match response {
-            ChatResponse::ToolCallStart(call) => Some(call.name.as_str()),
-            _ => None,
-        })
-        .collect();
-    assert!(
-        tool_call_start_names.contains(&"fs_read"),
-        "Should have ToolCallStart for fs_read"
-    );
-    assert!(
-        tool_call_start_names.contains(&"attempt_completion"),
-        "Should have ToolCallStart for attempt_completion"
-    );
-
-    // Verify we have ToolCallEnd for both fs_read and attempt_completion
-    let tool_call_end_names: Vec<&str> = chat_responses
-        .iter()
-        .filter_map(|response| match response {
-            ChatResponse::ToolCallEnd(result) => Some(result.name.as_str()),
-            _ => None,
-        })
-        .collect();
-    assert!(
-        tool_call_end_names.contains(&"fs_read"),
-        "Should have ToolCallEnd for fs_read"
-    );
-    assert!(
-        tool_call_end_names.contains(&"attempt_completion"),
-        "Should have ToolCallEnd for attempt_completion"
->>>>>>> 303d4504
     );
 }