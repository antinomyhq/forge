--- conflicted
+++ resolved
@@ -5,13 +5,8 @@
 
 #[tokio::test]
 async fn test_system_prompt() {
-<<<<<<< HEAD
-    let mut ctx = TestContext::init_forge_task("This is a test")
+    let mut ctx = TestContext::default()
         .workflow(Workflow::default().tool_supported(false))
-=======
-    let mut ctx = TestContext::default()
-        .workflow(Workflow::default())
->>>>>>> 2b31c6a1
         .mock_assistant_responses(vec![ChatCompletionMessage::assistant(Content::full(
             "Sure",
         ))]);
