--- conflicted
+++ resolved
@@ -155,10 +155,6 @@
             msg.reasoning_details = Some(reasoning);
         }
 
-<<<<<<< HEAD
-        // Clear usage field so token_count() recalculates based on new messages
-        context.usage = None;
-
         // Update compaction metadata
         let now = chrono::Utc::now();
         let num_compacted = end - start + 1;
@@ -171,9 +167,6 @@
         };
 
         Ok(CompactionResult { context, metadata: Some(metadata) })
-=======
-        Ok(context)
->>>>>>> 4ce4cf7a
     }
 }
 
@@ -528,13 +521,8 @@
         assert_eq!(actual.context.messages.len(), 3);
 
         // Verify the droppable attachment message was removed
-<<<<<<< HEAD
         for msg in &actual.context.messages {
-            if let ContextMessage::Text(text_msg) = msg {
-=======
-        for msg in &actual.messages {
             if let ContextMessage::Text(text_msg) = &**msg {
->>>>>>> 4ce4cf7a
                 assert!(!text_msg.droppable, "Droppable messages should be removed");
             }
         }
@@ -600,25 +588,6 @@
 
         // Verify usage is preserved after compaction
         assert_eq!(
-<<<<<<< HEAD
-            compacted.context.usage, None,
-            "Usage field should be None after compaction to force token recalculation"
-        );
-
-        // Verify token_count returns approximation based on actual messages
-        let token_count = compacted.context.token_count();
-        assert!(
-            matches!(token_count, TokenCount::Approx(_)),
-            "Expected TokenCount::Approx after compaction, but got {:?}",
-            token_count
-        );
-
-        // Verify the exact token count matches expected calculation
-        // Note: Summary message tokens + remaining message tokens
-        let actual_tokens = *token_count;
-        let summary_tokens = compacted.context.messages[0].token_count_approx();
-
-=======
             compacted.accumulate_usage(),
             Some(original_usage),
             "Usage information should be preserved after compaction"
@@ -626,7 +595,6 @@
 
         // Verify token_count returns actual value based on preserved usage
         let token_count = compacted.token_count();
->>>>>>> 4ce4cf7a
         assert_eq!(
             token_count,
             TokenCount::Actual(50000),
