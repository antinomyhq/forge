--- conflicted
+++ resolved
@@ -7,11 +7,8 @@
 pub mod dto;
 mod error;
 mod fmt;
-<<<<<<< HEAD
 mod infra;
-=======
 mod init_conversation_metrics;
->>>>>>> 2a758687
 mod mcp_executor;
 mod operation;
 mod orch;
