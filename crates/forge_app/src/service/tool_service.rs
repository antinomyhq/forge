--- conflicted
+++ resolved
@@ -122,8 +122,7 @@
             )),
         };
 
-<<<<<<< HEAD
-        match output {
+        let result = match output {
             Ok(output) => match self.limits.process_output(output).await {
                 Ok(processed_output) => ToolResult::from(call).success(processed_output),
                 Err(e) => ToolResult::from(call).failure(e),
@@ -132,17 +131,11 @@
                 Ok(processed_output) => ToolResult::from(call).failure(processed_output),
                 Err(e) => ToolResult::from(call).failure(e),
             },
-        }
-=======
-        let result = match output {
-            Ok(output) => ToolResult::from(call).success(output),
-            Err(output) => ToolResult::from(call).failure(output),
         };
 
         debug!("{:?}", result);
 
         result
->>>>>>> c7961d8b
     }
 
     fn list(&self) -> Vec<ToolDefinition> {
