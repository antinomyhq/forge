--- conflicted
+++ resolved
@@ -2,11 +2,7 @@
 use std::sync::Arc;
 
 use forge_domain::{
-<<<<<<< HEAD
-    EmbeddingsRepository, Tool, ToolCallFull, ToolDefinition, ToolName, ToolResult, ToolService,
-=======
     Environment, Tool, ToolCallFull, ToolDefinition, ToolName, ToolResult, ToolService,
->>>>>>> 3b66d5fd
 };
 use tokio::time::{timeout, Duration};
 use tracing::debug;
@@ -17,13 +13,8 @@
 const TOOL_CALL_TIMEOUT: Duration = Duration::from_secs(300);
 
 impl Service {
-<<<<<<< HEAD
-    pub fn tool_service(embedding_repository: Arc<dyn EmbeddingsRepository>) -> impl ToolService {
-        Live::from_iter(forge_tool::tools(embedding_repository))
-=======
     pub fn tool_service(env: &Environment) -> impl ToolService {
         Live::from_iter(forge_tool::tools(env))
->>>>>>> 3b66d5fd
     }
 }
 
