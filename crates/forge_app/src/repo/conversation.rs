--- conflicted
+++ resolved
@@ -42,11 +42,7 @@
                 updated_at: DateTime::from_naive_utc_and_offset(raw.updated_at, Utc),
             }),
             context: serde_json::from_str(&raw.content)
-<<<<<<< HEAD
                 .with_context(|| "Failed to parse conversation context")?,
-=======
-                .with_context(|| "failed to load context from store")?,
->>>>>>> 416eb44f
             archived: raw.archived,
             title: raw.title,
         })
@@ -64,23 +60,15 @@
 
 #[async_trait::async_trait]
 impl<P: Sqlite + Send + Sync> ConversationRepository for Live<P> {
-<<<<<<< HEAD
-    async fn set_conversation(
-        &self,
-        request: &Context,
-        id: Option<ConversationId>,
-    ) -> Result<Conversation> {
-        let pool = self.pool_service
+    async fn insert(&self, request: &Context, id: Option<ConversationId>) -> Result<Conversation> {
+        let pool = self
+            .pool_service
             .pool()
             .await
             .with_context(|| "Failed to acquire database connection pool")?;
-        let mut conn = pool.get()
+        let mut conn = pool
+            .get()
             .with_context(|| "Failed to get connection from pool")?;
-=======
-    async fn insert(&self, request: &Context, id: Option<ConversationId>) -> Result<Conversation> {
-        let pool = self.pool_service.pool().await?;
-        let mut conn = pool.get()?;
->>>>>>> 416eb44f
         let id = id.unwrap_or_else(ConversationId::generate);
 
         let raw = ConversationEntity {
