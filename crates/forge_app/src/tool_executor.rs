use std::sync::Arc;

use anyhow::Context;
use forge_display::TitleFormat;
use forge_domain::{ToolCallContext, ToolCallFull, ToolOutput, Tools};
use forge_template::Element;

use crate::error::Error;
use crate::fmt::content::{ContentFormat, FormatContent};
use crate::operation::{TempContentFiles, ToolOperation};
use crate::services::ShellService;
use crate::utils::format_display_path;
use crate::{
    ConversationService, EnvironmentService, FollowUpService, FsCreateService, FsPatchService,
    FsReadService, FsRemoveService, FsSearchService, FsUndoService, NetFetchService,
    PlanCreateService, PolicyService,
};

pub struct ToolExecutor<S> {
    services: Arc<S>,
}

impl<
    S: FsReadService
        + FsCreateService
        + FsSearchService
        + NetFetchService
        + FsRemoveService
        + FsPatchService
        + FsUndoService
        + ShellService
        + FollowUpService
        + ConversationService
        + EnvironmentService
        + PlanCreateService
        + PolicyService,
> ToolExecutor<S>
{
    pub fn new(services: Arc<S>) -> Self {
        Self { services }
    }

    /// Check if a tool operation is allowed based on the workflow policies
    async fn check_tool_permission(
        &self,
        tool_input: &Tools,
<<<<<<< HEAD
        context: &mut ToolCallContext<'_>,
    ) -> anyhow::Result<()> {
        let operation = tool_input.to_policy_operation(self.services.get_environment().cwd);
=======
        context: &mut ToolCallContext,
    ) -> anyhow::Result<bool> {
        let cwd = self.services.get_environment().cwd;
        let operation = tool_input.to_policy_operation(cwd.clone());
>>>>>>> 5c0e3b92
        if let Some(operation) = operation {
            let decision = self.services.check_operation_permission(&operation).await?;

            // Send custom policy message to the user when a policy file was created
            if let Some(policy_path) = decision.path {
                context
                    .send_text(
                        TitleFormat::debug("Permissions Update")
                            .sub_title(format_display_path(policy_path.as_path(), &cwd)),
                    )
                    .await?;
            }
            if !decision.allowed {
                return Ok(true);
            }
        }
        Ok(false)
    }

    async fn dump_operation(&self, operation: &ToolOperation) -> anyhow::Result<TempContentFiles> {
        match operation {
            ToolOperation::NetFetch { input: _, output } => {
                let original_length = output.content.len();
                let is_truncated =
                    original_length > self.services.get_environment().fetch_truncation_limit;
                let mut files = TempContentFiles::default();

                if is_truncated {
                    files = files.stdout(
                        self.create_temp_file("forge_fetch_", ".txt", &output.content)
                            .await?,
                    );
                }

                Ok(files)
            }
            ToolOperation::Shell { output } => {
                let env = self.services.get_environment();
                let stdout_lines = output.output.stdout.lines().count();
                let stderr_lines = output.output.stderr.lines().count();
                let stdout_truncated =
                    stdout_lines > env.stdout_max_prefix_length + env.stdout_max_suffix_length;
                let stderr_truncated =
                    stderr_lines > env.stdout_max_prefix_length + env.stdout_max_suffix_length;

                let mut files = TempContentFiles::default();

                if stdout_truncated {
                    files = files.stdout(
                        self.create_temp_file("forge_shell_stdout_", ".txt", &output.output.stdout)
                            .await?,
                    );
                }
                if stderr_truncated {
                    files = files.stderr(
                        self.create_temp_file("forge_shell_stderr_", ".txt", &output.output.stderr)
                            .await?,
                    );
                }

                Ok(files)
            }
            _ => Ok(TempContentFiles::default()),
        }
    }

    async fn create_temp_file(
        &self,
        prefix: &str,
        ext: &str,
        content: &str,
    ) -> anyhow::Result<std::path::PathBuf> {
        let path = tempfile::Builder::new()
            .disable_cleanup(true)
            .prefix(prefix)
            .suffix(ext)
            .tempfile()?
            .into_temp_path()
            .to_path_buf();
        self.services
            .create(
                path.to_string_lossy().to_string(),
                content.to_string(),
                true,
                false,
            )
            .await?;
        Ok(path)
    }

    async fn call_internal(
        &self,
        input: Tools,
<<<<<<< HEAD
        context: &mut ToolCallContext<'_>,
    ) -> anyhow::Result<Operation> {
=======
        context: &mut ToolCallContext,
    ) -> anyhow::Result<ToolOperation> {
>>>>>>> 5c0e3b92
        Ok(match input {
            Tools::ForgeToolFsRead(input) => {
                let output = self
                    .services
                    .read(
                        input.path.clone(),
                        input.start_line.map(|i| i as u64),
                        input.end_line.map(|i| i as u64),
                    )
                    .await?;
                (input, output).into()
            }
            Tools::ForgeToolFsCreate(input) => {
                let output = self
                    .services
                    .create(
                        input.path.clone(),
                        input.content.clone(),
                        input.overwrite,
                        true,
                    )
                    .await?;
                (input, output).into()
            }
            Tools::ForgeToolFsSearch(input) => {
                let output = self
                    .services
                    .search(
                        input.path.clone(),
                        input.regex.clone(),
                        input.file_pattern.clone(),
                    )
                    .await?;
                (input, output).into()
            }
            Tools::ForgeToolFsRemove(input) => {
                let _output = self.services.remove(input.path.clone()).await?;
                input.into()
            }
            Tools::ForgeToolFsPatch(input) => {
                let output = self
                    .services
                    .patch(
                        input.path.clone(),
                        input.search.clone(),
                        input.operation.clone(),
                        input.content.clone(),
                    )
                    .await?;
                (input, output).into()
            }
            Tools::ForgeToolFsUndo(input) => {
                let output = self.services.undo(input.path.clone()).await?;
                (input, output).into()
            }
            Tools::ForgeToolProcessShell(input) => {
                let output = self
                    .services
                    .execute(input.command.clone(), input.cwd.clone(), input.keep_ansi)
                    .await?;
                output.into()
            }
            Tools::ForgeToolNetFetch(input) => {
                let output = self.services.fetch(input.url.clone(), input.raw).await?;
                (input, output).into()
            }
            Tools::ForgeToolFollowup(input) => {
                let output = self
                    .services
                    .follow_up(
                        input.question.clone(),
                        input
                            .option1
                            .clone()
                            .into_iter()
                            .chain(input.option2.clone().into_iter())
                            .chain(input.option3.clone().into_iter())
                            .chain(input.option4.clone().into_iter())
                            .chain(input.option5.clone().into_iter())
                            .collect(),
                        input.multiple,
                    )
                    .await?;
                output.into()
            }
            Tools::ForgeToolAttemptCompletion(_input) => {
                crate::operation::ToolOperation::AttemptCompletion
            }
            Tools::ForgeToolTaskListAppend(input) => {
                let before = context.tasks.clone();
                context.tasks.append(&input.task);
                ToolOperation::TaskListAppend {
                    _input: input,
                    before,
                    after: context.tasks.clone(),
                }
            }
            Tools::ForgeToolTaskListAppendMultiple(input) => {
                let before = context.tasks.clone();
                context.tasks.append_multiple(input.tasks.clone());
                ToolOperation::TaskListAppendMultiple {
                    _input: input,
                    before,
                    after: context.tasks.clone(),
                }
            }
            Tools::ForgeToolTaskListUpdate(input) => {
                let before = context.tasks.clone();
                context
                    .tasks
                    .update_status(input.task_id, input.status.clone())
                    .context("Task not found")?;
                ToolOperation::TaskListUpdate {
                    _input: input,
                    before,
                    after: context.tasks.clone(),
                }
            }
            Tools::ForgeToolTaskListList(input) => {
                let before = context.tasks.clone();
                // No operation needed, just return the current state
                ToolOperation::TaskListList { _input: input, before, after: context.tasks.clone() }
            }
            Tools::ForgeToolTaskListClear(input) => {
                let before = context.tasks.clone();
                context.tasks.clear();
                ToolOperation::TaskListClear { _input: input, before, after: context.tasks.clone() }
            }
            Tools::ForgeToolPlanCreate(input) => {
                let output = self
                    .services
                    .create_plan(
                        input.plan_name.clone(),
                        input.version.clone(),
                        input.content.clone(),
                    )
                    .await?;
                (input, output).into()
            }
        })
    }

    pub async fn execute(
        &self,
        input: ToolCallFull,
        context: &mut ToolCallContext<'_>,
    ) -> anyhow::Result<ToolOutput> {
        let tool_name = input.name.clone();
        let tool_input = Tools::try_from(input).map_err(Error::CallArgument)?;
        let env = self.services.get_environment();
        if let Some(content) = tool_input.to_content(&env) {
            context.send(content).await?;
        }

        // Check permissions before executing the tool
        if self.check_tool_permission(&tool_input, context).await? {
            // Send formatted output message for policy denial

            context
                .send(ContentFormat::from(TitleFormat::error("Permission Denied")))
                .await?;

            return Ok(ToolOutput::text(
                Element::new("permission_denied")
                    .cdata("User has denied the permission to execute this tool"),
            ));
        }

        let execution_result = self.call_internal(tool_input.clone(), context).await;

        if let Err(ref error) = execution_result {
            tracing::error!(error = ?error, "Tool execution failed");
        }

        let operation = execution_result?;

        // Send formatted output message
        if let Some(output) = operation.to_content(&env) {
            context.send(output).await?;
        }

        let truncation_path = self.dump_operation(&operation).await?;

        Ok(operation.into_tool_output(tool_name, truncation_path, &env, context.metrics))
    }
}<|MERGE_RESOLUTION|>--- conflicted
+++ resolved
@@ -44,16 +44,10 @@
     async fn check_tool_permission(
         &self,
         tool_input: &Tools,
-<<<<<<< HEAD
         context: &mut ToolCallContext<'_>,
-    ) -> anyhow::Result<()> {
-        let operation = tool_input.to_policy_operation(self.services.get_environment().cwd);
-=======
-        context: &mut ToolCallContext,
     ) -> anyhow::Result<bool> {
         let cwd = self.services.get_environment().cwd;
         let operation = tool_input.to_policy_operation(cwd.clone());
->>>>>>> 5c0e3b92
         if let Some(operation) = operation {
             let decision = self.services.check_operation_permission(&operation).await?;
 
@@ -147,13 +141,8 @@
     async fn call_internal(
         &self,
         input: Tools,
-<<<<<<< HEAD
         context: &mut ToolCallContext<'_>,
-    ) -> anyhow::Result<Operation> {
-=======
-        context: &mut ToolCallContext,
     ) -> anyhow::Result<ToolOperation> {
->>>>>>> 5c0e3b92
         Ok(match input {
             Tools::ForgeToolFsRead(input) => {
                 let output = self
