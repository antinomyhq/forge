use std::sync::Arc;

use forge_display::TitleFormat;
use forge_domain::{ToolCallContext, ToolCallFull, ToolOutput, Tools};

use crate::fmt::content::FormatContent;
use crate::operation::{TempContentFiles, ToolOperation};
use crate::services::ShellService;
use crate::utils::format_display_path;
use crate::{
    ConversationService, EnvironmentService, FollowUpService, FsCreateService, FsPatchService,
    FsReadService, FsRemoveService, FsSearchService, FsUndoService, NetFetchService,
    PlanCreateService, PolicyService,
};

pub struct ToolExecutor<S> {
    services: Arc<S>,
}

impl<
    S: FsReadService
        + FsCreateService
        + FsSearchService
        + NetFetchService
        + FsRemoveService
        + FsPatchService
        + FsUndoService
        + ShellService
        + FollowUpService
        + ConversationService
        + EnvironmentService
        + PlanCreateService
        + PolicyService,
> ToolExecutor<S>
{
    pub fn new(services: Arc<S>) -> Self {
        Self { services }
    }

    /// Check if a tool operation is allowed based on the workflow policies
    #[allow(unused)]
    async fn check_tool_permission(
        &self,
        tool_input: &Tools,
        context: &ToolCallContext,
    ) -> anyhow::Result<bool> {
        let cwd = self.services.get_environment().cwd;
        let operation = tool_input.to_policy_operation(cwd.clone());
        if let Some(operation) = operation {
            let decision = self.services.check_operation_permission(&operation).await?;

            // Send custom policy message to the user when a policy file was created
            if let Some(policy_path) = decision.path {
                context
                    .send_text(
                        TitleFormat::debug("Permissions Update")
                            .sub_title(format_display_path(policy_path.as_path(), &cwd)),
                    )
                    .await?;
            }
            if !decision.allowed {
                return Ok(true);
            }
        }
        Ok(false)
    }

    async fn dump_operation(&self, operation: &ToolOperation) -> anyhow::Result<TempContentFiles> {
        match operation {
            ToolOperation::NetFetch { input: _, output } => {
                let original_length = output.content.len();
                let is_truncated =
                    original_length > self.services.get_environment().fetch_truncation_limit;
                let mut files = TempContentFiles::default();

                if is_truncated {
                    files = files.stdout(
                        self.create_temp_file("forge_fetch_", ".txt", &output.content)
                            .await?,
                    );
                }

                Ok(files)
            }
            ToolOperation::Shell { output } => {
                let env = self.services.get_environment();
                let stdout_lines = output.output.stdout.lines().count();
                let stderr_lines = output.output.stderr.lines().count();
                let stdout_truncated =
                    stdout_lines > env.stdout_max_prefix_length + env.stdout_max_suffix_length;
                let stderr_truncated =
                    stderr_lines > env.stdout_max_prefix_length + env.stdout_max_suffix_length;

                let mut files = TempContentFiles::default();

                if stdout_truncated {
                    files = files.stdout(
                        self.create_temp_file("forge_shell_stdout_", ".txt", &output.output.stdout)
                            .await?,
                    );
                }
                if stderr_truncated {
                    files = files.stderr(
                        self.create_temp_file("forge_shell_stderr_", ".txt", &output.output.stderr)
                            .await?,
                    );
                }

                Ok(files)
            }
            _ => Ok(TempContentFiles::default()),
        }
    }

    async fn create_temp_file(
        &self,
        prefix: &str,
        ext: &str,
        content: &str,
    ) -> anyhow::Result<std::path::PathBuf> {
        let path = tempfile::Builder::new()
            .disable_cleanup(true)
            .prefix(prefix)
            .suffix(ext)
            .tempfile()?
            .into_temp_path()
            .to_path_buf();
        self.services
            .create(
                path.to_string_lossy().to_string(),
                content.to_string(),
                true,
                false,
            )
            .await?;
        Ok(path)
    }

    async fn call_internal(
        &self,
        input: Tools,
<<<<<<< HEAD
        context: &ToolCallContext,
=======
        _context: &mut ToolCallContext<'_>,
>>>>>>> 5a5ee8e2
    ) -> anyhow::Result<ToolOperation> {
        Ok(match input {
            Tools::ForgeToolFsRead(input) => {
                let output = self
                    .services
                    .read(
                        input.path.clone(),
                        input.start_line.map(|i| i as u64),
                        input.end_line.map(|i| i as u64),
                    )
                    .await?;
                (input, output).into()
            }
            Tools::ForgeToolFsCreate(input) => {
                let output = self
                    .services
                    .create(
                        input.path.clone(),
                        input.content.clone(),
                        input.overwrite,
                        true,
                    )
                    .await?;
                (input, output).into()
            }
            Tools::ForgeToolFsSearch(input) => {
                let output = self
                    .services
                    .search(
                        input.path.clone(),
                        input.regex.clone(),
                        input.file_pattern.clone(),
                    )
                    .await?;
                (input, output).into()
            }
            Tools::ForgeToolFsRemove(input) => {
                let output = self.services.remove(input.path.clone()).await?;
                (input, output).into()
            }
            Tools::ForgeToolFsPatch(input) => {
                let output = self
                    .services
                    .patch(
                        input.path.clone(),
                        input.search.clone(),
                        input.operation.clone(),
                        input.content.clone(),
                    )
                    .await?;
                (input, output).into()
            }
            Tools::ForgeToolFsUndo(input) => {
                let output = self.services.undo(input.path.clone()).await?;
                (input, output).into()
            }
            Tools::ForgeToolProcessShell(input) => {
                let output = self
                    .services
                    .execute(input.command.clone(), input.cwd.clone(), input.keep_ansi)
                    .await?;
                output.into()
            }
            Tools::ForgeToolNetFetch(input) => {
                let output = self.services.fetch(input.url.clone(), input.raw).await?;
                (input, output).into()
            }
            Tools::ForgeToolFollowup(input) => {
                let output = self
                    .services
                    .follow_up(
                        input.question.clone(),
                        input
                            .option1
                            .clone()
                            .into_iter()
                            .chain(input.option2.clone().into_iter())
                            .chain(input.option3.clone().into_iter())
                            .chain(input.option4.clone().into_iter())
                            .chain(input.option5.clone().into_iter())
                            .collect(),
                        input.multiple,
                    )
                    .await?;
                output.into()
            }
            Tools::ForgeToolAttemptCompletion(_input) => {
                crate::operation::ToolOperation::AttemptCompletion
            }
<<<<<<< HEAD
            Tools::ForgeToolTaskListAppend(input) => {
                let before = context.with_tasks(|tasks| tasks.clone())?;
                context.with_tasks(|tasks| tasks.append(&input.task))?;
                let after = context.with_tasks(|tasks| tasks.clone())?;
                ToolOperation::TaskListAppend { _input: input, before, after }
            }
            Tools::ForgeToolTaskListAppendMultiple(input) => {
                let before = context.with_tasks(|tasks| tasks.clone())?;
                context.with_tasks(|tasks| tasks.append_multiple(input.tasks.clone()))?;
                let after = context.with_tasks(|tasks| tasks.clone())?;
                ToolOperation::TaskListAppendMultiple { _input: input, before, after }
            }
            Tools::ForgeToolTaskListUpdate(input) => {
                let before = context.with_tasks(|tasks| tasks.clone())?;
                context.with_tasks(|tasks| {
                    tasks
                        .update_status(input.task_id, input.status.clone())
                        .context("Task not found")
                })??;
                let after = context.with_tasks(|tasks| tasks.clone())?;
                ToolOperation::TaskListUpdate { _input: input, before, after }
            }
            Tools::ForgeToolTaskListList(input) => {
                let before = context.with_tasks(|tasks| tasks.clone())?;
                // No operation needed, just return the current state
                let after = context.with_tasks(|tasks| tasks.clone())?;
                ToolOperation::TaskListList { _input: input, before, after }
            }
            Tools::ForgeToolTaskListClear(input) => {
                let before = context.with_tasks(|tasks| tasks.clone())?;
                context.with_tasks(|tasks| tasks.clear())?;
                let after = context.with_tasks(|tasks| tasks.clone())?;
                ToolOperation::TaskListClear { _input: input, before, after }
            }
=======
>>>>>>> 5a5ee8e2
            Tools::ForgeToolPlanCreate(input) => {
                let output = self
                    .services
                    .create_plan(
                        input.plan_name.clone(),
                        input.version.clone(),
                        input.content.clone(),
                    )
                    .await?;
                (input, output).into()
            }
        })
    }

    pub async fn execute(
        &self,
        input: ToolCallFull,
        context: &ToolCallContext,
    ) -> anyhow::Result<ToolOutput> {
        let tool_name = input.name.clone();
        let tool_input: Tools = Tools::try_from(input)?;
        let env = self.services.get_environment();
        if let Some(content) = tool_input.to_content(&env) {
            context.send(content).await?;
        }

        // Check permissions before executing the tool
        // if self.check_tool_permission(&tool_input, context).await? {
        //     // Send formatted output message for policy denial

        //     context
        //         .send(ContentFormat::from(TitleFormat::error("Permission Denied")))
        //         .await?;

        //     return Ok(ToolOutput::text(
        //         Element::new("permission_denied")
        //             .cdata("User has denied the permission to execute this tool"),
        //     ));
        // }

        let execution_result = self.call_internal(tool_input.clone(), context).await;

        if let Err(ref error) = execution_result {
            tracing::error!(error = ?error, "Tool execution failed");
        }

        let operation = execution_result?;

        // Send formatted output message
        if let Some(output) = operation.to_content(&env) {
            context.send(output).await?;
        }

        let truncation_path = self.dump_operation(&operation).await?;

        context.with_metrics(|metrics| {
            operation.into_tool_output(tool_name, truncation_path, &env, metrics)
        })
    }
}<|MERGE_RESOLUTION|>--- conflicted
+++ resolved
@@ -139,11 +139,7 @@
     async fn call_internal(
         &self,
         input: Tools,
-<<<<<<< HEAD
         context: &ToolCallContext,
-=======
-        _context: &mut ToolCallContext<'_>,
->>>>>>> 5a5ee8e2
     ) -> anyhow::Result<ToolOperation> {
         Ok(match input {
             Tools::ForgeToolFsRead(input) => {
@@ -233,43 +229,6 @@
             Tools::ForgeToolAttemptCompletion(_input) => {
                 crate::operation::ToolOperation::AttemptCompletion
             }
-<<<<<<< HEAD
-            Tools::ForgeToolTaskListAppend(input) => {
-                let before = context.with_tasks(|tasks| tasks.clone())?;
-                context.with_tasks(|tasks| tasks.append(&input.task))?;
-                let after = context.with_tasks(|tasks| tasks.clone())?;
-                ToolOperation::TaskListAppend { _input: input, before, after }
-            }
-            Tools::ForgeToolTaskListAppendMultiple(input) => {
-                let before = context.with_tasks(|tasks| tasks.clone())?;
-                context.with_tasks(|tasks| tasks.append_multiple(input.tasks.clone()))?;
-                let after = context.with_tasks(|tasks| tasks.clone())?;
-                ToolOperation::TaskListAppendMultiple { _input: input, before, after }
-            }
-            Tools::ForgeToolTaskListUpdate(input) => {
-                let before = context.with_tasks(|tasks| tasks.clone())?;
-                context.with_tasks(|tasks| {
-                    tasks
-                        .update_status(input.task_id, input.status.clone())
-                        .context("Task not found")
-                })??;
-                let after = context.with_tasks(|tasks| tasks.clone())?;
-                ToolOperation::TaskListUpdate { _input: input, before, after }
-            }
-            Tools::ForgeToolTaskListList(input) => {
-                let before = context.with_tasks(|tasks| tasks.clone())?;
-                // No operation needed, just return the current state
-                let after = context.with_tasks(|tasks| tasks.clone())?;
-                ToolOperation::TaskListList { _input: input, before, after }
-            }
-            Tools::ForgeToolTaskListClear(input) => {
-                let before = context.with_tasks(|tasks| tasks.clone())?;
-                context.with_tasks(|tasks| tasks.clear())?;
-                let after = context.with_tasks(|tasks| tasks.clone())?;
-                ToolOperation::TaskListClear { _input: input, before, after }
-            }
-=======
->>>>>>> 5a5ee8e2
             Tools::ForgeToolPlanCreate(input) => {
                 let output = self
                     .services
