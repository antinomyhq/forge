--- conflicted
+++ resolved
@@ -10,15 +10,10 @@
 use crate::services::ShellService;
 use crate::utils::format_display_path;
 use crate::{
-<<<<<<< HEAD
     ContextEngineService, ConversationService, EnvironmentService, FollowUpService,
     FsCreateService, FsPatchService, FsReadService, FsRemoveService, FsSearchService,
     FsUndoService, ImageReadService, NetFetchService, PlanCreateService, PolicyService,
-=======
-    ConversationService, EnvironmentService, FollowUpService, FsCreateService, FsPatchService,
-    FsReadService, FsRemoveService, FsSearchService, FsUndoService, ImageReadService,
-    NetFetchService, PlanCreateService, PolicyService, SkillFetchService,
->>>>>>> 9698d318
+    SkillFetchService,
 };
 
 pub struct ToolExecutor<S> {
