--- conflicted
+++ resolved
@@ -44,14 +44,9 @@
         &self,
         tool_input: &Tools,
         context: &mut ToolCallContext,
-<<<<<<< HEAD
     ) -> anyhow::Result<Option<Operation>> {
-        let operation = tool_input.to_policy_operation(self.services.get_environment().cwd);
-=======
-    ) -> anyhow::Result<()> {
         let cwd = self.services.get_environment().cwd;
         let operation = tool_input.to_policy_operation(cwd.clone());
->>>>>>> a5678836
         if let Some(operation) = operation {
             let decision = self.services.check_operation_permission(&operation).await?;
 
