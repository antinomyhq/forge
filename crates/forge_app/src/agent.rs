--- conflicted
+++ resolved
@@ -5,12 +5,8 @@
     ToolCallFull, ToolResult,
 };
 
-<<<<<<< HEAD
-use crate::{ChatService, Services, ToolService};
-=======
 use crate::tool_registry::ToolRegistry;
 use crate::{ConversationService, ProviderService, Services, TemplateService};
->>>>>>> 4201cac7
 
 /// Agent service trait that provides core chat and tool call functionality.
 /// This trait abstracts the essential operations needed by the Orchestrator.
