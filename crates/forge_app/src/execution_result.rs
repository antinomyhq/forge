--- conflicted
+++ resolved
@@ -103,19 +103,13 @@
                         elm = elm.attr("regex", regex);
                     }
 
-<<<<<<< HEAD
                     if let Some(file_pattern) = &input.file_pattern {
                         elm = elm.attr("file_pattern", file_pattern);
                     }
 
                     elm = elm.cdata(truncated_output.output.trim());
 
-                    Ok(forge_domain::ToolOutput::text(elm))
-=======
-                        forge_domain::ToolOutput::text(result)
-                    }
-                    None => forge_domain::ToolOutput::text("No matches found".to_string()),
->>>>>>> 70e4bab3
+                    forge_domain::ToolOutput::text(elm)
                 }
                 None => {
                     let mut elm = Element::new("search_results").attr("path", &input.path);
@@ -128,7 +122,7 @@
                         elm = elm.attr("file_pattern", file_pattern);
                     }
 
-                    Ok(forge_domain::ToolOutput::text(elm))
+                    forge_domain::ToolOutput::text(elm)
                 }
             },
             (Tools::ForgeToolFsPatch(input), ExecutionResult::FsPatch(output)) => {
