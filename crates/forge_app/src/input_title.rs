--- conflicted
+++ resolved
@@ -127,11 +127,8 @@
             max_read_size: 10,
             stdout_max_prefix_length: 10,
             stdout_max_suffix_length: 10,
-<<<<<<< HEAD
+            http: Default::default(),
             max_file_size: 0,
-=======
-            http: Default::default(),
->>>>>>> 518fa7e9
         }
     }
 
