use forge_domain::{DefaultTransformation, Provider, ProviderId, Transformer};

use super::drop_tool_call::DropToolCalls;
use super::make_cerebras_compat::MakeCerebrasCompat;
use super::make_openai_compat::MakeOpenAiCompat;
use super::normalize_tool_schema::NormalizeToolSchema;
use super::set_cache::SetCache;
use super::tool_choice::SetToolChoice;
use super::when_model::when_model;
use super::zai_reasoning::SetZaiThinking;
use crate::dto::openai::{Request, ToolChoice};

/// Pipeline for transforming requests based on the provider type
pub struct ProviderPipeline<'a>(&'a Provider);

impl<'a> ProviderPipeline<'a> {
    /// Creates a new provider pipeline for the given provider
    pub fn new(provider: &'a Provider) -> Self {
        Self(provider)
    }
}

impl Transformer for ProviderPipeline<'_> {
    type Value = Request;

    fn transform(&mut self, request: Self::Value) -> Self::Value {
        // Only Anthropic and Gemini requires cache configuration to be set.
        // ref: https://openrouter.ai/docs/features/prompt-caching
        let provider = self.0;

        // Z.ai transformer must run before MakeOpenAiCompat which removes reasoning
        // field
        let zai_thinking = SetZaiThinking.when(move |_| is_zai_provider(provider));

        let or_transformers = DefaultTransformation::<Request>::new()
            .pipe(DropToolCalls.when(when_model("mistral")))
            .pipe(SetToolChoice::new(ToolChoice::Auto).when(when_model("gemini")))
            .pipe(SetCache.when(when_model("gemini|anthropic")))
            .when(move |_| supports_open_router_params(provider));

        let open_ai_compat = MakeOpenAiCompat.when(move |_| !supports_open_router_params(provider));

        let cerebras_compat = MakeCerebrasCompat.when(move |_| provider.id == ProviderId::Cerebras);

        let mut combined = zai_thinking
            .pipe(or_transformers)
            .pipe(open_ai_compat)
            .pipe(cerebras_compat)
            .pipe(NormalizeToolSchema);
        combined.transform(request)
    }
}

/// Checks if provider is a z.ai provider (zai or zai_coding)
fn is_zai_provider(provider: &Provider) -> bool {
    provider.id == ProviderId::Zai || provider.id == ProviderId::ZaiCoding
}

/// function checks if provider supports open-router parameters.
fn supports_open_router_params(provider: &Provider) -> bool {
    provider.id == ProviderId::OpenRouter
        || provider.id == ProviderId::Forge
        || provider.id == ProviderId::Zai
        || provider.id == ProviderId::ZaiCoding
}

#[cfg(test)]
mod tests {
    use url::Url;

    use super::*;
<<<<<<< HEAD
    use crate::domain::ProviderResponse;
=======
    use crate::dto::{Models, ProviderResponse};
>>>>>>> 03f42a37

    // Test helper functions
    fn forge(key: &str) -> Provider {
        Provider {
            id: ProviderId::Forge,
            response: ProviderResponse::OpenAI,
            url: Url::parse("https://antinomy.ai/api/v1/chat/completions").unwrap(),
            key: Some(key.into()),
            models: Models::Url(Url::parse("https://antinomy.ai/api/v1/models").unwrap()),
        }
    }

    fn zai(key: &str) -> Provider {
        Provider {
            id: ProviderId::Zai,
            response: ProviderResponse::OpenAI,
            url: Url::parse("https://api.z.ai/api/paas/v4/chat/completions").unwrap(),
            key: Some(key.into()),
            models: Models::Url(Url::parse("https://api.z.ai/api/paas/v4/models").unwrap()),
        }
    }

    fn zai_coding(key: &str) -> Provider {
        Provider {
            id: ProviderId::ZaiCoding,
            response: ProviderResponse::OpenAI,
            url: Url::parse("https://api.z.ai/api/coding/paas/v4/chat/completions").unwrap(),
            key: Some(key.into()),
            models: Models::Url(Url::parse("https://api.z.ai/api/paas/v4/models").unwrap()),
        }
    }

    fn openai(key: &str) -> Provider {
        Provider {
            id: ProviderId::OpenAI,
            response: ProviderResponse::OpenAI,
            url: Url::parse("https://api.openai.com/v1/chat/completions").unwrap(),
            key: Some(key.into()),
            models: Models::Url(Url::parse("https://api.openai.com/v1/models").unwrap()),
        }
    }

    fn xai(key: &str) -> Provider {
        Provider {
            id: ProviderId::Xai,
            response: ProviderResponse::OpenAI,
            url: Url::parse("https://api.x.ai/v1/chat/completions").unwrap(),
            key: Some(key.into()),
            models: Models::Url(Url::parse("https://api.x.ai/v1/models").unwrap()),
        }
    }

    fn requesty(key: &str) -> Provider {
        Provider {
            id: ProviderId::Requesty,
            response: ProviderResponse::OpenAI,
            url: Url::parse("https://api.requesty.ai/v1/chat/completions").unwrap(),
            key: Some(key.into()),
            models: Models::Url(Url::parse("https://api.requesty.ai/v1/models").unwrap()),
        }
    }

    fn open_router(key: &str) -> Provider {
        Provider {
            id: ProviderId::OpenRouter,
            response: ProviderResponse::OpenAI,
            url: Url::parse("https://openrouter.ai/api/v1/chat/completions").unwrap(),
            key: Some(key.into()),
            models: Models::Url(Url::parse("https://openrouter.ai/api/v1/models").unwrap()),
        }
    }

    fn anthropic(key: &str) -> Provider {
        Provider {
            id: ProviderId::Anthropic,
            response: ProviderResponse::Anthropic,
            url: Url::parse("https://api.anthropic.com/v1/messages").unwrap(),
            key: Some(key.into()),
            models: Models::Url(Url::parse("https://api.anthropic.com/v1/models").unwrap()),
        }
    }

    #[test]
    fn test_supports_open_router_params() {
        assert!(supports_open_router_params(&forge("forge")));
        assert!(supports_open_router_params(&open_router("open-router")));

        assert!(!supports_open_router_params(&openai("openai")));
        assert!(!supports_open_router_params(&requesty("requesty")));
        assert!(!supports_open_router_params(&xai("xai")));
        assert!(!supports_open_router_params(&anthropic("claude")));
    }

    #[test]
    fn test_is_zai_provider() {
        assert!(is_zai_provider(&zai("zai")));
        assert!(is_zai_provider(&zai_coding("zai-coding")));

        assert!(!is_zai_provider(&openai("openai")));
        assert!(!is_zai_provider(&anthropic("claude")));
        assert!(!is_zai_provider(&open_router("open-router")));
    }

    #[test]
    fn test_zai_provider_applies_thinking_transformation() {
        let provider = zai("zai");
        let fixture = Request::default().reasoning(forge_domain::ReasoningConfig {
            enabled: Some(true),
            effort: None,
            max_tokens: None,
            exclude: None,
        });

        let mut pipeline = ProviderPipeline::new(&provider);
        let actual = pipeline.transform(fixture);

        assert!(actual.thinking.is_some());
        assert_eq!(
            actual.thinking.unwrap().r#type,
            crate::dto::openai::ThinkingType::Enabled
        );
        assert_eq!(actual.reasoning, None);
    }

    #[test]
    fn test_zai_coding_provider_applies_thinking_transformation() {
        let provider = zai_coding("zai-coding");
        let fixture = Request::default().reasoning(forge_domain::ReasoningConfig {
            enabled: Some(true),
            effort: None,
            max_tokens: None,
            exclude: None,
        });

        let mut pipeline = ProviderPipeline::new(&provider);
        let actual = pipeline.transform(fixture);

        assert!(actual.thinking.is_some());
        assert_eq!(
            actual.thinking.unwrap().r#type,
            crate::dto::openai::ThinkingType::Enabled
        );
        assert_eq!(actual.reasoning, None);
    }

    #[test]
    fn test_non_zai_provider_doesnt_apply_thinking_transformation() {
        let provider = openai("openai");
        let fixture = Request::default().reasoning(forge_domain::ReasoningConfig {
            enabled: Some(true),
            effort: None,
            max_tokens: None,
            exclude: None,
        });

        let mut pipeline = ProviderPipeline::new(&provider);
        let actual = pipeline.transform(fixture);

        assert_eq!(actual.thinking, None);
        // OpenAI compat transformer removes reasoning field
        assert_eq!(actual.reasoning, None);
    }
}<|MERGE_RESOLUTION|>--- conflicted
+++ resolved
@@ -69,11 +69,7 @@
     use url::Url;
 
     use super::*;
-<<<<<<< HEAD
-    use crate::domain::ProviderResponse;
-=======
-    use crate::dto::{Models, ProviderResponse};
->>>>>>> 03f42a37
+    use crate::domain::{Models, ProviderResponse};
 
     // Test helper functions
     fn forge(key: &str) -> Provider {
