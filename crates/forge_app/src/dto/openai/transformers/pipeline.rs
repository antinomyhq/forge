use forge_domain::{DefaultTransformation, Transformer};

use super::drop_tool_call::DropToolCalls;
use super::make_cerebras_compat::MakeCerebrasCompat;
use super::make_openai_compat::MakeOpenAiCompat;
use super::normalize_tool_schema::NormalizeToolSchema;
use super::set_cache::SetCache;
use super::tool_choice::SetToolChoice;
use super::when_model::when_model;
use super::zai_reasoning::SetZaiThinking;
use crate::dto::openai::{Request, ToolChoice};
use crate::dto::{Provider, ProviderId};

/// Pipeline for transforming requests based on the provider type
pub struct ProviderPipeline<'a>(&'a Provider);

impl<'a> ProviderPipeline<'a> {
    /// Creates a new provider pipeline for the given provider
    pub fn new(provider: &'a Provider) -> Self {
        Self(provider)
    }
}

impl Transformer for ProviderPipeline<'_> {
    type Value = Request;

    fn transform(&mut self, request: Self::Value) -> Self::Value {
        // Only Anthropic and Gemini requires cache configuration to be set.
        // ref: https://openrouter.ai/docs/features/prompt-caching
        let provider = self.0;

        // Z.ai transformer must run before MakeOpenAiCompat which removes reasoning
        // field
        let zai_thinking = SetZaiThinking.when(move |_| is_zai_provider(provider));

        let or_transformers = DefaultTransformation::<Request>::new()
            .pipe(DropToolCalls.when(when_model("mistral")))
            .pipe(SetToolChoice::new(ToolChoice::Auto).when(when_model("gemini")))
            .pipe(SetCache.when(when_model("gemini|anthropic")))
            .when(move |_| supports_open_router_params(provider));

        let open_ai_compat = MakeOpenAiCompat.when(move |_| !supports_open_router_params(provider));

        let cerebras_compat = MakeCerebrasCompat.when(move |_| provider.id == ProviderId::Cerebras);

        let mut combined = zai_thinking
            .pipe(or_transformers)
            .pipe(open_ai_compat)
            .pipe(cerebras_compat)
            .pipe(NormalizeToolSchema);
        combined.transform(request)
    }
}

/// Checks if provider is a z.ai provider (zai or zai_coding)
fn is_zai_provider(provider: &Provider) -> bool {
    provider.id == ProviderId::Zai || provider.id == ProviderId::ZaiCoding
}

/// function checks if provider supports open-router parameters.
fn supports_open_router_params(provider: &Provider) -> bool {
    provider.id == ProviderId::OpenRouter
        || provider.id == ProviderId::Forge
        || provider.id == ProviderId::Zai
        || provider.id == ProviderId::ZaiCoding
}

#[cfg(test)]
mod tests {
    use url::Url;

    use super::*;
    use crate::dto::{Models, ProviderResponse};

    // Test helper functions
    fn forge(key: &str) -> Provider {
        Provider {
            id: ProviderId::Forge,
            response: ProviderResponse::OpenAI,
            url: Url::parse("https://antinomy.ai/api/v1/chat/completions").unwrap(),
            key: Some(key.into()),
<<<<<<< HEAD
            model_url: Url::parse("https://antinomy.ai/api/v1/models").unwrap(),
            auth_type: None,
=======
            models: Models::Url(Url::parse("https://antinomy.ai/api/v1/models").unwrap()),
>>>>>>> d9207fc0
        }
    }

    fn zai(key: &str) -> Provider {
        Provider {
            id: ProviderId::Zai,
            response: ProviderResponse::OpenAI,
            url: Url::parse("https://api.z.ai/api/paas/v4/chat/completions").unwrap(),
            key: Some(key.into()),
<<<<<<< HEAD
            model_url: Url::parse("https://api.z.ai/api/paas/v4/models").unwrap(),
            auth_type: None,
=======
            models: Models::Url(Url::parse("https://api.z.ai/api/paas/v4/models").unwrap()),
>>>>>>> d9207fc0
        }
    }

    fn zai_coding(key: &str) -> Provider {
        Provider {
            id: ProviderId::ZaiCoding,
            response: ProviderResponse::OpenAI,
            url: Url::parse("https://api.z.ai/api/coding/paas/v4/chat/completions").unwrap(),
            key: Some(key.into()),
<<<<<<< HEAD
            model_url: Url::parse("https://api.z.ai/api/paas/v4/models").unwrap(),
            auth_type: None,
=======
            models: Models::Url(Url::parse("https://api.z.ai/api/paas/v4/models").unwrap()),
>>>>>>> d9207fc0
        }
    }

    fn openai(key: &str) -> Provider {
        Provider {
            id: ProviderId::OpenAI,
            response: ProviderResponse::OpenAI,
            url: Url::parse("https://api.openai.com/v1/chat/completions").unwrap(),
            key: Some(key.into()),
<<<<<<< HEAD
            model_url: Url::parse("https://api.openai.com/v1/models").unwrap(),
            auth_type: None,
=======
            models: Models::Url(Url::parse("https://api.openai.com/v1/models").unwrap()),
>>>>>>> d9207fc0
        }
    }

    fn xai(key: &str) -> Provider {
        Provider {
            id: ProviderId::Xai,
            response: ProviderResponse::OpenAI,
            url: Url::parse("https://api.x.ai/v1/chat/completions").unwrap(),
            key: Some(key.into()),
<<<<<<< HEAD
            model_url: Url::parse("https://api.x.ai/v1/models").unwrap(),
            auth_type: None,
=======
            models: Models::Url(Url::parse("https://api.x.ai/v1/models").unwrap()),
>>>>>>> d9207fc0
        }
    }

    fn requesty(key: &str) -> Provider {
        Provider {
            id: ProviderId::Requesty,
            response: ProviderResponse::OpenAI,
            url: Url::parse("https://api.requesty.ai/v1/chat/completions").unwrap(),
            key: Some(key.into()),
<<<<<<< HEAD
            model_url: Url::parse("https://api.requesty.ai/v1/models").unwrap(),
            auth_type: None,
=======
            models: Models::Url(Url::parse("https://api.requesty.ai/v1/models").unwrap()),
>>>>>>> d9207fc0
        }
    }

    fn open_router(key: &str) -> Provider {
        Provider {
            id: ProviderId::OpenRouter,
            response: ProviderResponse::OpenAI,
            url: Url::parse("https://openrouter.ai/api/v1/chat/completions").unwrap(),
            key: Some(key.into()),
<<<<<<< HEAD
            model_url: Url::parse("https://openrouter.ai/api/v1/models").unwrap(),
            auth_type: None,
=======
            models: Models::Url(Url::parse("https://openrouter.ai/api/v1/models").unwrap()),
>>>>>>> d9207fc0
        }
    }

    fn anthropic(key: &str) -> Provider {
        Provider {
            id: ProviderId::Anthropic,
            response: ProviderResponse::Anthropic,
            url: Url::parse("https://api.anthropic.com/v1/messages").unwrap(),
            key: Some(key.into()),
<<<<<<< HEAD
            model_url: Url::parse("https://api.anthropic.com/v1/models").unwrap(),
            auth_type: None,
=======
            models: Models::Url(Url::parse("https://api.anthropic.com/v1/models").unwrap()),
>>>>>>> d9207fc0
        }
    }

    #[test]
    fn test_supports_open_router_params() {
        assert!(supports_open_router_params(&forge("forge")));
        assert!(supports_open_router_params(&open_router("open-router")));

        assert!(!supports_open_router_params(&openai("openai")));
        assert!(!supports_open_router_params(&requesty("requesty")));
        assert!(!supports_open_router_params(&xai("xai")));
        assert!(!supports_open_router_params(&anthropic("claude")));
    }

    #[test]
    fn test_is_zai_provider() {
        assert!(is_zai_provider(&zai("zai")));
        assert!(is_zai_provider(&zai_coding("zai-coding")));

        assert!(!is_zai_provider(&openai("openai")));
        assert!(!is_zai_provider(&anthropic("claude")));
        assert!(!is_zai_provider(&open_router("open-router")));
    }

    #[test]
    fn test_zai_provider_applies_thinking_transformation() {
        let provider = zai("zai");
        let fixture = Request::default().reasoning(forge_domain::ReasoningConfig {
            enabled: Some(true),
            effort: None,
            max_tokens: None,
            exclude: None,
        });

        let mut pipeline = ProviderPipeline::new(&provider);
        let actual = pipeline.transform(fixture);

        assert!(actual.thinking.is_some());
        assert_eq!(
            actual.thinking.unwrap().r#type,
            crate::dto::openai::ThinkingType::Enabled
        );
        assert_eq!(actual.reasoning, None);
    }

    #[test]
    fn test_zai_coding_provider_applies_thinking_transformation() {
        let provider = zai_coding("zai-coding");
        let fixture = Request::default().reasoning(forge_domain::ReasoningConfig {
            enabled: Some(true),
            effort: None,
            max_tokens: None,
            exclude: None,
        });

        let mut pipeline = ProviderPipeline::new(&provider);
        let actual = pipeline.transform(fixture);

        assert!(actual.thinking.is_some());
        assert_eq!(
            actual.thinking.unwrap().r#type,
            crate::dto::openai::ThinkingType::Enabled
        );
        assert_eq!(actual.reasoning, None);
    }

    #[test]
    fn test_non_zai_provider_doesnt_apply_thinking_transformation() {
        let provider = openai("openai");
        let fixture = Request::default().reasoning(forge_domain::ReasoningConfig {
            enabled: Some(true),
            effort: None,
            max_tokens: None,
            exclude: None,
        });

        let mut pipeline = ProviderPipeline::new(&provider);
        let actual = pipeline.transform(fixture);

        assert_eq!(actual.thinking, None);
        // OpenAI compat transformer removes reasoning field
        assert_eq!(actual.reasoning, None);
    }
}<|MERGE_RESOLUTION|>--- conflicted
+++ resolved
@@ -79,12 +79,8 @@
             response: ProviderResponse::OpenAI,
             url: Url::parse("https://antinomy.ai/api/v1/chat/completions").unwrap(),
             key: Some(key.into()),
-<<<<<<< HEAD
-            model_url: Url::parse("https://antinomy.ai/api/v1/models").unwrap(),
-            auth_type: None,
-=======
             models: Models::Url(Url::parse("https://antinomy.ai/api/v1/models").unwrap()),
->>>>>>> d9207fc0
+            auth_type: None,
         }
     }
 
@@ -94,12 +90,8 @@
             response: ProviderResponse::OpenAI,
             url: Url::parse("https://api.z.ai/api/paas/v4/chat/completions").unwrap(),
             key: Some(key.into()),
-<<<<<<< HEAD
-            model_url: Url::parse("https://api.z.ai/api/paas/v4/models").unwrap(),
-            auth_type: None,
-=======
             models: Models::Url(Url::parse("https://api.z.ai/api/paas/v4/models").unwrap()),
->>>>>>> d9207fc0
+            auth_type: None,
         }
     }
 
@@ -109,12 +101,8 @@
             response: ProviderResponse::OpenAI,
             url: Url::parse("https://api.z.ai/api/coding/paas/v4/chat/completions").unwrap(),
             key: Some(key.into()),
-<<<<<<< HEAD
-            model_url: Url::parse("https://api.z.ai/api/paas/v4/models").unwrap(),
-            auth_type: None,
-=======
             models: Models::Url(Url::parse("https://api.z.ai/api/paas/v4/models").unwrap()),
->>>>>>> d9207fc0
+            auth_type: None,
         }
     }
 
@@ -124,12 +112,8 @@
             response: ProviderResponse::OpenAI,
             url: Url::parse("https://api.openai.com/v1/chat/completions").unwrap(),
             key: Some(key.into()),
-<<<<<<< HEAD
-            model_url: Url::parse("https://api.openai.com/v1/models").unwrap(),
-            auth_type: None,
-=======
             models: Models::Url(Url::parse("https://api.openai.com/v1/models").unwrap()),
->>>>>>> d9207fc0
+            auth_type: None,
         }
     }
 
@@ -139,12 +123,8 @@
             response: ProviderResponse::OpenAI,
             url: Url::parse("https://api.x.ai/v1/chat/completions").unwrap(),
             key: Some(key.into()),
-<<<<<<< HEAD
-            model_url: Url::parse("https://api.x.ai/v1/models").unwrap(),
-            auth_type: None,
-=======
             models: Models::Url(Url::parse("https://api.x.ai/v1/models").unwrap()),
->>>>>>> d9207fc0
+            auth_type: None,
         }
     }
 
@@ -154,12 +134,8 @@
             response: ProviderResponse::OpenAI,
             url: Url::parse("https://api.requesty.ai/v1/chat/completions").unwrap(),
             key: Some(key.into()),
-<<<<<<< HEAD
-            model_url: Url::parse("https://api.requesty.ai/v1/models").unwrap(),
-            auth_type: None,
-=======
             models: Models::Url(Url::parse("https://api.requesty.ai/v1/models").unwrap()),
->>>>>>> d9207fc0
+            auth_type: None,
         }
     }
 
@@ -169,12 +145,8 @@
             response: ProviderResponse::OpenAI,
             url: Url::parse("https://openrouter.ai/api/v1/chat/completions").unwrap(),
             key: Some(key.into()),
-<<<<<<< HEAD
-            model_url: Url::parse("https://openrouter.ai/api/v1/models").unwrap(),
-            auth_type: None,
-=======
             models: Models::Url(Url::parse("https://openrouter.ai/api/v1/models").unwrap()),
->>>>>>> d9207fc0
+            auth_type: None,
         }
     }
 
@@ -184,12 +156,8 @@
             response: ProviderResponse::Anthropic,
             url: Url::parse("https://api.anthropic.com/v1/messages").unwrap(),
             key: Some(key.into()),
-<<<<<<< HEAD
-            model_url: Url::parse("https://api.anthropic.com/v1/models").unwrap(),
-            auth_type: None,
-=======
             models: Models::Url(Url::parse("https://api.anthropic.com/v1/models").unwrap()),
->>>>>>> d9207fc0
+            auth_type: None,
         }
     }
 
