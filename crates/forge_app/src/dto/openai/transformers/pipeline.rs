use forge_domain::{DefaultTransformation, Provider, ProviderId, Transformer};
use url::Url;

use super::drop_tool_call::DropToolCalls;
use super::make_cerebras_compat::MakeCerebrasCompat;
use super::make_openai_compat::MakeOpenAiCompat;
use super::normalize_tool_schema::NormalizeToolSchema;
use super::set_cache::SetCache;
use super::tool_choice::SetToolChoice;
use super::when_model::when_model;
use super::zai_reasoning::SetZaiThinking;
use crate::dto::openai::{Request, ToolChoice};

/// Pipeline for transforming requests based on the provider type
pub struct ProviderPipeline<'a>(&'a Provider<Url>);

impl<'a> ProviderPipeline<'a> {
    /// Creates a new provider pipeline for the given provider
    pub fn new(provider: &'a Provider<Url>) -> Self {
        Self(provider)
    }
}

impl Transformer for ProviderPipeline<'_> {
    type Value = Request;

    fn transform(&mut self, request: Self::Value) -> Self::Value {
        // Only Anthropic and Gemini requires cache configuration to be set.
        // ref: https://openrouter.ai/docs/features/prompt-caching
        let provider = self.0;

        // Z.ai transformer must run before MakeOpenAiCompat which removes reasoning
        // field
        let zai_thinking = SetZaiThinking.when(move |_| is_zai_provider(provider));

        let or_transformers = DefaultTransformation::<Request>::new()
            .pipe(DropToolCalls.when(when_model("mistral")))
            .pipe(SetToolChoice::new(ToolChoice::Auto).when(when_model("gemini")))
            .pipe(SetCache.when(when_model("gemini|anthropic")))
            .when(move |_| supports_open_router_params(provider));

        let open_ai_compat = MakeOpenAiCompat.when(move |_| !supports_open_router_params(provider));

        let cerebras_compat = MakeCerebrasCompat.when(move |_| provider.id == ProviderId::CEREBRAS);

        let mut combined = zai_thinking
            .pipe(or_transformers)
            .pipe(open_ai_compat)
            .pipe(cerebras_compat)
            .pipe(NormalizeToolSchema);
        combined.transform(request)
    }
}

/// Checks if provider is a z.ai provider (zai or zai_coding)
fn is_zai_provider(provider: &Provider<Url>) -> bool {
    provider.id == ProviderId::ZAI || provider.id == ProviderId::ZAI_CODING
}

/// function checks if provider supports open-router parameters.
fn supports_open_router_params(provider: &Provider<Url>) -> bool {
    provider.id == ProviderId::OPEN_ROUTER
        || provider.id == ProviderId::FORGE
        || provider.id == ProviderId::ZAI
        || provider.id == ProviderId::ZAI_CODING
}

#[cfg(test)]
mod tests {
    use std::collections::HashMap;

    use url::Url;

    use super::*;
    use crate::domain::{ModelSource, ProviderResponse};

    // Test helper functions
    fn make_credential(provider_id: ProviderId, key: &str) -> Option<forge_domain::AuthCredential> {
        Some(forge_domain::AuthCredential {
            id: provider_id,
            auth_details: forge_domain::AuthDetails::ApiKey(forge_domain::ApiKey::from(
                key.to_string(),
            )),
            url_params: HashMap::new(),
        })
    }

    fn forge(key: &str) -> Provider<Url> {
        Provider {
<<<<<<< HEAD
            id: ProviderId::Forge,
            provider_type: Default::default(),
            response: Some(ProviderResponse::OpenAI),
            url: Url::parse("https://antinomy.ai/api/v1/chat/completions").unwrap(),
            auth_methods: vec![forge_domain::AuthMethod::ApiKey],
            url_params: vec![],
            credential: make_credential(ProviderId::Forge, key),
            models: Some(ModelSource::Url(
                Url::parse("https://antinomy.ai/api/v1/models").unwrap(),
            )),
=======
            id: ProviderId::FORGE,
            response: ProviderResponse::OpenAI,
            url: Url::parse("https://antinomy.ai/api/v1/chat/completions").unwrap(),
            auth_methods: vec![forge_domain::AuthMethod::ApiKey],
            url_params: vec![],
            credential: make_credential(ProviderId::FORGE, key),
            models: Models::Url(Url::parse("https://antinomy.ai/api/v1/models").unwrap()),
>>>>>>> cc947145
        }
    }

    fn zai(key: &str) -> Provider<Url> {
        Provider {
<<<<<<< HEAD
            id: ProviderId::Zai,
            provider_type: Default::default(),
            response: Some(ProviderResponse::OpenAI),
            url: Url::parse("https://api.z.ai/api/paas/v4/chat/completions").unwrap(),
            auth_methods: vec![forge_domain::AuthMethod::ApiKey],
            url_params: vec![],
            credential: make_credential(ProviderId::Zai, key),
            models: Some(ModelSource::Url(
                Url::parse("https://api.z.ai/api/paas/v4/models").unwrap(),
            )),
=======
            id: ProviderId::ZAI,
            response: ProviderResponse::OpenAI,
            url: Url::parse("https://api.z.ai/api/paas/v4/chat/completions").unwrap(),
            auth_methods: vec![forge_domain::AuthMethod::ApiKey],
            url_params: vec![],
            credential: make_credential(ProviderId::ZAI, key),
            models: Models::Url(Url::parse("https://api.z.ai/api/paas/v4/models").unwrap()),
>>>>>>> cc947145
        }
    }

    fn zai_coding(key: &str) -> Provider<Url> {
        Provider {
<<<<<<< HEAD
            id: ProviderId::ZaiCoding,
            provider_type: Default::default(),
            response: Some(ProviderResponse::OpenAI),
            url: Url::parse("https://api.z.ai/api/coding/paas/v4/chat/completions").unwrap(),
            auth_methods: vec![forge_domain::AuthMethod::ApiKey],
            url_params: vec![],
            credential: make_credential(ProviderId::ZaiCoding, key),
            models: Some(ModelSource::Url(
                Url::parse("https://api.z.ai/api/paas/v4/models").unwrap(),
            )),
=======
            id: ProviderId::ZAI_CODING,
            response: ProviderResponse::OpenAI,
            url: Url::parse("https://api.z.ai/api/coding/paas/v4/chat/completions").unwrap(),
            auth_methods: vec![forge_domain::AuthMethod::ApiKey],
            url_params: vec![],
            credential: make_credential(ProviderId::ZAI_CODING, key),
            models: Models::Url(Url::parse("https://api.z.ai/api/paas/v4/models").unwrap()),
>>>>>>> cc947145
        }
    }

    fn openai(key: &str) -> Provider<Url> {
        Provider {
<<<<<<< HEAD
            id: ProviderId::OpenAI,
            provider_type: Default::default(),
            response: Some(ProviderResponse::OpenAI),
            url: Url::parse("https://api.openai.com/v1/chat/completions").unwrap(),
            auth_methods: vec![forge_domain::AuthMethod::ApiKey],
            url_params: vec![],
            credential: make_credential(ProviderId::OpenAI, key),
            models: Some(ModelSource::Url(
                Url::parse("https://api.openai.com/v1/models").unwrap(),
            )),
=======
            id: ProviderId::OPENAI,
            response: ProviderResponse::OpenAI,
            url: Url::parse("https://api.openai.com/v1/chat/completions").unwrap(),
            auth_methods: vec![forge_domain::AuthMethod::ApiKey],
            url_params: vec![],
            credential: make_credential(ProviderId::OPENAI, key),
            models: Models::Url(Url::parse("https://api.openai.com/v1/models").unwrap()),
>>>>>>> cc947145
        }
    }

    fn xai(key: &str) -> Provider<Url> {
        Provider {
<<<<<<< HEAD
            id: ProviderId::Xai,
            provider_type: Default::default(),
            response: Some(ProviderResponse::OpenAI),
            url: Url::parse("https://api.x.ai/v1/chat/completions").unwrap(),
            auth_methods: vec![forge_domain::AuthMethod::ApiKey],
            url_params: vec![],
            credential: make_credential(ProviderId::Xai, key),
            models: Some(ModelSource::Url(
                Url::parse("https://api.x.ai/v1/models").unwrap(),
            )),
=======
            id: ProviderId::XAI,
            response: ProviderResponse::OpenAI,
            url: Url::parse("https://api.x.ai/v1/chat/completions").unwrap(),
            auth_methods: vec![forge_domain::AuthMethod::ApiKey],
            url_params: vec![],
            credential: make_credential(ProviderId::XAI, key),
            models: Models::Url(Url::parse("https://api.x.ai/v1/models").unwrap()),
>>>>>>> cc947145
        }
    }

    fn requesty(key: &str) -> Provider<Url> {
        Provider {
<<<<<<< HEAD
            id: ProviderId::Requesty,
            provider_type: Default::default(),
            response: Some(ProviderResponse::OpenAI),
            url: Url::parse("https://api.requesty.ai/v1/chat/completions").unwrap(),
            auth_methods: vec![forge_domain::AuthMethod::ApiKey],
            url_params: vec![],
            credential: make_credential(ProviderId::Requesty, key),
            models: Some(ModelSource::Url(
                Url::parse("https://api.requesty.ai/v1/models").unwrap(),
            )),
=======
            id: ProviderId::REQUESTY,
            response: ProviderResponse::OpenAI,
            url: Url::parse("https://api.requesty.ai/v1/chat/completions").unwrap(),
            auth_methods: vec![forge_domain::AuthMethod::ApiKey],
            url_params: vec![],
            credential: make_credential(ProviderId::REQUESTY, key),
            models: Models::Url(Url::parse("https://api.requesty.ai/v1/models").unwrap()),
>>>>>>> cc947145
        }
    }

    fn open_router(key: &str) -> Provider<Url> {
        Provider {
<<<<<<< HEAD
            id: ProviderId::OpenRouter,
            provider_type: Default::default(),
            response: Some(ProviderResponse::OpenAI),
            url: Url::parse("https://openrouter.ai/api/v1/chat/completions").unwrap(),
            auth_methods: vec![forge_domain::AuthMethod::ApiKey],
            url_params: vec![],
            credential: make_credential(ProviderId::OpenRouter, key),
            models: Some(ModelSource::Url(
                Url::parse("https://openrouter.ai/api/v1/models").unwrap(),
            )),
=======
            id: ProviderId::OPEN_ROUTER,
            response: ProviderResponse::OpenAI,
            url: Url::parse("https://openrouter.ai/api/v1/chat/completions").unwrap(),
            auth_methods: vec![forge_domain::AuthMethod::ApiKey],
            url_params: vec![],
            credential: make_credential(ProviderId::OPEN_ROUTER, key),
            models: Models::Url(Url::parse("https://openrouter.ai/api/v1/models").unwrap()),
>>>>>>> cc947145
        }
    }

    fn anthropic(key: &str) -> Provider<Url> {
        Provider {
<<<<<<< HEAD
            id: ProviderId::Anthropic,
            provider_type: Default::default(),
            response: Some(ProviderResponse::Anthropic),
            url: Url::parse("https://api.anthropic.com/v1/messages").unwrap(),
            auth_methods: vec![forge_domain::AuthMethod::ApiKey],
            url_params: vec![],
            credential: make_credential(ProviderId::Anthropic, key),
            models: Some(ModelSource::Url(
                Url::parse("https://api.anthropic.com/v1/models").unwrap(),
            )),
=======
            id: ProviderId::ANTHROPIC,
            response: ProviderResponse::Anthropic,
            url: Url::parse("https://api.anthropic.com/v1/messages").unwrap(),
            auth_methods: vec![forge_domain::AuthMethod::ApiKey],
            url_params: vec![],
            credential: make_credential(ProviderId::ANTHROPIC, key),
            models: Models::Url(Url::parse("https://api.anthropic.com/v1/models").unwrap()),
>>>>>>> cc947145
        }
    }

    #[test]
    fn test_supports_open_router_params() {
        assert!(supports_open_router_params(&forge("forge")));
        assert!(supports_open_router_params(&open_router("open-router")));

        assert!(!supports_open_router_params(&openai("openai")));
        assert!(!supports_open_router_params(&requesty("requesty")));
        assert!(!supports_open_router_params(&xai("xai")));
        assert!(!supports_open_router_params(&anthropic("claude")));
    }

    #[test]
    fn test_is_zai_provider() {
        assert!(is_zai_provider(&zai("zai")));
        assert!(is_zai_provider(&zai_coding("zai-coding")));

        assert!(!is_zai_provider(&openai("openai")));
        assert!(!is_zai_provider(&anthropic("claude")));
        assert!(!is_zai_provider(&open_router("open-router")));
    }

    #[test]
    fn test_zai_provider_applies_thinking_transformation() {
        let provider = zai("zai");
        let fixture = Request::default().reasoning(forge_domain::ReasoningConfig {
            enabled: Some(true),
            effort: None,
            max_tokens: None,
            exclude: None,
        });

        let mut pipeline = ProviderPipeline::new(&provider);
        let actual = pipeline.transform(fixture);

        assert!(actual.thinking.is_some());
        assert_eq!(
            actual.thinking.unwrap().r#type,
            crate::dto::openai::ThinkingType::Enabled
        );
        assert_eq!(actual.reasoning, None);
    }

    #[test]
    fn test_zai_coding_provider_applies_thinking_transformation() {
        let provider = zai_coding("zai-coding");
        let fixture = Request::default().reasoning(forge_domain::ReasoningConfig {
            enabled: Some(true),
            effort: None,
            max_tokens: None,
            exclude: None,
        });

        let mut pipeline = ProviderPipeline::new(&provider);
        let actual = pipeline.transform(fixture);

        assert!(actual.thinking.is_some());
        assert_eq!(
            actual.thinking.unwrap().r#type,
            crate::dto::openai::ThinkingType::Enabled
        );
        assert_eq!(actual.reasoning, None);
    }

    #[test]
    fn test_non_zai_provider_doesnt_apply_thinking_transformation() {
        let provider = openai("openai");
        let fixture = Request::default().reasoning(forge_domain::ReasoningConfig {
            enabled: Some(true),
            effort: None,
            max_tokens: None,
            exclude: None,
        });

        let mut pipeline = ProviderPipeline::new(&provider);
        let actual = pipeline.transform(fixture);

        assert_eq!(actual.thinking, None);
        // OpenAI compat transformer removes reasoning field
        assert_eq!(actual.reasoning, None);
    }
}<|MERGE_RESOLUTION|>--- conflicted
+++ resolved
@@ -87,201 +87,121 @@
 
     fn forge(key: &str) -> Provider<Url> {
         Provider {
-<<<<<<< HEAD
-            id: ProviderId::Forge,
+            id: ProviderId::FORGE,
             provider_type: Default::default(),
             response: Some(ProviderResponse::OpenAI),
             url: Url::parse("https://antinomy.ai/api/v1/chat/completions").unwrap(),
             auth_methods: vec![forge_domain::AuthMethod::ApiKey],
             url_params: vec![],
-            credential: make_credential(ProviderId::Forge, key),
+            credential: make_credential(ProviderId::FORGE, key),
             models: Some(ModelSource::Url(
                 Url::parse("https://antinomy.ai/api/v1/models").unwrap(),
             )),
-=======
-            id: ProviderId::FORGE,
-            response: ProviderResponse::OpenAI,
-            url: Url::parse("https://antinomy.ai/api/v1/chat/completions").unwrap(),
-            auth_methods: vec![forge_domain::AuthMethod::ApiKey],
-            url_params: vec![],
-            credential: make_credential(ProviderId::FORGE, key),
-            models: Models::Url(Url::parse("https://antinomy.ai/api/v1/models").unwrap()),
->>>>>>> cc947145
         }
     }
 
     fn zai(key: &str) -> Provider<Url> {
         Provider {
-<<<<<<< HEAD
-            id: ProviderId::Zai,
+            id: ProviderId::ZAI,
             provider_type: Default::default(),
             response: Some(ProviderResponse::OpenAI),
             url: Url::parse("https://api.z.ai/api/paas/v4/chat/completions").unwrap(),
             auth_methods: vec![forge_domain::AuthMethod::ApiKey],
             url_params: vec![],
-            credential: make_credential(ProviderId::Zai, key),
+            credential: make_credential(ProviderId::ZAI, key),
             models: Some(ModelSource::Url(
                 Url::parse("https://api.z.ai/api/paas/v4/models").unwrap(),
             )),
-=======
-            id: ProviderId::ZAI,
-            response: ProviderResponse::OpenAI,
-            url: Url::parse("https://api.z.ai/api/paas/v4/chat/completions").unwrap(),
-            auth_methods: vec![forge_domain::AuthMethod::ApiKey],
-            url_params: vec![],
-            credential: make_credential(ProviderId::ZAI, key),
-            models: Models::Url(Url::parse("https://api.z.ai/api/paas/v4/models").unwrap()),
->>>>>>> cc947145
         }
     }
 
     fn zai_coding(key: &str) -> Provider<Url> {
         Provider {
-<<<<<<< HEAD
-            id: ProviderId::ZaiCoding,
+            id: ProviderId::ZAI_CODING,
             provider_type: Default::default(),
             response: Some(ProviderResponse::OpenAI),
             url: Url::parse("https://api.z.ai/api/coding/paas/v4/chat/completions").unwrap(),
             auth_methods: vec![forge_domain::AuthMethod::ApiKey],
             url_params: vec![],
-            credential: make_credential(ProviderId::ZaiCoding, key),
+            credential: make_credential(ProviderId::ZAI_CODING, key),
             models: Some(ModelSource::Url(
                 Url::parse("https://api.z.ai/api/paas/v4/models").unwrap(),
             )),
-=======
-            id: ProviderId::ZAI_CODING,
-            response: ProviderResponse::OpenAI,
-            url: Url::parse("https://api.z.ai/api/coding/paas/v4/chat/completions").unwrap(),
-            auth_methods: vec![forge_domain::AuthMethod::ApiKey],
-            url_params: vec![],
-            credential: make_credential(ProviderId::ZAI_CODING, key),
-            models: Models::Url(Url::parse("https://api.z.ai/api/paas/v4/models").unwrap()),
->>>>>>> cc947145
         }
     }
 
     fn openai(key: &str) -> Provider<Url> {
         Provider {
-<<<<<<< HEAD
-            id: ProviderId::OpenAI,
+            id: ProviderId::OPENAI,
             provider_type: Default::default(),
             response: Some(ProviderResponse::OpenAI),
             url: Url::parse("https://api.openai.com/v1/chat/completions").unwrap(),
             auth_methods: vec![forge_domain::AuthMethod::ApiKey],
             url_params: vec![],
-            credential: make_credential(ProviderId::OpenAI, key),
+            credential: make_credential(ProviderId::OPENAI, key),
             models: Some(ModelSource::Url(
                 Url::parse("https://api.openai.com/v1/models").unwrap(),
             )),
-=======
-            id: ProviderId::OPENAI,
-            response: ProviderResponse::OpenAI,
-            url: Url::parse("https://api.openai.com/v1/chat/completions").unwrap(),
-            auth_methods: vec![forge_domain::AuthMethod::ApiKey],
-            url_params: vec![],
-            credential: make_credential(ProviderId::OPENAI, key),
-            models: Models::Url(Url::parse("https://api.openai.com/v1/models").unwrap()),
->>>>>>> cc947145
         }
     }
 
     fn xai(key: &str) -> Provider<Url> {
         Provider {
-<<<<<<< HEAD
-            id: ProviderId::Xai,
+            id: ProviderId::XAI,
             provider_type: Default::default(),
             response: Some(ProviderResponse::OpenAI),
             url: Url::parse("https://api.x.ai/v1/chat/completions").unwrap(),
             auth_methods: vec![forge_domain::AuthMethod::ApiKey],
             url_params: vec![],
-            credential: make_credential(ProviderId::Xai, key),
+            credential: make_credential(ProviderId::XAI, key),
             models: Some(ModelSource::Url(
                 Url::parse("https://api.x.ai/v1/models").unwrap(),
             )),
-=======
-            id: ProviderId::XAI,
-            response: ProviderResponse::OpenAI,
-            url: Url::parse("https://api.x.ai/v1/chat/completions").unwrap(),
-            auth_methods: vec![forge_domain::AuthMethod::ApiKey],
-            url_params: vec![],
-            credential: make_credential(ProviderId::XAI, key),
-            models: Models::Url(Url::parse("https://api.x.ai/v1/models").unwrap()),
->>>>>>> cc947145
         }
     }
 
     fn requesty(key: &str) -> Provider<Url> {
         Provider {
-<<<<<<< HEAD
-            id: ProviderId::Requesty,
+            id: ProviderId::REQUESTY,
             provider_type: Default::default(),
             response: Some(ProviderResponse::OpenAI),
             url: Url::parse("https://api.requesty.ai/v1/chat/completions").unwrap(),
             auth_methods: vec![forge_domain::AuthMethod::ApiKey],
             url_params: vec![],
-            credential: make_credential(ProviderId::Requesty, key),
+            credential: make_credential(ProviderId::REQUESTY, key),
             models: Some(ModelSource::Url(
                 Url::parse("https://api.requesty.ai/v1/models").unwrap(),
             )),
-=======
-            id: ProviderId::REQUESTY,
-            response: ProviderResponse::OpenAI,
-            url: Url::parse("https://api.requesty.ai/v1/chat/completions").unwrap(),
-            auth_methods: vec![forge_domain::AuthMethod::ApiKey],
-            url_params: vec![],
-            credential: make_credential(ProviderId::REQUESTY, key),
-            models: Models::Url(Url::parse("https://api.requesty.ai/v1/models").unwrap()),
->>>>>>> cc947145
         }
     }
 
     fn open_router(key: &str) -> Provider<Url> {
         Provider {
-<<<<<<< HEAD
-            id: ProviderId::OpenRouter,
+            id: ProviderId::OPEN_ROUTER,
             provider_type: Default::default(),
             response: Some(ProviderResponse::OpenAI),
             url: Url::parse("https://openrouter.ai/api/v1/chat/completions").unwrap(),
             auth_methods: vec![forge_domain::AuthMethod::ApiKey],
             url_params: vec![],
-            credential: make_credential(ProviderId::OpenRouter, key),
+            credential: make_credential(ProviderId::OPEN_ROUTER, key),
             models: Some(ModelSource::Url(
                 Url::parse("https://openrouter.ai/api/v1/models").unwrap(),
             )),
-=======
-            id: ProviderId::OPEN_ROUTER,
-            response: ProviderResponse::OpenAI,
-            url: Url::parse("https://openrouter.ai/api/v1/chat/completions").unwrap(),
-            auth_methods: vec![forge_domain::AuthMethod::ApiKey],
-            url_params: vec![],
-            credential: make_credential(ProviderId::OPEN_ROUTER, key),
-            models: Models::Url(Url::parse("https://openrouter.ai/api/v1/models").unwrap()),
->>>>>>> cc947145
         }
     }
 
     fn anthropic(key: &str) -> Provider<Url> {
         Provider {
-<<<<<<< HEAD
-            id: ProviderId::Anthropic,
+            id: ProviderId::ANTHROPIC,
             provider_type: Default::default(),
             response: Some(ProviderResponse::Anthropic),
             url: Url::parse("https://api.anthropic.com/v1/messages").unwrap(),
             auth_methods: vec![forge_domain::AuthMethod::ApiKey],
             url_params: vec![],
-            credential: make_credential(ProviderId::Anthropic, key),
+            credential: make_credential(ProviderId::ANTHROPIC, key),
             models: Some(ModelSource::Url(
                 Url::parse("https://api.anthropic.com/v1/models").unwrap(),
             )),
-=======
-            id: ProviderId::ANTHROPIC,
-            response: ProviderResponse::Anthropic,
-            url: Url::parse("https://api.anthropic.com/v1/messages").unwrap(),
-            auth_methods: vec![forge_domain::AuthMethod::ApiKey],
-            url_params: vec![],
-            credential: make_credential(ProviderId::ANTHROPIC, key),
-            models: Models::Url(Url::parse("https://api.anthropic.com/v1/models").unwrap()),
->>>>>>> cc947145
         }
     }
 
