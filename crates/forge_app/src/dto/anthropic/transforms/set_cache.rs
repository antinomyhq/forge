use forge_domain::Transformer;

use crate::dto::anthropic::Request;

/// Transformer that implements a simple two-breakpoint cache strategy:
/// - Always caches the first message in the conversation
/// - Always caches the last message in the conversation
/// - Removes cache control from the second-to-last message
pub struct SetCache;

impl Transformer for SetCache {
    type Value = Request;

    /// Implements a simple two-breakpoint cache strategy:
    /// 1. Cache the first system message as it should be static.
    /// 2. Cache the last message (index messages.len() - 1)
    /// 3. Remove cache control from second-to-last message (index
    ///    messages.len() - 2)
    fn transform(&mut self, mut request: Self::Value) -> Self::Value {
        let len = request.get_messages().len();
        let sys_len = request.system.as_ref().map_or(0, |msgs| msgs.len());

        if len == 0 && sys_len == 0 {
            return request;
        }

        // Cache the very first system message, ideally you should keep static content
        // in it.
        if let Some(system_messages) = request.system.as_mut()
            && let Some(first_message) = system_messages.first_mut()
        {
            *first_message = std::mem::take(first_message).cached(true);
        } else {
            // If no system messages, we can still cache the first message in the
            // conversation.
            if let Some(first_message) = request.get_messages_mut().first_mut() {
                *first_message = std::mem::take(first_message).cached(true);
            }
        }

        // Add cache control to last message (if different from first)
        if let Some(message) = request.get_messages_mut().last_mut() {
            *message = std::mem::take(message).cached(true);
        }

        request
    }
}

#[cfg(test)]
mod tests {
    use std::collections::HashSet;

    use forge_domain::{Context, ContextMessage, ModelId, Role, TextMessage};
    use pretty_assertions::assert_eq;

    use super::*;

    fn create_test_context_with_system(
        system_messages: &str,
        conversation_messages: &str,
    ) -> String {
        let mut messages = Vec::new();

        // Add system messages to the regular messages array for Anthropic format
        for c in system_messages.chars() {
            match c {
                's' => messages.push(ContextMessage::Text(TextMessage::new(
                    Role::System,
                    c.to_string(),
                ))),
                _ => panic!("Invalid character in system message: {}", c),
            }
        }

        // Add conversation messages
        for c in conversation_messages.chars() {
            match c {
                'u' => messages.push(ContextMessage::Text(
                    TextMessage::new(Role::User, c.to_string())
                        .model(ModelId::new("claude-3-5-sonnet-20241022")),
                )),
                'a' => messages.push(ContextMessage::Text(TextMessage::new(
                    Role::Assistant,
                    c.to_string(),
                ))),
                _ => panic!("Invalid character in conversation message: {}", c),
            }
        }

        let context = Context {
            conversation_id: None,
            messages,
            tools: vec![],
            tool_choice: None,
            max_tokens: None,
            temperature: None,
            top_p: None,
            top_k: None,
            reasoning: None,
            usage: None,
<<<<<<< HEAD
            accumulated_usage: None,
=======
            stream: None,
>>>>>>> da2fd725
        };

        let request = Request::try_from(context).expect("Failed to convert context to request");
        let mut transformer = SetCache;
        let request = transformer.transform(request);

        let mut output = String::new();

        // Check if first system message is cached
        let system_cached = request
            .system
            .as_ref()
            .and_then(|sys| sys.first())
            .map(|msg| msg.is_cached())
            .unwrap_or(false);

        if system_cached {
            output.push('[');
        }
        output.push_str(system_messages);

        // Check which regular messages are cached
        let cached_indices = request
            .get_messages()
            .iter()
            .enumerate()
            .filter(|(_, m)| m.is_cached())
            .map(|(i, _)| i)
            .collect::<HashSet<usize>>();

        for (i, c) in conversation_messages.chars().enumerate() {
            if cached_indices.contains(&i) {
                output.push('[');
            }
            output.push(c);
        }

        output
    }

    fn create_test_context(message: impl ToString) -> String {
        create_test_context_with_system("", &message.to_string())
    }

    #[test]
    fn test_single_message() {
        let actual = create_test_context("u");
        let expected = "[u";
        assert_eq!(actual, expected);
    }

    #[test]
    fn test_two_messages() {
        let actual = create_test_context("ua");
        let expected = "[u[a";
        assert_eq!(actual, expected);
    }

    #[test]
    fn test_three_messages_only_last_cached() {
        let actual = create_test_context("uau");
        let expected = "[ua[u";
        assert_eq!(actual, expected);
    }

    #[test]
    fn test_four_messages_only_last_cached() {
        let actual = create_test_context("uaua");
        let expected = "[uau[a";
        assert_eq!(actual, expected);
    }

    #[test]
    fn test_five_messages_only_last_cached() {
        let actual = create_test_context("uauau");
        let expected = "[uaua[u";
        assert_eq!(actual, expected);
    }

    #[test]
    fn test_longer_conversation() {
        let actual = create_test_context("uauauauaua");
        let expected = "[uauauauau[a";
        assert_eq!(actual, expected);
    }

    #[test]
    fn test_with_system_message_single_conversation_message() {
        let actual = create_test_context_with_system("s", "u");
        let expected = "[s[u";
        assert_eq!(actual, expected);
    }

    #[test]
    fn test_with_system_message_multiple_conversation_messages() {
        let actual = create_test_context_with_system("ss", "uaua");
        let expected = "[ssuau[a";
        assert_eq!(actual, expected);
    }

    #[test]
    fn test_with_system_message_long_conversation() {
        let actual = create_test_context_with_system("s", "uauauauaua");
        let expected = "[suauauauau[a";
        assert_eq!(actual, expected);
    }

    #[test]
    fn test_only_system_message() {
        let actual = create_test_context_with_system("s", "");
        let expected = "[s";
        assert_eq!(actual, expected);
    }

    #[test]
    fn test_multiple_system_messages_only_first_cached() {
        // This test assumes multiple system messages are possible, but only first is
        // cached
        let context = Context {
            conversation_id: None,
            messages: vec![
                ContextMessage::Text(TextMessage::new(Role::System, "first")),
                ContextMessage::Text(TextMessage::new(Role::System, "second")),
                ContextMessage::Text(
                    TextMessage::new(Role::User, "user")
                        .model(ModelId::new("claude-3-5-sonnet-20241022")),
                ),
            ],
            tools: vec![],
            tool_choice: None,
            max_tokens: None,
            temperature: None,
            top_p: None,
            top_k: None,
            reasoning: None,
            usage: None,
<<<<<<< HEAD
            accumulated_usage: None,
=======
            stream: None,
>>>>>>> da2fd725
        };

        let request = Request::try_from(context).expect("Failed to convert context to request");
        let mut transformer = SetCache;
        let request = transformer.transform(request);

        // Check that only first system message is cached
        let system_messages = request.system.as_ref().unwrap();
        assert_eq!(system_messages[0].is_cached(), true);
        assert_eq!(system_messages[1].is_cached(), false);

        // Check that last conversation message is cached
        assert_eq!(request.get_messages().last().unwrap().is_cached(), true);
    }
}<|MERGE_RESOLUTION|>--- conflicted
+++ resolved
@@ -99,11 +99,8 @@
             top_k: None,
             reasoning: None,
             usage: None,
-<<<<<<< HEAD
             accumulated_usage: None,
-=======
             stream: None,
->>>>>>> da2fd725
         };
 
         let request = Request::try_from(context).expect("Failed to convert context to request");
@@ -240,11 +237,8 @@
             top_k: None,
             reasoning: None,
             usage: None,
-<<<<<<< HEAD
             accumulated_usage: None,
-=======
             stream: None,
->>>>>>> da2fd725
         };
 
         let request = Request::try_from(context).expect("Failed to convert context to request");
