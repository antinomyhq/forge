use derive_setters::Setters;
use forge_domain::{ContextMessage, Image};
use serde::{Deserialize, Serialize};

#[derive(Serialize, Default, Setters)]
#[setters(into, strip_option)]
pub struct Request {
    pub max_tokens: u64,
    pub messages: Vec<Message>,
    pub model: String,
    #[serde(skip_serializing_if = "Option::is_none")]
    pub metadata: Option<Metadata>,
    #[serde(skip_serializing_if = "Option::is_none")]
    pub stop_sequence: Option<String>,
    #[serde(skip_serializing_if = "Option::is_none")]
    pub stream: Option<bool>,
    #[serde(skip_serializing_if = "Option::is_none")]
<<<<<<< HEAD
    pub(crate) system: Option<Vec<SystemMessage>>,
=======
    pub system: Option<Vec<SystemMessage>>,
>>>>>>> faa013e8
    #[serde(skip_serializing_if = "Option::is_none")]
    pub temperature: Option<f32>,
    #[serde(skip_serializing_if = "Option::is_none")]
    pub tool_choice: Option<ToolChoice>,
    #[serde(skip_serializing_if = "Vec::is_empty")]
    pub tools: Vec<ToolDefinition>,
    #[serde(skip_serializing_if = "Option::is_none")]
    pub top_k: Option<u64>,
    #[serde(skip_serializing_if = "Option::is_none")]
    pub top_p: Option<f32>,
    #[serde(skip_serializing_if = "Option::is_none")]
    pub thinking: Option<Thinking>,
}

#[derive(Serialize, Default)]
pub struct SystemMessage {
    pub r#type: String,
    pub text: String,
    #[serde(skip_serializing_if = "Option::is_none")]
    pub cache_control: Option<CacheControl>,
}

impl SystemMessage {
    pub fn cached(mut self, cached: bool) -> Self {
        self.cache_control = if cached {
            Some(CacheControl::Ephemeral)
        } else {
            None
        };
        self
    }

    pub fn is_cached(&self) -> bool {
        self.cache_control.is_some()
    }
}

#[derive(Serialize, Default)]
pub struct SystemMessage {
    pub(crate) r#type: String,
    pub(crate) text: String,
    #[serde(skip_serializing_if = "Option::is_none")]
    pub(crate) cache_control: Option<CacheControl>,
}

impl SystemMessage {
    pub fn cached(mut self, cached: bool) -> Self {
        self.cache_control = if cached {
            Some(CacheControl::Ephemeral)
        } else {
            None
        };
        self
    }

    pub fn is_cached(&self) -> bool {
        self.cache_control.is_some()
    }
}

#[derive(Serialize, Default)]
pub struct Thinking {
    pub r#type: String,
    pub budget_tokens: u64,
}

impl TryFrom<forge_domain::Context> for Request {
    type Error = anyhow::Error;
    fn try_from(request: forge_domain::Context) -> std::result::Result<Self, Self::Error> {
        let system_messages = request
            .messages
            .iter()
            .filter_map(|msg| match msg {
                ContextMessage::Text(msg) if msg.has_role(forge_domain::Role::System) => {
                    Some(SystemMessage {
                        r#type: "text".to_string(),
                        text: msg.content.clone(),
                        cache_control: None,
                    })
                }
                _ => None,
            })
            .collect::<Vec<_>>();

        Ok(Self {
            messages: request
                .messages
                .into_iter()
                .filter(|message| !message.has_role(forge_domain::Role::System))
                .map(Message::try_from)
                .collect::<std::result::Result<Vec<_>, _>>()?,
            tools: request
                .tools
                .into_iter()
                .map(ToolDefinition::try_from)
                .collect::<std::result::Result<Vec<_>, _>>()?,
            system: Some(system_messages),
            temperature: request.temperature.map(|t| t.value()),
            top_p: request.top_p.map(|t| t.value()),
            top_k: request.top_k.map(|t| t.value() as u64),
            tool_choice: request.tool_choice.map(ToolChoice::from),
            thinking: request.reasoning.and_then(|reasoning| {
                match (reasoning.enabled, reasoning.max_tokens) {
                    (Some(true), Some(max_tokens)) => Some(Thinking {
                        r#type: "enabled".to_string(),
                        budget_tokens: max_tokens as u64,
                    }),
                    _ => None,
                }
            }),
            ..Default::default()
        })
    }
}

impl Request {
    /// Get a reference to the messages
    pub fn get_messages(&self) -> &[Message] {
        &self.messages
    }

    /// Get a mutable reference to the messages
    pub fn get_messages_mut(&mut self) -> &mut Vec<Message> {
        &mut self.messages
    }
}

#[derive(Serialize)]
pub struct Metadata {
    #[serde(skip_serializing_if = "Option::is_none")]
    pub user_id: Option<String>,
}

#[derive(Serialize)]
pub struct Message {
    pub content: Vec<Content>,
    pub role: Role,
}

impl TryFrom<ContextMessage> for Message {
    type Error = anyhow::Error;
    fn try_from(value: ContextMessage) -> std::result::Result<Self, Self::Error> {
        Ok(match value {
            ContextMessage::Text(chat_message) => {
                let mut content = Vec::with_capacity(
                    chat_message
                        .tool_calls
                        .as_ref()
                        .map(|tc| tc.len())
                        .unwrap_or_default()
                        + 1,
                );

                if let Some(reasoning) = chat_message.reasoning_details
                    && let Some((sig, text)) = reasoning.into_iter().find_map(|reasoning| {
                        match (reasoning.signature, reasoning.text) {
                            (Some(sig), Some(text)) => Some((sig, text)),
                            _ => None,
                        }
                    })
                {
                    content.push(Content::Thinking { signature: Some(sig), thinking: Some(text) });
                }

                if !chat_message.content.is_empty() {
                    // note: Anthropic does not allow empty text content.
                    content.push(Content::Text { text: chat_message.content, cache_control: None });
                }
                if let Some(tool_calls) = chat_message.tool_calls {
                    for tool_call in tool_calls {
                        content.push(tool_call.try_into()?);
                    }
                }

                match chat_message.role {
                    forge_domain::Role::User => Message { role: Role::User, content },
                    forge_domain::Role::Assistant => Message { role: Role::Assistant, content },
                    forge_domain::Role::System => {
                        // note: Anthropic doesn't support system role messages and they're already
                        // filtered out. so this state is unreachable.
                        return Err(
                            forge_domain::Error::UnsupportedRole("System".to_string()).into()
                        );
                    }
                }
            }
            ContextMessage::Tool(tool_result) => {
                Message { role: Role::User, content: vec![tool_result.try_into()?] }
            }
            ContextMessage::Image(img) => {
                Message { content: vec![Content::from(img)], role: Role::User }
            }
        })
    }
}

impl Message {
    pub fn cached(mut self, enable_cache: bool) -> Self {
        // Reset cache control on all content items first
        for content in &mut self.content {
            *content = std::mem::take(content).cached(false);
        }

        // If enabling cache, set cache control on the last cacheable content item
        if enable_cache
            && let Some(last_cacheable_idx) =
                self.content
                    .iter()
                    .enumerate()
                    .rev()
                    .find_map(|(idx, content)| match content {
                        Content::Text { .. }
                        | Content::ToolUse { .. }
                        | Content::ToolResult { .. } => Some(idx),
                        _ => None,
                    })
        {
            self.content[last_cacheable_idx] =
                std::mem::take(&mut self.content[last_cacheable_idx]).cached(true);
        }

        self
    }

    pub fn is_cached(&self) -> bool {
        self.content.iter().any(|content| content.is_cached())
    }
}

impl Default for Message {
    fn default() -> Self {
        Message { content: vec![], role: Role::User }
    }
}

impl From<Image> for Content {
    fn from(value: Image) -> Self {
        Content::Image {
            source: ImageSource {
                type_: "url".to_string(),
                media_type: None,
                data: None,
                url: Some(value.url().clone()),
            },
        cache_control: None,
        }
    }
}

#[derive(Serialize)]
pub struct ImageSource {
    #[serde(rename = "type")]
    pub type_: String,
    #[serde(skip_serializing_if = "Option::is_none")]
    pub media_type: Option<String>,
    #[serde(skip_serializing_if = "Option::is_none")]
    pub data: Option<String>,
    #[serde(skip_serializing_if = "Option::is_none")]
    pub url: Option<String>,
}

#[derive(Serialize)]
#[serde(rename_all = "snake_case", tag = "type")]
pub enum Content {
    Image {
        source: ImageSource,
        #[serde(skip_serializing_if = "Option::is_none")]
        cache_control: Option<CacheControl>,
    },
    Text {
        text: String,
        #[serde(skip_serializing_if = "Option::is_none")]
        cache_control: Option<CacheControl>,
    },
    ToolUse {
        id: String,
        input: Option<serde_json::Value>,
        name: String,
        #[serde(skip_serializing_if = "Option::is_none")]
        cache_control: Option<CacheControl>,
    },
    ToolResult {
        tool_use_id: String,
        #[serde(skip_serializing_if = "Option::is_none")]
        content: Option<String>,
        #[serde(skip_serializing_if = "Option::is_none")]
        is_error: Option<bool>,
        #[serde(skip_serializing_if = "Option::is_none")]
        cache_control: Option<CacheControl>,
    },
    Thinking {
        #[serde(skip_serializing_if = "Option::is_none")]
        signature: Option<String>,
        #[serde(skip_serializing_if = "Option::is_none")]
        thinking: Option<String>,
    },
}

impl Default for Content {
    fn default() -> Self {
        Content::Thinking { signature: None, thinking: None }
    }
}

impl Content {
    pub fn cached(self, enable_cache: bool) -> Self {
        let cache_control = enable_cache.then_some(CacheControl::Ephemeral);

        match self {
            Content::Text { text, .. } => Content::Text { text, cache_control },
            Content::ToolUse { id, input, name, .. } => {
                Content::ToolUse { id, input, name, cache_control }
            }
<<<<<<< HEAD
            Content::ToolResult { tool_use_id, content, is_error, cache_control } => {
                Content::ToolResult { tool_use_id, content, is_error, cache_control }
            }
            Content::Image { source, cache_control } => Content::Image { source, cache_control },
            // TODO: verify this fact: Thinking variants don't support cache control
=======
            Content::ToolResult { tool_use_id, content, is_error, .. } => {
                Content::ToolResult { tool_use_id, content, is_error, cache_control }
            }
            // Image and Thinking variants don't support cache control
            Content::Image { source } => Content::Image { source },
>>>>>>> faa013e8
            Content::Thinking { signature, thinking } => Content::Thinking { signature, thinking },
        }
    }

    pub fn is_cached(&self) -> bool {
        match self {
            Content::Text { cache_control, .. } => cache_control.is_some(),
            Content::ToolUse { cache_control, .. } => cache_control.is_some(),
            Content::ToolResult { cache_control, .. } => cache_control.is_some(),
            Content::Image { .. } => false,
            Content::Thinking { .. } => false,
        }
    }
}

impl TryFrom<forge_domain::ToolCallFull> for Content {
    type Error = anyhow::Error;
    fn try_from(value: forge_domain::ToolCallFull) -> std::result::Result<Self, Self::Error> {
        let call_id = value
            .call_id
            .as_ref()
            .ok_or(forge_domain::Error::ToolCallMissingId)?;

        Ok(Content::ToolUse {
            id: call_id.as_str().to_string(),
            input: serde_json::to_value(value.arguments).ok(),
            name: value.name.to_string(),
            cache_control: None,
        })
    }
}

impl TryFrom<forge_domain::ToolResult> for Content {
    type Error = anyhow::Error;
    fn try_from(value: forge_domain::ToolResult) -> std::result::Result<Self, Self::Error> {
        let call_id = value
            .call_id
            .as_ref()
            .ok_or(forge_domain::Error::ToolCallMissingId)?;
        Ok(Content::ToolResult {
            tool_use_id: call_id.as_str().to_string(),
            cache_control: None,
            content: value
                .output
                .values
                .iter()
                .filter_map(|item| item.as_str().map(|s| s.to_string()))
                .next(),
            is_error: Some(value.is_error()),
        })
    }
}

#[derive(Serialize)]
#[serde(tag = "type", rename_all = "snake_case")]
pub enum CacheControl {
    Ephemeral,
}

#[derive(Serialize, Deserialize, PartialEq, Clone, Debug)]
#[serde(rename_all = "snake_case")]
pub enum Role {
    User,
    Assistant,
}

#[derive(Serialize)]
#[serde(rename_all = "snake_case", tag = "type")]
pub enum ToolChoice {
    Auto {
        #[serde(skip_serializing_if = "Option::is_none")]
        disable_parallel_tool_use: Option<bool>,
    },
    Any {
        #[serde(skip_serializing_if = "Option::is_none")]
        disable_parallel_tool_use: Option<bool>,
    },
    Tool {
        name: String,
        #[serde(skip_serializing_if = "Option::is_none")]
        disable_parallel_tool_use: Option<bool>,
    },
}

// To understand the mappings refer: https://docs.anthropic.com/en/docs/build-with-claude/tool-use#controlling-claudes-output
impl From<forge_domain::ToolChoice> for ToolChoice {
    fn from(value: forge_domain::ToolChoice) -> Self {
        match value {
            forge_domain::ToolChoice::Auto => ToolChoice::Auto { disable_parallel_tool_use: None },
            forge_domain::ToolChoice::Call(tool_name) => {
                ToolChoice::Tool { name: tool_name.to_string(), disable_parallel_tool_use: None }
            }
            forge_domain::ToolChoice::Required => {
                ToolChoice::Any { disable_parallel_tool_use: None }
            }
            forge_domain::ToolChoice::None => ToolChoice::Auto { disable_parallel_tool_use: None },
        }
    }
}

#[derive(Serialize)]
pub struct ToolDefinition {
    pub name: String,
    #[serde(skip_serializing_if = "Option::is_none")]
    pub description: Option<String>,
    #[serde(skip_serializing_if = "Option::is_none")]
    pub cache_control: Option<CacheControl>,
    pub input_schema: serde_json::Value,
}

impl TryFrom<forge_domain::ToolDefinition> for ToolDefinition {
    type Error = anyhow::Error;
    fn try_from(value: forge_domain::ToolDefinition) -> std::result::Result<Self, Self::Error> {
        Ok(ToolDefinition {
            name: value.name.to_string(),
            description: Some(value.description),
            cache_control: None,
            input_schema: serde_json::to_value(value.input_schema)?,
        })
    }
}<|MERGE_RESOLUTION|>--- conflicted
+++ resolved
@@ -15,11 +15,7 @@
     #[serde(skip_serializing_if = "Option::is_none")]
     pub stream: Option<bool>,
     #[serde(skip_serializing_if = "Option::is_none")]
-<<<<<<< HEAD
-    pub(crate) system: Option<Vec<SystemMessage>>,
-=======
     pub system: Option<Vec<SystemMessage>>,
->>>>>>> faa013e8
     #[serde(skip_serializing_if = "Option::is_none")]
     pub temperature: Option<f32>,
     #[serde(skip_serializing_if = "Option::is_none")]
@@ -333,19 +329,11 @@
             Content::ToolUse { id, input, name, .. } => {
                 Content::ToolUse { id, input, name, cache_control }
             }
-<<<<<<< HEAD
-            Content::ToolResult { tool_use_id, content, is_error, cache_control } => {
-                Content::ToolResult { tool_use_id, content, is_error, cache_control }
-            }
-            Content::Image { source, cache_control } => Content::Image { source, cache_control },
-            // TODO: verify this fact: Thinking variants don't support cache control
-=======
             Content::ToolResult { tool_use_id, content, is_error, .. } => {
                 Content::ToolResult { tool_use_id, content, is_error, cache_control }
             }
-            // Image and Thinking variants don't support cache control
-            Content::Image { source } => Content::Image { source },
->>>>>>> faa013e8
+            Content::Image { source, .. } => Content::Image { source, cache_control },
+            // Thinking variants don't support cache control
             Content::Thinking { signature, thinking } => Content::Thinking { signature, thinking },
         }
     }
