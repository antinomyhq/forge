use std::path::{Path, PathBuf};
use std::sync::Arc;

use anyhow::Result;
use chrono::Local;
use forge_domain::{InitAuth, *};
use forge_stream::MpscStream;

use crate::authenticator::Authenticator;
use crate::dto::ToolsOverview;
use crate::orch::Orchestrator;
use crate::services::{CustomInstructionsService, ProviderPreferencesService, TemplateService};
use crate::tool_registry::ToolRegistry;
use crate::tool_resolver::ToolResolver;
use crate::user_prompt::UserPromptGenerator;
use crate::{
<<<<<<< HEAD
    AgentRegistry, AttachmentService, ConversationService, EnvironmentService,
    FileDiscoveryService, ProviderService, Services, Walker, WorkflowService,
=======
    AgentRegistry, ConversationService, EnvironmentService, FileDiscoveryService, ProviderRegistry,
    ProviderService, Services, Walker, WorkflowService,
>>>>>>> 171d8c8b
};

/// ForgeApp handles the core chat functionality by orchestrating various
/// services. It encapsulates the complex logic previously contained in the
/// ForgeAPI chat method.
pub struct ForgeApp<S> {
    services: Arc<S>,
    tool_registry: ToolRegistry<S>,
    authenticator: Authenticator<S>,
}

impl<S: Services> ForgeApp<S> {
    /// Creates a new ForgeApp instance with the provided services.
    pub fn new(services: Arc<S>) -> Self {
        Self {
            tool_registry: ToolRegistry::new(services.clone()),
            authenticator: Authenticator::new(services.clone()),
            services,
        }
    }

    /// Executes a chat request and returns a stream of responses.
    /// This method contains the core chat logic extracted from ForgeAPI.
    pub async fn chat(
        &self,
        agent_id: AgentId,
        chat: ChatRequest,
    ) -> Result<MpscStream<Result<ChatResponse, anyhow::Error>>> {
        let services = self.services.clone();

        // Get the conversation for the chat request
        let conversation = services
            .find_conversation(&chat.conversation_id)
            .await
            .unwrap_or_default()
            .expect("conversation for the request should've been created at this point.");

        // Discover files using the discovery service
        let workflow = self.services.read_merged(None).await.unwrap_or_default();
        let max_depth = workflow.max_walker_depth;
        let environment = services.get_environment();

        let mut walker = Walker::conservative().cwd(environment.cwd.clone());

        if let Some(depth) = max_depth {
            walker = walker.max_depth(depth);
        };

        let files = services
            .collect_files(walker)
            .await?
            .into_iter()
            .filter(|f| !f.is_dir)
            .map(|f| f.path)
            .collect::<Vec<_>>();

        // Register templates using workflow path or environment fallback
        let template_path = workflow
            .templates
            .as_ref()
            .map_or(environment.templates(), |templates| {
                PathBuf::from(templates)
            });

        services.register_template(template_path).await?;

        let custom_instructions = services.get_custom_instructions().await;

        // Prepare agents with user configuration
        let active_model = self.get_model(Some(agent_id.clone())).await?;
        let agent = services
            .get_agents()
            .await?
            .into_iter()
            .map(|agent| {
                agent
                    .apply_workflow_config(&workflow)
                    .set_model_deeply(active_model.clone())
            })
            .find(|agent| agent.id == agent_id)
            .ok_or(crate::Error::AgentNotFound(agent_id))?;

        let agent_provider = self.get_provider(Some(agent.id.clone())).await?;
        let models = services.models(agent_provider).await?;

        // Get system and mcp tool definitions and resolve them for the agent
        let all_tool_definitions = self.tool_registry.list().await?;
        let tool_resolver = ToolResolver::new(all_tool_definitions);
        let tool_definitions: Vec<ToolDefinition> =
            tool_resolver.resolve(&agent).into_iter().cloned().collect();
        let max_tool_failure_per_turn = agent.max_tool_failure_per_turn.unwrap_or(3);

        let current_time = Local::now();

        // Insert user prompt
        let conversation = UserPromptGenerator::new(
            self.services.clone(),
            agent.clone(),
            chat.event.clone(),
            current_time,
        )
        .add_user_prompt(conversation)
        .await?;

        // Create the orchestrator with all necessary dependencies

        let orch = Orchestrator::new(
            services.clone(),
            environment.clone(),
            conversation,
            current_time,
            agent,
            chat.event,
        )
        .error_tracker(ToolErrorTracker::new(max_tool_failure_per_turn))
        .custom_instructions(custom_instructions)
        .tool_definitions(tool_definitions)
        .models(models)
        .files(files);

        // Create and return the stream
        let stream = MpscStream::spawn(
            |tx: tokio::sync::mpsc::Sender<Result<ChatResponse, anyhow::Error>>| {
                async move {
                    // Execute dispatch and always save conversation afterwards
                    let mut orch = orch.sender(tx.clone());
                    let dispatch_result = orch.run().await;

                    // Always save conversation using get_conversation()
                    let conversation = orch.get_conversation().clone();
                    let save_result = services.upsert_conversation(conversation).await;

                    // Send any error to the stream (prioritize dispatch error over save error)
                    #[allow(clippy::collapsible_if)]
                    if let Some(err) = dispatch_result.err().or(save_result.err()) {
                        if let Err(e) = tx.send(Err(err)).await {
                            tracing::error!("Failed to send error to stream: {}", e);
                        }
                    }
                }
            },
        );

        Ok(stream)
    }

    /// Compacts the context of the main agent for the given conversation and
    /// persists it. Returns metrics about the compaction (original vs.
    /// compacted tokens and messages).
    pub async fn compact_conversation(
        &self,
        conversation_id: &ConversationId,
    ) -> Result<CompactionResult> {
        use crate::compact::Compactor;

        // Get the conversation
        let mut conversation = self
            .services
            .find_conversation(conversation_id)
            .await?
            .ok_or_else(|| forge_domain::Error::ConversationNotFound(*conversation_id))?;

        // Get the context from the conversation
        let context = match conversation.context.as_ref() {
            Some(context) => context.clone(),
            None => {
                // No context to compact, return zero metrics
                return Ok(CompactionResult::new(0, 0, 0, 0));
            }
        };

        // Calculate original metrics
        let original_messages = context.messages.len();
        let original_token_count = *context.token_count();
        let active_agent_id = self.services.get_active_agent_id().await?;
        let model = self.get_model(active_agent_id.clone()).await?;
        let workflow = self.services.read_merged(None).await.unwrap_or_default();
        let Some(compact) = self
            .services
            .get_agents()
            .await?
            .into_iter()
            .find(|agent| active_agent_id.as_ref().is_some_and(|id| agent.id == *id))
            .and_then(|agent| {
                agent
                    .apply_workflow_config(&workflow)
                    .set_model_deeply(model.clone())
                    .compact
            })
        else {
            return Ok(CompactionResult::new(
                original_token_count,
                0,
                original_messages,
                0,
            ));
        };

        // Apply compaction using the Compactor
        let compacted_context = Compactor::new(self.services.clone(), compact)
            .compact(context, true)
            .await?;

        let compacted_messages = compacted_context.messages.len();
        let compacted_tokens = *compacted_context.token_count();

        // Update the conversation with the compacted context
        conversation.context = Some(compacted_context);

        // Save the updated conversation
        self.services.upsert_conversation(conversation).await?;

        Ok(CompactionResult::new(
            original_token_count,
            compacted_tokens,
            original_messages,
            compacted_messages,
        ))
    }

    pub async fn list_tools(&self) -> Result<ToolsOverview> {
        self.tool_registry.tools_overview().await
    }
    pub async fn login(&self, init_auth: &InitAuth) -> Result<()> {
        self.authenticator.login(init_auth).await
    }
    pub async fn init_auth(&self) -> Result<InitAuth> {
        self.authenticator.init().await
    }
    pub async fn logout(&self) -> Result<()> {
        self.authenticator.logout().await
    }
    pub async fn read_workflow(&self, path: Option<&Path>) -> Result<Workflow> {
        self.services.read_workflow(path).await
    }

    pub async fn read_workflow_merged(&self, path: Option<&Path>) -> Result<Workflow> {
        self.services.read_merged(path).await
    }
    pub async fn write_workflow(&self, path: Option<&Path>, workflow: &Workflow) -> Result<()> {
        self.services.write_workflow(path, workflow).await
    }

    pub async fn get_provider(&self, agent: Option<AgentId>) -> anyhow::Result<Provider> {
        if let Some(agent) = agent
            && let Some(agent) = self.services.get_agent(&agent).await?
            && let Some(provider_id) = agent.provider
        {
            return self.services.get_provider(provider_id).await;
        }

        // Fall back to original logic if there is no agent
        // set yet.
        self.services
            .provider_preferences_service()
            .get_default_provider()
            .await
    }

    /// Gets the model for the specified agent, or the default model if no agent
    /// is provided
    pub async fn get_model(&self, agent_id: Option<AgentId>) -> anyhow::Result<ModelId> {
        let provider_id = self.get_provider(agent_id).await?.id;
        self.services
            .provider_preferences_service()
            .get_default_model(&provider_id)
            .await
    }

    pub async fn set_default_model(&self, model: ModelId) -> anyhow::Result<()> {
        let provider_id = self.get_provider(None).await?.id;
        self.services
            .provider_preferences_service()
            .set_default_model(model, provider_id)
            .await
    }
}<|MERGE_RESOLUTION|>--- conflicted
+++ resolved
@@ -14,13 +14,8 @@
 use crate::tool_resolver::ToolResolver;
 use crate::user_prompt::UserPromptGenerator;
 use crate::{
-<<<<<<< HEAD
-    AgentRegistry, AttachmentService, ConversationService, EnvironmentService,
-    FileDiscoveryService, ProviderService, Services, Walker, WorkflowService,
-=======
-    AgentRegistry, ConversationService, EnvironmentService, FileDiscoveryService, ProviderRegistry,
-    ProviderService, Services, Walker, WorkflowService,
->>>>>>> 171d8c8b
+    AgentRegistry, ConversationService, EnvironmentService, FileDiscoveryService, ProviderService,
+    Services, Walker, WorkflowService,
 };
 
 /// ForgeApp handles the core chat functionality by orchestrating various
