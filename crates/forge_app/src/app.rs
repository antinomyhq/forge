use std::sync::Arc;

use forge_domain::App;

use crate::attachment::ForgeChatRequest;
use crate::conversation::ForgeConversationService;
use crate::provider::ForgeProviderService;
use crate::template::ForgeTemplateService;
use crate::tool_service::ForgeToolService;
use crate::Infrastructure;

/// ForgeApp is the main application container that implements the App trait.
/// It provides access to all core services required by the application.
///
/// Type Parameters:
/// - F: The infrastructure implementation that provides core services like
///   environment, file reading, vector indexing, and embedding.
pub struct ForgeApp<F> {
    infra: Arc<F>,
    tool_service: Arc<ForgeToolService>,
    provider_service: ForgeProviderService,
    conversation_service: ForgeConversationService,
<<<<<<< HEAD
    prompt_service: ForgeTemplateService,
    attachment_service: ForgeChatRequest<F>,
    suggestion_service: Arc<ForgeSuggestionService<F>>,
=======
    prompt_service: ForgeTemplateService<F, ForgeToolService>,
>>>>>>> 39419522
}

impl<F: Infrastructure> ForgeApp<F> {
    pub fn new(infra: Arc<F>) -> Self {
        let tool_service = Arc::new(ForgeToolService::new(infra.clone()));
        Self {
            infra: infra.clone(),
            provider_service: ForgeProviderService::new(infra.clone()),
            conversation_service: ForgeConversationService::new(),
<<<<<<< HEAD
            prompt_service: ForgeTemplateService::new(),
            attachment_service: ForgeChatRequest::new(infra),
            suggestion_service,
=======
            prompt_service: ForgeTemplateService::new(infra.clone(), tool_service.clone()),
            tool_service,
>>>>>>> 39419522
        }
    }
}

impl<F: Infrastructure> App for ForgeApp<F> {
    type ToolService = ForgeToolService;
    type ProviderService = ForgeProviderService;
    type ConversationService = ForgeConversationService;
<<<<<<< HEAD
    type PromptService = ForgeTemplateService;
    type AttachmentService = ForgeChatRequest<F>;
    type SuggestionService = ForgeSuggestionService<F>;
=======
    type TemplateService = ForgeTemplateService<F, ForgeToolService>;
>>>>>>> 39419522

    fn tool_service(&self) -> &Self::ToolService {
        &self.tool_service
    }

    fn provider_service(&self) -> &Self::ProviderService {
        &self.provider_service
    }

    fn conversation_service(&self) -> &Self::ConversationService {
        &self.conversation_service
    }

    fn template_service(&self) -> &Self::TemplateService {
        &self.prompt_service
    }

    fn attachment_service(&self) -> &Self::AttachmentService {
        &self.attachment_service
    }
}

impl<F: Infrastructure> Infrastructure for ForgeApp<F> {
    type EnvironmentService = F::EnvironmentService;
    type FileReadService = F::FileReadService;
    type VectorIndex = F::VectorIndex;
    type EmbeddingService = F::EmbeddingService;

    fn environment_service(&self) -> &Self::EnvironmentService {
        self.infra.environment_service()
    }

    fn file_read_service(&self) -> &Self::FileReadService {
        self.infra.file_read_service()
    }

    fn vector_index(&self) -> &Self::VectorIndex {
        self.infra.vector_index()
    }

    fn embedding_service(&self) -> &Self::EmbeddingService {
        self.infra.embedding_service()
    }
}<|MERGE_RESOLUTION|>--- conflicted
+++ resolved
@@ -20,13 +20,8 @@
     tool_service: Arc<ForgeToolService>,
     provider_service: ForgeProviderService,
     conversation_service: ForgeConversationService,
-<<<<<<< HEAD
-    prompt_service: ForgeTemplateService,
+    prompt_service: ForgeTemplateService<F, ForgeToolService>,
     attachment_service: ForgeChatRequest<F>,
-    suggestion_service: Arc<ForgeSuggestionService<F>>,
-=======
-    prompt_service: ForgeTemplateService<F, ForgeToolService>,
->>>>>>> 39419522
 }
 
 impl<F: Infrastructure> ForgeApp<F> {
@@ -36,14 +31,9 @@
             infra: infra.clone(),
             provider_service: ForgeProviderService::new(infra.clone()),
             conversation_service: ForgeConversationService::new(),
-<<<<<<< HEAD
-            prompt_service: ForgeTemplateService::new(),
-            attachment_service: ForgeChatRequest::new(infra),
-            suggestion_service,
-=======
             prompt_service: ForgeTemplateService::new(infra.clone(), tool_service.clone()),
             tool_service,
->>>>>>> 39419522
+            attachment_service: ForgeChatRequest::new(infra),
         }
     }
 }
@@ -52,13 +42,8 @@
     type ToolService = ForgeToolService;
     type ProviderService = ForgeProviderService;
     type ConversationService = ForgeConversationService;
-<<<<<<< HEAD
-    type PromptService = ForgeTemplateService;
+    type TemplateService = ForgeTemplateService<F, ForgeToolService>;
     type AttachmentService = ForgeChatRequest<F>;
-    type SuggestionService = ForgeSuggestionService<F>;
-=======
-    type TemplateService = ForgeTemplateService<F, ForgeToolService>;
->>>>>>> 39419522
 
     fn tool_service(&self) -> &Self::ToolService {
         &self.tool_service
