--- conflicted
+++ resolved
@@ -112,10 +112,6 @@
             tool_resolver.resolve(&agent).into_iter().cloned().collect();
         let max_tool_failure_per_turn = agent.max_tool_failure_per_turn.unwrap_or(3);
 
-<<<<<<< HEAD
-        // Detect and render plan nudge if needed
-        let plan_nudge = self.plan_nudge(&conversation, &chat).await?;
-=======
         let current_time = Local::now();
 
         // Insert system prompt
@@ -142,7 +138,7 @@
         let conversation = ApplyTunableParameters::new(agent.clone(), tool_definitions.clone())
             .apply(conversation);
         let conversation = SetConversationId.apply(conversation);
->>>>>>> ddfea052
+        let plan_nudge = self.plan_nudge(&conversation).await?;
 
         // Create the orchestrator with all necessary dependencies
         let orch = Orchestrator::new(
@@ -154,13 +150,8 @@
         )
         .error_tracker(ToolErrorTracker::new(max_tool_failure_per_turn))
         .tool_definitions(tool_definitions)
-<<<<<<< HEAD
         .models(models)
-        .files(files)
         .plan_nudge(plan_nudge);
-=======
-        .models(models);
->>>>>>> ddfea052
 
         // Create and return the stream
         let stream = MpscStream::spawn(
@@ -312,18 +303,13 @@
 
     /// Detects plan file references and renders a plan nudge if needed.
     /// Checks conversation context, current user input, and attachments.
-    async fn plan_nudge(
-        &self,
-        conversation: &Conversation,
-        chat: &ChatRequest,
-    ) -> Result<Option<String>> {
+    async fn plan_nudge(&self, conversation: &Conversation) -> Result<Option<String>> {
         // Extract plan paths from conversation context and current event
-        let paths: Vec<String> = conversation
+        let paths = conversation
             .context
             .iter()
             .flat_map(|ctx| ctx.detect_plans())
-            .chain(chat.event.detect_plans())
-            .collect();
+            .collect::<Vec<_>>();
 
         if paths.is_empty() {
             return Ok(None);
@@ -340,7 +326,7 @@
             .services
             .template_service()
             .render_template(
-                "{{> forge-plan-nudge.md }}",
+                Template::new("{{> forge-plan-nudge.md }}"),
                 &serde_json::json!({
                     "paths": paths,
                 }),
