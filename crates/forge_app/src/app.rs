--- conflicted
+++ resolved
@@ -10,13 +10,8 @@
 use crate::services::TemplateService;
 use crate::tool_registry::ToolRegistry;
 use crate::{
-<<<<<<< HEAD
     AttachmentService, ChatService, ConversationService, EnvironmentService, FileDiscoveryService,
-    Orchestrator, Services, ToolService, WorkflowService,
-=======
-    AttachmentService, ConversationService, EnvironmentService, FileDiscoveryService,
-    ProviderService, Services, WorkflowService,
->>>>>>> 4201cac7
+    Orchestrator, Services, WorkflowService,
 };
 
 /// ForgeApp handles the core chat functionality by orchestrating various
@@ -50,13 +45,8 @@
             .expect("conversation for the request should've been created at this point.");
 
         // Get tool definitions and models
-<<<<<<< HEAD
-        let tool_definitions = services.tool_service().list().await?;
+        let tool_definitions = self.tool_registry.list().await?;
         let models = services.chat_service().models().await?;
-=======
-        let tool_definitions = self.tool_registry.list().await?;
-        let models = services.provider_service().models().await?;
->>>>>>> 4201cac7
 
         // Discover files using the discovery service
         let workflow = services
