--- conflicted
+++ resolved
@@ -8,6 +8,7 @@
 
 use crate::apply_tunable_parameters::ApplyTunableParameters;
 use crate::authenticator::Authenticator;
+use crate::changed_files::ChangedFiles;
 use crate::dto::{InitAuth, ToolsOverview};
 use crate::init_conversation_metrics::InitConversationMetrics;
 use crate::orch::Orchestrator;
@@ -112,12 +113,6 @@
             tool_resolver.resolve(&agent).into_iter().cloned().collect();
         let max_tool_failure_per_turn = agent.max_tool_failure_per_turn.unwrap_or(3);
 
-<<<<<<< HEAD
-        // Detect and render externally changed files notification
-        let rendered_changed_files = crate::changed_files::ChangedFiles::new(services.clone())
-            .detect_and_render(&mut conversation)
-            .await;
-=======
         let current_time = Local::now();
 
         // Insert system prompt
@@ -140,10 +135,14 @@
         .add_user_prompt(conversation)
         .await?;
 
+        // Detect and render externally changed files notification
+        let conversation = ChangedFiles::new(services.clone(), agent.clone())
+            .detect_externally_modified_files(conversation)
+            .await;
+
         let conversation = InitConversationMetrics::new(current_time).apply(conversation);
         let conversation = ApplyTunableParameters::new(agent.clone()).apply(conversation);
         let conversation = SetConversationId.apply(conversation);
->>>>>>> 2a758687
 
         // Create the orchestrator with all necessary dependencies
         let orch = Orchestrator::new(
@@ -155,13 +154,7 @@
         )
         .error_tracker(ToolErrorTracker::new(max_tool_failure_per_turn))
         .tool_definitions(tool_definitions)
-<<<<<<< HEAD
-        .models(models)
-        .files(files)
-        .changed_files(rendered_changed_files);
-=======
         .models(models);
->>>>>>> 2a758687
 
         // Create and return the stream
         let stream = MpscStream::spawn(
