--- conflicted
+++ resolved
@@ -45,11 +45,7 @@
 
         // Get tool definitions and models
         let tool_definitions = self.tool_registry.list().await?;
-<<<<<<< HEAD
-        let models = services.chat_service().models().await?;
-=======
         let models = services.models().await?;
->>>>>>> 54d18305
 
         // Discover files using the discovery service
         let workflow = WorkflowService::read_workflow(services.as_ref(), None)
