use std::path::{Path, PathBuf};
use std::sync::Arc;

use anyhow::Result;
use chrono::Local;
use forge_domain::*;
use forge_stream::MpscStream;

use crate::authenticator::Authenticator;
use crate::dto::{InitAuth, ToolsOverview};
use crate::orch::Orchestrator;
use crate::services::{CustomInstructionsService, TemplateService};
use crate::tool_registry::ToolRegistry;
use crate::tool_resolver::ToolResolver;
use crate::{
    AgentRegistry, AttachmentService, CommandLoaderService, ConversationService,
    EnvironmentService, FileDiscoveryService, ProviderRegistry, ProviderService, Services, Walker,
    WorkflowService,
};

/// ForgeApp handles the core chat functionality by orchestrating various
/// services. It encapsulates the complex logic previously contained in the
/// ForgeAPI chat method.
pub struct ForgeApp<S> {
    services: Arc<S>,
    tool_registry: ToolRegistry<S>,
    authenticator: Authenticator<S>,
}

impl<S: Services> ForgeApp<S> {
    /// Creates a new ForgeApp instance with the provided services.
    pub fn new(services: Arc<S>) -> Self {
        Self {
            tool_registry: ToolRegistry::new(services.clone()),
            authenticator: Authenticator::new(services.clone()),
            services,
        }
    }

    /// Executes a chat request and returns a stream of responses.
    /// This method contains the core chat logic extracted from ForgeAPI.
    pub async fn chat(
        &self,
        mut chat: ChatRequest,
    ) -> Result<MpscStream<Result<ChatResponse, anyhow::Error>>> {
        let services = self.services.clone();

        // Get the conversation for the chat request
        let conversation = services
            .find_conversation(&chat.conversation_id)
            .await
            .unwrap_or_default()
            .expect("conversation for the request should've been created at this point.");

        // Discover files using the discovery service
        let workflow = self.services.read_merged(None).await.unwrap_or_default();
        let max_depth = workflow.max_walker_depth;
        let environment = services.get_environment();

        let mut walker = Walker::conservative().cwd(environment.cwd.clone());

        if let Some(depth) = max_depth {
            walker = walker.max_depth(depth);
        };

        let files = services
            .collect_files(walker)
            .await?
            .into_iter()
            .filter(|f| !f.is_dir)
            .map(|f| f.path)
            .collect::<Vec<_>>();

        // Register templates using workflow path or environment fallback
        let template_path = workflow
            .templates
            .as_ref()
            .map_or(environment.templates(), |templates| {
                PathBuf::from(templates)
            });

        services.register_template(template_path).await?;

        // Always try to get attachments and overwrite them
        if let Some(value) = chat.event.value.as_ref() {
            let attachments = services.attachments(&value.to_string()).await?;
            chat.event = chat.event.attachments(attachments);
        }

        let custom_instructions = services.get_custom_instructions().await;

        // Prepare agents with user configuration and subscriptions
        let active_agent = services.get_active_agent_id().await?;
        let active_model = self.get_model(active_agent).await?;
        let commands = services.get_commands().await?;
        let agent = services
            .get_agents()
            .await?
            .into_iter()
            .map(|agent| {
                agent
<<<<<<< HEAD
                    .set_model_deeply(active_model.clone())
=======
>>>>>>> e523f6f9
                    .apply_workflow_config(&workflow)
                    .set_model_deeply(model.clone())
                    .subscribe_commands(&commands)
            })
            .find(|agent| agent.has_subscription(&chat.event.name))
            .ok_or(crate::Error::UnsubscribedEvent(chat.event.name.to_owned()))?;

        let agent_provider = self.get_provider(Some(agent.id.clone())).await?;
        let models = services.models(agent_provider).await?;

        // Get system and mcp tool definitions and resolve them for the agent
        let all_tool_definitions = self.tool_registry.list().await?;
        let tool_resolver = ToolResolver::new(all_tool_definitions);
        let tool_definitions: Vec<ToolDefinition> =
            tool_resolver.resolve(&agent).into_iter().cloned().collect();
        let max_tool_failure_per_turn = agent.max_tool_failure_per_turn.unwrap_or(3);

        // Create the orchestrator with all necessary dependencies
        let orch = Orchestrator::new(
            services.clone(),
            environment.clone(),
            conversation,
            Local::now(),
            agent,
            chat.event,
        )
        .error_tracker(ToolErrorTracker::new(max_tool_failure_per_turn))
        .custom_instructions(custom_instructions)
        .tool_definitions(tool_definitions)
        .models(models)
        .files(files);

        // Create and return the stream
        let stream = MpscStream::spawn(
            |tx: tokio::sync::mpsc::Sender<Result<ChatResponse, anyhow::Error>>| {
                async move {
                    // Execute dispatch and always save conversation afterwards
                    let mut orch = orch.sender(tx.clone());
                    let dispatch_result = orch.run().await;

                    // Always save conversation using get_conversation()
                    let conversation = orch.get_conversation().clone();
                    let save_result = services.upsert_conversation(conversation).await;

                    // Send any error to the stream (prioritize dispatch error over save error)
                    #[allow(clippy::collapsible_if)]
                    if let Some(err) = dispatch_result.err().or(save_result.err()) {
                        if let Err(e) = tx.send(Err(err)).await {
                            tracing::error!("Failed to send error to stream: {}", e);
                        }
                    }
                }
            },
        );

        Ok(stream)
    }

    /// Compacts the context of the main agent for the given conversation and
    /// persists it. Returns metrics about the compaction (original vs.
    /// compacted tokens and messages).
    pub async fn compact_conversation(
        &self,
        conversation_id: &ConversationId,
    ) -> Result<CompactionResult> {
        use crate::compact::Compactor;

        // Get the conversation
        let mut conversation = self
            .services
            .find_conversation(conversation_id)
            .await?
            .ok_or_else(|| forge_domain::Error::ConversationNotFound(*conversation_id))?;

        // Get the context from the conversation
        let context = match conversation.context.as_ref() {
            Some(context) => context.clone(),
            None => {
                // No context to compact, return zero metrics
                return Ok(CompactionResult::new(0, 0, 0, 0));
            }
        };

        // Calculate original metrics
        let original_messages = context.messages.len();
        let original_token_count = *context.token_count();
        let model = self.services.get_active_model().await?;
        let workflow = self.services.read_merged(None).await.unwrap_or_default();
        let active_agent = self.services.get_active_agent().await?;
        let Some(compact) = self
            .services
            .get_agents()
            .await?
            .into_iter()
            .find(|agent| active_agent.as_ref().is_some_and(|id| agent.id == *id))
            .and_then(|agent| {
                agent
                    .apply_workflow_config(&workflow)
                    .set_model_deeply(model.clone())
                    .compact
            })
        else {
            return Ok(CompactionResult::new(
                original_token_count,
                0,
                original_messages,
                0,
            ));
        };

        // Apply compaction using the Compactor
        let compacted_context = Compactor::new(self.services.clone(), compact)
            .compact(context, true)
            .await?;

        let compacted_messages = compacted_context.messages.len();
        let compacted_tokens = *compacted_context.token_count();

        // Update the conversation with the compacted context
        conversation.context = Some(compacted_context);

        // Save the updated conversation
        self.services.upsert_conversation(conversation).await?;

        Ok(CompactionResult::new(
            original_token_count,
            compacted_tokens,
            original_messages,
            compacted_messages,
        ))
    }

    pub async fn list_tools(&self) -> Result<ToolsOverview> {
        self.tool_registry.tools_overview().await
    }
    pub async fn login(&self, init_auth: &InitAuth) -> Result<()> {
        self.authenticator.login(init_auth).await
    }
    pub async fn init_auth(&self) -> Result<InitAuth> {
        self.authenticator.init().await
    }
    pub async fn logout(&self) -> Result<()> {
        self.authenticator.logout().await
    }
    pub async fn read_workflow(&self, path: Option<&Path>) -> Result<Workflow> {
        self.services.read_workflow(path).await
    }

    pub async fn read_workflow_merged(&self, path: Option<&Path>) -> Result<Workflow> {
        self.services.read_merged(path).await
    }
    pub async fn write_workflow(&self, path: Option<&Path>, workflow: &Workflow) -> Result<()> {
        self.services.write_workflow(path, workflow).await
    }

    pub async fn get_provider(&self, agent: Option<AgentId>) -> anyhow::Result<Provider> {
        if let Some(agent) = agent
            && let Some(agent) = self.services.get_agent(&agent).await?
            && let Some(provider_id) = agent.provider
        {
            return self.services.get_provider(provider_id).await;
        }

        // Fall back to original logic if there is no agent
        // set yet.
        self.services.get_default_provider().await
    }

    /// Gets the model for the specified agent, or the default model if no agent
    /// is provided
    pub async fn get_model(&self, agent_id: Option<AgentId>) -> anyhow::Result<ModelId> {
        let provider_id = self.get_provider(agent_id).await?.id;
        self.services.get_default_model(&provider_id).await
    }

    pub async fn set_default_model(&self, model: ModelId) -> anyhow::Result<()> {
        let provider_id = self.get_provider(None).await?.id;
        self.services.set_default_model(model, provider_id).await
    }
}<|MERGE_RESOLUTION|>--- conflicted
+++ resolved
@@ -99,12 +99,8 @@
             .into_iter()
             .map(|agent| {
                 agent
-<<<<<<< HEAD
+                    .apply_workflow_config(&workflow)
                     .set_model_deeply(active_model.clone())
-=======
->>>>>>> e523f6f9
-                    .apply_workflow_config(&workflow)
-                    .set_model_deeply(model.clone())
                     .subscribe_commands(&commands)
             })
             .find(|agent| agent.has_subscription(&chat.event.name))
