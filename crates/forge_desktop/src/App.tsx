import { useForgeStore } from "@/stores/ForgeStore";
import { useProjectStore } from "@/stores/ProjectStore";
import { useDirectoryStore } from "@/stores/DirectoryStore";
import ProjectSelectionView from "@/components/ProjectSelectionView";
import ConversationHeader from "@/components/ConversationHeader";
import ModeSwitcher from "@/components/ModeSwitcher";
import DocumentView from "@/components/DocumentView";
import ToolConsoleView from "@/components/ToolConsoleView";
import MessageInput from "@/components/MessageInput";
import StatusBar from "@/components/StatusBar";
import DirectoryView from "@/components/DirectoryView";
import FileViewer from "@/components/FileViewerModal";
import { TooltipProvider } from "@/components/ui/tooltip";
<<<<<<< HEAD
import { PanelLeft } from "lucide-react";
=======
import { ThemeProvider } from "next-themes";
import { Loader2, PanelLeft } from "lucide-react";
>>>>>>> 26ecfb1e
import { useEffect, useState } from "react";
import {
  ResizableHandle,
  ResizablePanel,
<<<<<<< HEAD
  ResizablePanelGroup
=======
  ResizablePanelGroup,
>>>>>>> 26ecfb1e
} from "@/components/ui/resizable";
import { Button } from "@/components/ui/button";
import { ClerkProvider, SignedIn, SignedOut } from "@clerk/clerk-react";
import { BrowserRouter, Navigate, Route, Routes } from "react-router-dom";
import { Toaster } from 'sonner';

import { LoginPage } from "./components/Login";
import { SignUpPage } from "./components/SignUp";
import { InvitationPage } from "./components/Invitation";
import { LoadingScreen } from "./components/LoadingScreen";
import { InvitedOnly } from "./components/InvitedOnly";
import { WaitListed } from "./components/WaitListed";

// Component for the chat interface
const ChatInterface: React.FC = () => {
  useEffect(() => {
    const forgeStore = useForgeStore.getState();
    if (!forgeStore.listenersInitialized) {
      forgeStore.setupListeners();
    }
  }, []);

  // Initialize sizes from localStorage or use defaults
  const [directorySize, setDirectorySize] = useState(() => {
    return Number(localStorage.getItem("directorySize")) || 20;
  });
  const [toolConsoleSize, setToolConsoleSize] = useState(() => {
    return Number(localStorage.getItem("toolConsoleSize")) || 25;
  });

  const { isVisible, toggleVisible } = useDirectoryStore();

  // Persist sizes to localStorage
  useEffect(() => {
    localStorage.setItem("directorySize", directorySize.toString());
  }, [directorySize]);

  useEffect(() => {
    localStorage.setItem("toolConsoleSize", toolConsoleSize.toString());
  }, [toolConsoleSize]);

  return (
    <div className="flex flex-col h-screen w-full overflow-hidden bg-background text-foreground antialiased">
      <div className="sticky top-0 z-10">
        <ConversationHeader />
      </div>

      <ResizablePanelGroup direction="horizontal" className="flex-1">
        {/* Directory Panel - Only shown when visible */}
        {isVisible && (
          <>
            <ResizablePanel
              defaultSize={directorySize}
              minSize={15}
              maxSize={40}
              onResize={(size) => setDirectorySize(Math.round(size))}
              className="border-r border-border/40"
            >
              <DirectoryView />
            </ResizablePanel>
            <ResizableHandle withHandle />
          </>
        )}

        {/* Main Content Panel - Flexes to fill remaining space */}
        <ResizablePanel
          defaultSize={
            isVisible
              ? 100 - directorySize - toolConsoleSize
              : 100 - toolConsoleSize
          }
          minSize={35}
          className="flex-1"
        >
          <div className="flex flex-col h-full">
            <div className="sticky top-0 z-10 bg-background/95 backdrop-blur-sm border-b border-border/50 flex items-center">
              <Button
                variant="ghost"
                size="icon"
                className="p-2 mr-1 hover:bg-accent/50 rounded-md"
                onClick={toggleVisible}
                title={
                  isVisible ? "Hide directory panel" : "Show directory panel"
                }
              >
                <PanelLeft
                  className={`h-5 w-5 ${isVisible ? "text-primary" : "text-muted-foreground"}`}
                />
              </Button>
              <ModeSwitcher />
            </div>
            <div className="flex-1 overflow-hidden relative">
              <DocumentView />
            </div>
            <MessageInput />
          </div>
        </ResizablePanel>

        <ResizableHandle withHandle />

        {/* Tool Console Panel - Maintains fixed size */}
        <ResizablePanel
          defaultSize={toolConsoleSize}
          minSize={20}
          maxSize={50}
          onResize={(size) => setToolConsoleSize(Math.round(size))}
          className="border-l border-border/40"
        >
          <ToolConsoleView />
        </ResizablePanel>
      </ResizablePanelGroup>

      <StatusBar />
    </div>
  );
};

// Main app wrapper with conditional rendering
const AppContent: React.FC = () => {
  const { currentProject, isLoading } = useProjectStore();

  if (isLoading) {
    return <LoadingScreen />;
  }

  if (!currentProject) {
    return <ProjectSelectionView />;
  }

  return <ChatInterface />;
};

function App() {
  return (
<<<<<<< HEAD
    <ClerkProvider
      afterSignOutUrl="/sign-in"
      signUpUrl="/sign-up"
      signInUrl="/sign-in"
      signInForceRedirectUrl="/"
      signUpForceRedirectUrl="/"
      publishableKey={import.meta.env.VITE_CLERK_PUBLISHABLE_KEY}>
      <TooltipProvider>
        <BrowserRouter>
          <SignedOut>
            <Routes>
              <Route path="/sign-in" element={<LoginPage />} />
              <Route path="/sign-up" element={<SignUpPage />} />
              <Route path="/*" element={<Navigate to="/sign-in" replace />} />
            </Routes>
          </SignedOut>
          <SignedIn>
            <InvitedOnly>
              <Routes>
                <Route path="/*" element={<AppContent />} />
              </Routes>
            </InvitedOnly>
            <WaitListed>
              <Routes>
                <Route path="/*" element={<InvitationPage />} />
              </Routes>
            </WaitListed>
          </SignedIn>
        </BrowserRouter>
      </TooltipProvider>
      <Toaster richColors position="top-right" />
    </ClerkProvider>
=======
    <ThemeProvider attribute="class">
      <TooltipProvider>
        <AppContent />
        <FileViewer />
      </TooltipProvider>
    </ThemeProvider>
>>>>>>> 26ecfb1e
  );
}

export default App;<|MERGE_RESOLUTION|>--- conflicted
+++ resolved
@@ -11,21 +11,13 @@
 import DirectoryView from "@/components/DirectoryView";
 import FileViewer from "@/components/FileViewerModal";
 import { TooltipProvider } from "@/components/ui/tooltip";
-<<<<<<< HEAD
+import { ThemeProvider } from "next-themes";
 import { PanelLeft } from "lucide-react";
-=======
-import { ThemeProvider } from "next-themes";
-import { Loader2, PanelLeft } from "lucide-react";
->>>>>>> 26ecfb1e
 import { useEffect, useState } from "react";
 import {
   ResizableHandle,
   ResizablePanel,
-<<<<<<< HEAD
-  ResizablePanelGroup
-=======
   ResizablePanelGroup,
->>>>>>> 26ecfb1e
 } from "@/components/ui/resizable";
 import { Button } from "@/components/ui/button";
 import { ClerkProvider, SignedIn, SignedOut } from "@clerk/clerk-react";
@@ -160,47 +152,40 @@
 
 function App() {
   return (
-<<<<<<< HEAD
-    <ClerkProvider
-      afterSignOutUrl="/sign-in"
-      signUpUrl="/sign-up"
-      signInUrl="/sign-in"
-      signInForceRedirectUrl="/"
-      signUpForceRedirectUrl="/"
-      publishableKey={import.meta.env.VITE_CLERK_PUBLISHABLE_KEY}>
-      <TooltipProvider>
-        <BrowserRouter>
-          <SignedOut>
-            <Routes>
-              <Route path="/sign-in" element={<LoginPage />} />
-              <Route path="/sign-up" element={<SignUpPage />} />
-              <Route path="/*" element={<Navigate to="/sign-in" replace />} />
-            </Routes>
-          </SignedOut>
-          <SignedIn>
-            <InvitedOnly>
+    <ThemeProvider attribute="class">
+      <ClerkProvider
+        afterSignOutUrl="/sign-in"
+        signUpUrl="/sign-up"
+        signInUrl="/sign-in"
+        signInForceRedirectUrl="/"
+        signUpForceRedirectUrl="/"
+        publishableKey={import.meta.env.VITE_CLERK_PUBLISHABLE_KEY}>
+        <TooltipProvider>
+          <BrowserRouter>
+            <SignedOut>
               <Routes>
-                <Route path="/*" element={<AppContent />} />
+                <Route path="/sign-in" element={<LoginPage />} />
+                <Route path="/sign-up" element={<SignUpPage />} />
+                <Route path="/*" element={<Navigate to="/sign-in" replace />} />
               </Routes>
-            </InvitedOnly>
-            <WaitListed>
-              <Routes>
-                <Route path="/*" element={<InvitationPage />} />
-              </Routes>
-            </WaitListed>
-          </SignedIn>
-        </BrowserRouter>
-      </TooltipProvider>
-      <Toaster richColors position="top-right" />
-    </ClerkProvider>
-=======
-    <ThemeProvider attribute="class">
-      <TooltipProvider>
-        <AppContent />
-        <FileViewer />
-      </TooltipProvider>
+            </SignedOut>
+            <SignedIn>
+              <InvitedOnly>
+                <Routes>
+                  <Route path="/*" element={<><FileViewer /><AppContent /></>} />
+                </Routes>
+              </InvitedOnly>
+              <WaitListed>
+                <Routes>
+                  <Route path="/*" element={<InvitationPage />} />
+                </Routes>
+              </WaitListed>
+            </SignedIn>
+          </BrowserRouter>
+        </TooltipProvider>
+        <Toaster richColors position="top-right" />
+      </ClerkProvider>
     </ThemeProvider>
->>>>>>> 26ecfb1e
   );
 }
 
