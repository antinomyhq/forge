--- conflicted
+++ resolved
@@ -10,11 +10,7 @@
 interface TipTapEditorProps {
   content: string;
   onChange: (text: string) => void;
-<<<<<<< HEAD
-  onSubmit: (e?: FormEvent) => Promise<void>;
-=======
   onSubmit: (e?: FormEvent) => void | Promise<void>;
->>>>>>> a36539d0
   taggedFiles: string[];
   onRemoveFile: (index: number) => void;
   onFileDrop: (path: string) => void;
@@ -44,17 +40,6 @@
               return true;
             }
             
-<<<<<<< HEAD
-=======
-            // Handle Backspace key to remove the last tag when at the beginning of an empty document
-            if (event.key === 'Backspace' && view.state.doc.textContent === '' && view.state.doc.childCount === 1) {
-              if (removeLastTag) {
-                removeLastTag();
-                return true;
-              }
-            }
-            
->>>>>>> a36539d0
             return false;
           }
         }
@@ -82,11 +67,7 @@
         key: new PluginKey('fileDrop'),
         props: {
           handleDOMEvents: {
-<<<<<<< HEAD
-            dragover(_view, event) {
-=======
             dragover(_, event) {
->>>>>>> a36539d0
               // Make sure we can handle this drop
               if (event.dataTransfer && event.dataTransfer.types.includes('text/plain')) {
                 event.preventDefault();
@@ -94,11 +75,7 @@
               }
               return false;
             },
-<<<<<<< HEAD
-            drop(_view, event) {
-=======
             drop(_, event) {
->>>>>>> a36539d0
               // Stop propagation to allow for our own handling
               event.stopPropagation();
               
@@ -148,11 +125,7 @@
         codeBlock: false,
       }),
       FileTagNode.configure({
-<<<<<<< HEAD
-        onRemove: (_filePath) => {
-=======
         onRemove: () => {
->>>>>>> a36539d0
           // When a file tag is removed from the editor,
           // we need to update the store state
           if (setTaggedFiles && editor) {
