--- conflicted
+++ resolved
@@ -19,13 +19,7 @@
         .replace('\n', "\\n")
         .replace('\t', "\\t");
 
-<<<<<<< HEAD
-    format!(
-        "forge --event='{{\"name\": \"{event_name}\", \"value\": \"{escaped_value}\"}}'"
-    )
-=======
     format!("forge --event='{{\"name\": \"{event_name}\", \"value\": \"{escaped_value}\"}}'")
->>>>>>> 294bf54f
 }
 
 /// Get the appropriate issue/PR number based on event context
@@ -125,8 +119,8 @@
                 .add_with(("token", "${{ steps.generate-token.outputs.token }}"))
                 .add_with(("issue-number", "${{ github.event.issue.number }}"))
                 .add_with(("body", generate_comment_body(
-                    "✨", 
-                    "Forge Automation Engaged!", 
+                    "✨",
+                    "Forge Automation Engaged!",
                     "I've started working on this issue with the power of AI. I'll analyze the issue and create a plan for review. Stay tuned for updates"
                 ))),
         )
@@ -158,8 +152,8 @@
                 .add_with(("token", "${{ steps.generate-token.outputs.token }}"))
                 .add_with(("issue-number", "${{ github.event.issue.number }}"))
                 .add_with(("body", generate_comment_body(
-                    "📝", 
-                    "Revising Plan", 
+                    "📝",
+                    "Revising Plan",
                     "I'm working on revising the plan based on your feedback. I'll update the task file with the revised plan shortly"
                 ))),
         )
@@ -187,8 +181,8 @@
             .add_with(("token", "${{ steps.generate-token.outputs.token }}"))
             .add_with(("issue-number", "${{ github.event.issue.number }}"))
             .add_with(("body", generate_comment_body(
-                "✅", 
-                "Plan Approved", 
+                "✅",
+                "Plan Approved",
                 "Thank you for approving the plan! I'm now ready to implement the changes. You can either wait for automatic implementation or trigger it manually with `/forge continue`"
             ))),
     )
@@ -223,8 +217,8 @@
                 .add_with(("token", "${{ steps.generate-token.outputs.token }}"))
                 .add_with(("issue-number", &pr_number))
                 .add_with(("body", generate_comment_body(
-                    "🔨️", 
-                    "Implementation In Progress", 
+                    "🔨️",
+                    "Implementation In Progress",
                     "I'm now implementing the approved plan. I'll update this PR with the implementation soon"
                 ))),
         )
@@ -256,8 +250,8 @@
                 .add_with(("token", "${{ steps.generate-token.outputs.token }}"))
                 .add_with(("issue-number", "${{ github.event.pull_request.number }}"))
                 .add_with(("body", generate_comment_body(
-                    "💬", 
-                    "Processing Review Comment", 
+                    "💬",
+                    "Processing Review Comment",
                     "I'm analyzing and addressing this review comment. I'll update the PR shortly with the requested changes"
                 ))),
         )
@@ -291,8 +285,8 @@
                 .add_with(("token", "${{ steps.generate-token.outputs.token }}"))
                 .add_with(("issue-number", "${{ github.event.issue.number }}"))
                 .add_with(("body", generate_comment_body(
-                    "💬", 
-                    "Processing PR Comment", 
+                    "💬",
+                    "Processing PR Comment",
                     "I'm analyzing and addressing your comment. I'll update the PR shortly with any needed changes"
                 ))),
         )
