use gh_workflow::generate::Generate;
use gh_workflow::toolchain::Component;
use gh_workflow::*;

use crate::jobs::{self, ReleaseBuilderJob};

/// Generate the main CI workflow
pub fn generate_ci_workflow() {
    // Create a basic build job for CI
    let build_job = Job::new("Build and Test")
        .permissions(Permissions::default().contents(Level::Read))
<<<<<<< HEAD
        .add_step(Step::checkout())
        .add_step(
            Step::new("Install Protobuf Compiler")
                .run("sudo apt-get update && sudo apt-get install -y protobuf-compiler"),
        )
=======
        .add_step(Step::new("Checkout Code").uses("actions", "checkout", "v6"))
>>>>>>> dee72f94
        .add_step(Step::toolchain().add_stable())
        .add_step(Step::new("Cargo Test").run("cargo test --all-features --workspace"));

    // Create a basic lint job for CI
    let lint_job = Job::new("Lint")
        .permissions(Permissions::default().contents(Level::Read))
        .add_step(Step::new("Checkout Code").uses("actions", "checkout", "v6"))
        .add_step(
            Step::new("Install Protobuf Compiler")
                .run("sudo apt-get update && sudo apt-get install -y protobuf-compiler"),
        )
        .add_step(
            Step::toolchain()
                .add_nightly()
                .add_component(Component::Clippy)
                .add_component(Component::Rustfmt),
        )
        .add_step(Step::new("Cargo Fmt").run(jobs::fmt_cmd(false)))
        .add_step(Step::new("Cargo Clippy").run(jobs::clippy_cmd(false)));

    let draft_release_job = jobs::create_draft_release_job("build");
    let draft_release_pr_job = jobs::create_draft_release_pr_job();
    let events = Event::default()
        .push(Push::default().add_branch("main").add_tag("v*"))
        .pull_request(
            PullRequest::default()
                .add_type(PullRequestType::Opened)
                .add_type(PullRequestType::Synchronize)
                .add_type(PullRequestType::Reopened)
                .add_type(PullRequestType::Labeled)
                .add_branch("main"),
        );
    let build_release_pr_job =
        ReleaseBuilderJob::new("${{ needs.draft_release_pr.outputs.crate_release_name }}")
            .into_job()
            .add_needs("draft_release_pr")
            .cond(Expression::new(
                [
                    "github.event_name == 'pull_request'",
                    "contains(github.event.pull_request.labels.*.name, 'ci: build all targets')",
                ]
                .join(" && "),
            ));
    let build_release_job =
        ReleaseBuilderJob::new("${{ needs.draft_release.outputs.crate_release_name }}")
            .release_id("${{ needs.draft_release.outputs.crate_release_id }}")
            .into_job()
            .add_needs("draft_release")
            .cond(Expression::new(
                [
                    "github.event_name == 'push'",
                    "github.ref == 'refs/heads/main'",
                ]
                .join(" && "),
            ));
    let workflow = Workflow::default()
        .name("ci")
        .add_env(RustFlags::deny("warnings"))
        .on(events)
        .concurrency(Concurrency::default().group("${{ github.workflow }}-${{ github.ref }}"))
        .add_env(("OPENROUTER_API_KEY", "${{secrets.OPENROUTER_API_KEY}}"))
        .add_job("build", build_job)
        .add_job("lint", lint_job)
        .add_job("draft_release", draft_release_job)
        .add_job("draft_release_pr", draft_release_pr_job)
        .add_job("build_release", build_release_job)
        .add_job("build_release_pr", build_release_pr_job);

    Generate::new(workflow).name("ci.yml").generate().unwrap();
}<|MERGE_RESOLUTION|>--- conflicted
+++ resolved
@@ -9,15 +9,12 @@
     // Create a basic build job for CI
     let build_job = Job::new("Build and Test")
         .permissions(Permissions::default().contents(Level::Read))
-<<<<<<< HEAD
         .add_step(Step::checkout())
         .add_step(
             Step::new("Install Protobuf Compiler")
                 .run("sudo apt-get update && sudo apt-get install -y protobuf-compiler"),
         )
-=======
         .add_step(Step::new("Checkout Code").uses("actions", "checkout", "v6"))
->>>>>>> dee72f94
         .add_step(Step::toolchain().add_stable())
         .add_step(Step::new("Cargo Test").run("cargo test --all-features --workspace"));
 
