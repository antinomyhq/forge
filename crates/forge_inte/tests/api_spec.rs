--- conflicted
+++ resolved
@@ -48,11 +48,7 @@
         });
 
         // initialize the conversation by storing the workflow.
-<<<<<<< HEAD
-        let conversation_id = api.init(workflow.clone()).await.unwrap().id;
-=======
-        let conversation_id = api.init_conversation(workflow).await.unwrap().id;
->>>>>>> 5a76caa4
+        let conversation_id = api.init_conversation(workflow.clone()).await.unwrap().id;
         let request = ChatRequest::new(
             Event::new(
                 "user_task_init",
