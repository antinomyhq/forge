[package]
name = "forge_domain"
version = "0.1.0"
edition = "2021"

[dependencies]
anyhow.workspace = true
async-trait.workspace = true
chrono.workspace = true
derive_more.workspace = true
derive_setters.workspace = true
nom.workspace = true
schemars.workspace = true
serde.workspace = true
serde_json.workspace = true
strum.workspace = true
strum_macros.workspace = true
thiserror.workspace = true
tokio.workspace = true
tokio-stream.workspace = true
uuid.workspace = true
tracing.workspace = true
url.workspace = true
merge.workspace = true
serde_yml.workspace = true
forge_template.workspace = true
base64.workspace = true
derive-getters = "0.5.0"
regex.workspace = true
<<<<<<< HEAD
reqwest.workspace = true
bytes.workspace = true
=======
forge_tool_macros.workspace = true
lazy_static = "1.5.0"
convert_case.workspace = true
>>>>>>> 4201cac7

[dev-dependencies]
insta = { workspace = true, features = ["yaml"] }
pretty_assertions.workspace = true
is_ci.workspace = true<|MERGE_RESOLUTION|>--- conflicted
+++ resolved
@@ -27,14 +27,11 @@
 base64.workspace = true
 derive-getters = "0.5.0"
 regex.workspace = true
-<<<<<<< HEAD
-reqwest.workspace = true
-bytes.workspace = true
-=======
 forge_tool_macros.workspace = true
 lazy_static = "1.5.0"
 convert_case.workspace = true
->>>>>>> 4201cac7
+reqwest.workspace = true
+bytes.workspace = true
 
 [dev-dependencies]
 insta = { workspace = true, features = ["yaml"] }
