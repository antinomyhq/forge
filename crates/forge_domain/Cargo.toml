--- conflicted
+++ resolved
@@ -4,11 +4,7 @@
 edition = "2021"
 
 [dependencies]
-<<<<<<< HEAD
-handlebars = "4.5.0"
-=======
 handlebars = "6.0.0"
->>>>>>> 6c85d9d6
 Inflector = "0.11.4"
 anyhow = "1.0"
 async-trait = "0.1.84"
