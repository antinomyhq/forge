[package]
name = "forge_domain"
version = "0.1.0"
edition = "2021"

[dependencies]
regex.workspace = true
anyhow.workspace = true
async-trait.workspace = true
chrono.workspace = true
derive_more.workspace = true
derive_setters.workspace = true
forge_stream.workspace = true
futures.workspace = true
nom.workspace = true
schemars.workspace = true
serde.workspace = true
serde_json.workspace = true
strum.workspace = true
strum_macros.workspace = true
thiserror.workspace = true
tokio.workspace = true
tokio-stream.workspace = true
uuid.workspace = true
async-recursion.workspace = true
tracing.workspace = true
url.workspace = true
merge.workspace = true
serde_yml.workspace = true
forge_template.workspace = true
forge_walker.workspace = true
reqwest-eventsource.workspace = true
backon.workspace = true
base64.workspace = true
derive-getters = "0.5.0"
<<<<<<< HEAD
reqwest.workspace = true
bytes.workspace = true
=======
handlebars.workspace = true
rust-embed.workspace = true
>>>>>>> 71e2de5e

[dev-dependencies]
insta = { workspace = true, features = ["yaml"] }
pretty_assertions.workspace = true<|MERGE_RESOLUTION|>--- conflicted
+++ resolved
@@ -33,13 +33,10 @@
 backon.workspace = true
 base64.workspace = true
 derive-getters = "0.5.0"
-<<<<<<< HEAD
+handlebars.workspace = true
+rust-embed.workspace = true
 reqwest.workspace = true
 bytes.workspace = true
-=======
-handlebars.workspace = true
-rust-embed.workspace = true
->>>>>>> 71e2de5e
 
 [dev-dependencies]
 insta = { workspace = true, features = ["yaml"] }
