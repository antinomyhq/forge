/// Output from a command execution
#[derive(Debug, Clone)]
pub struct CommandOutput {
<<<<<<< HEAD
    /// Standard output from the command
=======
    pub command: String,
>>>>>>> 6d76ce0d
    pub stdout: String,
    /// Standard error from the command
    pub stderr: String,
<<<<<<< HEAD
    /// Whether the command executed successfully (based on exit code)
    pub success: bool,
    /// Exit code of the command (0 for success, non-zero for failure)
    pub exit_code: i32,
    /// Path to a temporary file containing the full output (for large outputs)
    pub temp_file_path: Option<String>,
=======
    pub exit_code: Option<i32>,
}

impl CommandOutput {
    pub fn success(&self) -> bool {
        self.exit_code.is_none_or(|code| code >= 0)
    }
>>>>>>> 6d76ce0d
}<|MERGE_RESOLUTION|>--- conflicted
+++ resolved
@@ -1,28 +1,20 @@
 /// Output from a command execution
 #[derive(Debug, Clone)]
 pub struct CommandOutput {
-<<<<<<< HEAD
+    /// The command that was executed
+    pub command: String,
     /// Standard output from the command
-=======
-    pub command: String,
->>>>>>> 6d76ce0d
     pub stdout: String,
     /// Standard error from the command
     pub stderr: String,
-<<<<<<< HEAD
-    /// Whether the command executed successfully (based on exit code)
-    pub success: bool,
     /// Exit code of the command (0 for success, non-zero for failure)
-    pub exit_code: i32,
+    pub exit_code: Option<i32>,
     /// Path to a temporary file containing the full output (for large outputs)
     pub temp_file_path: Option<String>,
-=======
-    pub exit_code: Option<i32>,
 }
 
 impl CommandOutput {
     pub fn success(&self) -> bool {
         self.exit_code.is_none_or(|code| code >= 0)
     }
->>>>>>> 6d76ce0d
 }