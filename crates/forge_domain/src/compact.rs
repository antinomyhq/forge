use derive_setters::Setters;
use merge::Merge;
use schemars::JsonSchema;
use serde::{Deserialize, Serialize};
use tracing::debug;

use crate::{Context, ModelId, Role};

/// Configuration for automatic context compaction
#[derive(Debug, Clone, Serialize, Deserialize, Merge, Setters, JsonSchema)]
#[setters(strip_option, into)]
pub struct Compact {
    /// Number of most recent messages to preserve during compaction
    /// These messages won't be considered for summarization
    #[merge(strategy = crate::merge::std::overwrite)]
    pub retention_window: usize,

    /// Maximum percentage of the context that can be summarized during
    /// compaction. Valid values are between 0.0 and 1.0, where 0.0 means no
    /// compaction and 1.0 allows summarizing all messages.
    #[merge(strategy = crate::merge::std::overwrite)]
    #[serde(deserialize_with = "deserialize_percentage")]
    pub percentage: f64,

    /// Maximum number of tokens to keep after compaction
    #[merge(strategy = crate::merge::option)]
    pub max_tokens: Option<usize>,

    /// Maximum number of tokens before triggering compaction
    #[serde(skip_serializing_if = "Option::is_none")]
    #[merge(strategy = crate::merge::option)]
    pub token_threshold: Option<u64>,

    /// Maximum number of conversation turns before triggering compaction
    #[serde(skip_serializing_if = "Option::is_none")]
    #[merge(strategy = crate::merge::option)]
    pub turn_threshold: Option<usize>,

    /// Maximum number of messages before triggering compaction
    #[serde(skip_serializing_if = "Option::is_none")]
    #[merge(strategy = crate::merge::option)]
    pub message_threshold: Option<usize>,

    /// Optional custom prompt template to use during compaction
    #[serde(skip_serializing_if = "Option::is_none")]
    #[merge(strategy = crate::merge::option)]
    pub prompt: Option<String>,

    /// Model ID to use for compaction, useful when compacting with a
    /// cheaper/faster model
    #[merge(strategy = crate::merge::std::overwrite)]
    pub model: ModelId,
    /// Optional tag name to extract content from when summarizing (e.g.,
    /// "summary")
    #[merge(strategy = crate::merge::std::overwrite)]
    #[serde(skip_serializing_if = "Option::is_none")]
    pub summary_tag: Option<SummaryTag>,
}

<<<<<<< HEAD
fn deserialize_percentage<'de, D>(deserializer: D) -> Result<f64, D::Error>
where
    D: serde::Deserializer<'de>,
{
    use serde::de::Error;

    let value = f64::deserialize(deserializer)?;
    if !(0.0..=1.0).contains(&value) {
        return Err(Error::custom(format!(
            "percentage must be between 0.0 and 1.0, got {value}"
        )));
    }
    Ok(value)
}

#[derive(Serialize, Deserialize, Debug, Clone)]
=======
#[derive(Serialize, Deserialize, Debug, Clone, JsonSchema)]
>>>>>>> 4201cac7
#[serde(transparent)]
pub struct SummaryTag(String);

impl Default for SummaryTag {
    fn default() -> Self {
        SummaryTag("forge_context_summary".to_string())
    }
}

impl SummaryTag {
    pub fn as_str(&self) -> &str {
        self.0.as_str()
    }
}

impl Compact {
    /// Creates a new compaction configuration with the specified maximum token
    /// limit
    pub fn new(model: ModelId) -> Self {
        Self {
            max_tokens: None,
            token_threshold: None,
            turn_threshold: None,
            message_threshold: None,
            prompt: None,
            summary_tag: None,
            model,
            percentage: 0.2, // Default to 20% compaction
            retention_window: 0,
        }
    }

    /// Determines if compaction should be triggered based on the current
    /// context
    pub fn should_compact(&self, context: &Context, token_count: u64) -> bool {
        // Check if any of the thresholds have been exceeded
        if let Some(token_threshold) = self.token_threshold {
            debug!(tokens = ?token_count, "Token count");
            // use provided prompt_tokens if available, otherwise estimate token count
            if token_count >= token_threshold {
                return true;
            }
        }

        if let Some(turn_threshold) = self.turn_threshold {
            if context
                .messages
                .iter()
                .filter(|message| message.has_role(Role::User))
                .count()
                >= turn_threshold
            {
                return true;
            }
        }

        if let Some(message_threshold) = self.message_threshold {
            // Count messages directly from context
            let msg_count = context.messages.len();
            if msg_count >= message_threshold {
                return true;
            }
        }

        false
    }
}

/// Finds a sequence in the context for compaction, starting from the first
/// assistant message and including all messages up to the last possible message
/// (respecting preservation window)
pub fn find_sequence_preserving_last_n(
    context: &Context,
    preserve_last_n: usize,
) -> Option<(usize, usize)> {
    let messages = &context.messages;
    if messages.is_empty() {
        return None;
    }

    // len will be always > 0
    let length = messages.len();

    // Find the first assistant message index
    let start = messages
        .iter()
        .enumerate()
        .find(|(_, message)| !message.has_role(Role::System))
        .map(|(index, _)| index)?;

    // Don't compact if there's no assistant message
    if start >= length {
        return None;
    }

    // Calculate the end index based on preservation window
    // If we need to preserve all or more messages than we have, there's nothing to
    // compact
    if preserve_last_n >= length {
        return None;
    }

    // Use saturating subtraction to prevent potential overflow
    let end = length.saturating_sub(preserve_last_n).saturating_sub(1);

    // Ensure we have at least two messages to create a meaningful summary
    // If start > end or end is invalid, don't compact
    if start > end || end >= length || end.saturating_sub(start) < 1 {
        return None;
    }

    // Don't break between a tool call and its result
    if messages.get(end).is_some_and(|msg| msg.has_tool_call()) {
        // If the last message has a tool call, adjust end to include the tool result
        // This means either not compacting at all, or reducing the end by 1
        if end == start {
            // If start == end and it has a tool call, don't compact
            return None;
        } else {
            // Otherwise reduce end by 1
            return Some((start, end.saturating_sub(1)));
        }
    }

    // Return the sequence only if it has at least one message
    if end >= start {
        Some((start, end))
    } else {
        None
    }
}

#[cfg(test)]
mod tests {
    use pretty_assertions::assert_eq;
    use serde_json::json;

    use super::*;
    use crate::{ContextMessage, ToolCallFull, ToolCallId, ToolName, ToolResult};

    fn seq(pattern: impl ToString, preserve_last_n: usize) -> String {
        let model_id = ModelId::new("gpt-4");
        let pattern = pattern.to_string();

        let tool_call = ToolCallFull {
            name: ToolName::new("forge_tool_fs_read"),
            call_id: Some(ToolCallId::new("call_123")),
            arguments: json!({"path": "/test/path"}),
        };

        let tool_result = ToolResult::new(ToolName::new("forge_tool_fs_read"))
            .call_id(ToolCallId::new("call_123"))
            .success(json!({"content": "File content"}).to_string());

        let mut context = Context::default();

        for c in pattern.chars() {
            match c {
                's' => context = context.add_message(ContextMessage::system("System message")),
                'u' => {
                    context = context.add_message(ContextMessage::user(
                        "User message",
                        model_id.clone().into(),
                    ))
                }
                'a' => {
                    context =
                        context.add_message(ContextMessage::assistant("Assistant message", None))
                }
                't' => {
                    context = context.add_message(ContextMessage::assistant(
                        "Assistant message with tool call",
                        Some(vec![tool_call.clone()]),
                    ))
                }
                'r' => {
                    context = context.add_message(ContextMessage::tool_result(tool_result.clone()))
                }
                _ => panic!("Invalid character in test pattern: {c}"),
            }
        }

        let sequence = find_sequence_preserving_last_n(&context, preserve_last_n);

        let mut result = pattern.clone();
        if let Some((start, end)) = sequence {
            result.insert(start, '[');
            result.insert(end + 2, ']');
        }

        result
    }

    #[test]
    fn test_sequence_finding() {
        // Basic compaction scenarios
        let actual = seq("suaaau", 0);
        let expected = "s[uaaau]";
        assert_eq!(actual, expected);

        let actual = seq("sua", 0);
        let expected = "s[ua]";
        assert_eq!(actual, expected);

        let actual = seq("suauaa", 0);
        let expected = "s[uauaa]";
        assert_eq!(actual, expected);

        // Tool call scenarios
        let actual = seq("suttu", 0);
        let expected = "s[uttu]";
        assert_eq!(actual, expected);

        let actual = seq("sutraau", 0);
        let expected = "s[utraau]";
        assert_eq!(actual, expected);

        let actual = seq("utrutru", 0);
        let expected = "[utrutru]";
        assert_eq!(actual, expected);

        let actual = seq("uttarru", 0);
        let expected = "[uttarru]";
        assert_eq!(actual, expected);

        let actual = seq("urru", 0);
        let expected = "[urru]";
        assert_eq!(actual, expected);

        let actual = seq("uturu", 0);
        let expected = "[uturu]";
        assert_eq!(actual, expected);

        // Preservation window scenarios
        let actual = seq("suaaaauaa", 0);
        let expected = "s[uaaaauaa]";
        assert_eq!(actual, expected);

        let actual = seq("suaaaauaa", 3);
        let expected = "s[uaaaa]uaa";
        assert_eq!(actual, expected);

        let actual = seq("suaaaauaa", 5);
        let expected = "s[uaa]aauaa";
        assert_eq!(actual, expected);

        let actual = seq("suaaaauaa", 8);
        let expected = "suaaaauaa";
        assert_eq!(actual, expected);

        let actual = seq("suauaaa", 0);
        let expected = "s[uauaaa]";
        assert_eq!(actual, expected);

        let actual = seq("suauaaa", 2);
        let expected = "s[uaua]aa";
        assert_eq!(actual, expected);

        let actual = seq("suauaaa", 1);
        let expected = "s[uauaa]a";
        assert_eq!(actual, expected);

        // Tool call atomicity preservation
        let actual = seq("sutrtrtra", 0);
        let expected = "s[utrtrtra]";
        assert_eq!(actual, expected);

        let actual = seq("sutrtrtra", 1);
        let expected = "s[utrtrtr]a";
        assert_eq!(actual, expected);

        let actual = seq("sutrtrtra", 2);
        let expected = "s[utrtr]tra";
        assert_eq!(actual, expected);

        // Conversation patterns
        let actual = seq("suauauaua", 0);
        let expected = "s[uauauaua]";
        assert_eq!(actual, expected);

        let actual = seq("suauauaua", 2);
        let expected = "s[uauaua]ua";
        assert_eq!(actual, expected);

        let actual = seq("suauauaua", 6);
        let expected = "s[ua]uauaua";
        assert_eq!(actual, expected);

        let actual = seq("sutruaua", 0);
        let expected = "s[utruaua]";
        assert_eq!(actual, expected);

        let actual = seq("sutruaua", 3);
        let expected = "s[utru]aua";
        assert_eq!(actual, expected);

        // Special cases
        let actual = seq("saua", 0);
        let expected = "s[aua]";
        assert_eq!(actual, expected);

        let actual = seq("suaut", 0);
        let expected = "s[uau]t";
        assert_eq!(actual, expected);

        // Edge cases
        let actual = seq("", 0);
        let expected = "";
        assert_eq!(actual, expected);

        let actual = seq("s", 0);
        let expected = "s";
        assert_eq!(actual, expected);

        let actual = seq("sua", 3);
        let expected = "sua";
        assert_eq!(actual, expected);

        let actual = seq("ut", 0);
        let expected = "[u]t";
        assert_eq!(actual, expected);

        let actual = seq("suuu", 0);
        let expected = "s[uuu]";
        assert_eq!(actual, expected);

        let actual = seq("ut", 1);
        let expected = "ut";
        assert_eq!(actual, expected);

        let actual = seq("ua", 0);
        let expected = "[ua]";
        assert_eq!(actual, expected);
    }
}<|MERGE_RESOLUTION|>--- conflicted
+++ resolved
@@ -57,7 +57,6 @@
     pub summary_tag: Option<SummaryTag>,
 }
 
-<<<<<<< HEAD
 fn deserialize_percentage<'de, D>(deserializer: D) -> Result<f64, D::Error>
 where
     D: serde::Deserializer<'de>,
@@ -73,10 +72,7 @@
     Ok(value)
 }
 
-#[derive(Serialize, Deserialize, Debug, Clone)]
-=======
 #[derive(Serialize, Deserialize, Debug, Clone, JsonSchema)]
->>>>>>> 4201cac7
 #[serde(transparent)]
 pub struct SummaryTag(String);
 
