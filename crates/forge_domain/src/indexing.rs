use derive_more::Display;
use derive_setters::Setters;
use serde::{Deserialize, Serialize};
use uuid::Uuid;

use crate::WorkspaceId;

/// Stored authentication token for the indexing service (no expiry)
///
/// Associates a user with their indexing service authentication token
/// obtained from the remote authentication API.
#[derive(Debug, Clone, PartialEq, Eq, Serialize, Deserialize)]
pub struct WorkspaceAuth {
    /// User ID that owns this authentication
    pub user_id: UserId,
    /// Authentication token (obtained from HTTP API)
    pub token: crate::ApiKey,
    /// When this token was stored locally
    pub created_at: chrono::DateTime<chrono::Utc>,
}

<<<<<<< HEAD
impl From<IndexingAuth> for crate::AuthDetails {
    fn from(auth: IndexingAuth) -> Self {
        crate::AuthDetails::ApiKey(auth.token)
    }
}

impl IndexingAuth {
=======
impl WorkspaceAuth {
>>>>>>> a3005f79
    /// Create a new indexing auth record
    pub fn new(user_id: UserId, token: crate::ApiKey) -> Self {
        Self { user_id, token, created_at: chrono::Utc::now() }
    }
}

/// File content for upload to codebase server
///
/// Contains the file path (relative to workspace root) and its textual content
#[derive(Debug, Clone, PartialEq, Eq, Serialize, Deserialize)]
pub struct FileRead {
    /// File path (relative to workspace root)
    pub path: String,
    /// File content as UTF-8 text
    pub content: String,
}

impl FileRead {
    /// Create a new file read entry
    pub fn new(path: String, content: String) -> Self {
        Self { path, content }
    }
}

/// Generic wrapper for codebase operations
#[derive(Debug, Clone, PartialEq, Eq)]
pub struct CodeBase<T> {
    pub user_id: UserId,
    pub workspace_id: WorkspaceId,
    pub data: T,
}

impl<T> CodeBase<T> {
    pub fn new(user_id: UserId, workspace_id: WorkspaceId, data: T) -> Self {
        Self { user_id, workspace_id, data }
    }
}

#[derive(Debug, Clone, PartialEq, Eq, Setters)]
#[setters(strip_option, into)]
pub struct SearchParams<'a> {
    pub query: &'a str,
    pub limit: usize,
    pub top_k: Option<u32>,
    pub use_case: String,
}

impl<'a> SearchParams<'a> {
    pub fn new(query: &'a str, use_case: &str, limit: usize) -> Self {
        Self { query, limit, top_k: None, use_case: use_case.to_string() }
    }
}

pub type CodeSearchQuery<'a> = CodeBase<SearchParams<'a>>;
pub type FileUpload = CodeBase<Vec<FileRead>>;
pub type FileDeletion = CodeBase<Vec<String>>;
pub type WorkspaceFiles = CodeBase<()>;

/// User identifier for codebase operations.
///
/// Unique per machine, generated once and stored in database.
#[derive(Debug, Clone, PartialEq, Eq, Hash, Serialize, Deserialize, Display)]
#[display("{}", _0)]
pub struct UserId(Uuid);

impl UserId {
    /// Generate a new random user ID
    pub fn generate() -> Self {
        Self(Uuid::new_v4())
    }

    /// Parse a user ID from a string
    ///
    /// # Errors
    /// Returns an error if the string is not a valid UUID
    pub fn from_string(s: &str) -> anyhow::Result<Self> {
        Ok(Self(Uuid::parse_str(s)?))
    }
}

/// Git repository information for a workspace
///
/// Contains commit hash and branch name for version tracking
#[derive(Debug, Clone, PartialEq, Eq, Serialize, Deserialize)]
pub struct GitInfo {
    /// Git commit hash (e.g., "abc123...")
    pub commit: String,
    /// Git branch name (e.g., "main", "develop")
    pub branch: String,
}

/// Information about a workspace from the server
#[derive(Debug, Clone, PartialEq, Eq, Serialize, Deserialize)]
pub struct WorkspaceInfo {
    /// Workspace ID
    pub workspace_id: WorkspaceId,
    /// Working directory path
    pub working_dir: String,
    /// Number of nodes created
    pub node_count: u64,
    /// Number of relations between nodes
    pub relation_count: u64,
    /// Last updated timestamp
    pub last_updated: Option<chrono::DateTime<chrono::Utc>>,
}

/// File hash information from the server
///
/// Contains the relative file path and its SHA-256 hash
#[derive(Debug, Clone, PartialEq, Eq, Serialize, Deserialize)]
pub struct FileHash {
    /// Relative file path from workspace root
    pub path: String,
    /// SHA-256 hash of the file content
    pub hash: String,
}

/// Result of a codebase sync operation
#[derive(Debug, Clone, PartialEq, Eq, Serialize, Deserialize, Setters)]
pub struct FileUploadResponse {
    /// Workspace ID that was synced
    pub workspace_id: WorkspaceId,
    /// Number of files processed
    pub files_processed: usize,
    /// Upload statistics
    pub upload_stats: FileUploadInfo,
    /// Whether a new workspace was created (vs using existing)
    pub is_new_workspace: bool,
}

impl FileUploadResponse {
    /// Create new sync statistics
    pub fn new(
        workspace_id: WorkspaceId,
        files_processed: usize,
        upload_stats: FileUploadInfo,
    ) -> Self {
        Self {
            workspace_id,
            files_processed,
            upload_stats,
            is_new_workspace: false,
        }
    }
}

/// Statistics from uploading files to the codebase server
#[derive(Debug, Clone, Default, PartialEq, Eq, Serialize, Deserialize)]
#[non_exhaustive]
pub struct FileUploadInfo {
    /// Number of code nodes created
    pub nodes_created: usize,
    /// Number of relations created
    pub relations_created: usize,
}

impl std::ops::Add for FileUploadInfo {
    type Output = Self;

    fn add(self, other: Self) -> Self {
        Self {
            nodes_created: self.nodes_created + other.nodes_created,
            relations_created: self.relations_created + other.relations_created,
        }
    }
}

impl FileUploadInfo {
    /// Create new upload statistics
    pub fn new(nodes_created: usize, relations_created: usize) -> Self {
        Self { nodes_created, relations_created }
    }
}

/// Results for a single codebase search query
#[derive(Debug, Clone, PartialEq, serde::Serialize, serde::Deserialize)]
pub struct CodebaseQueryResult {
    /// The query string that was executed
    pub query: String,
    /// Relevance query used for re-ranking
    pub use_case: String,
    /// The search results for this query
    pub results: Vec<CodeSearchResult>,
}

/// A search result with its similarity score
///
/// Wraps a code node with its semantic search similarity score,
/// keeping the score separate from the node data itself.
#[derive(Debug, Clone, PartialEq, serde::Serialize, serde::Deserialize)]
pub struct CodeSearchResult {
    /// The node data (file, chunk, note, etc.)
    #[serde(flatten)]
    pub node: CodeNode,
    /// Similarity score (0.0 - 1.0)
    pub similarity: f32,
}

/// Result of a semantic search query
///
/// Represents different types of nodes returned from the codebase service.
/// Each variant contains only the fields relevant to that node type.
#[derive(Debug, Clone, PartialEq, serde::Serialize, serde::Deserialize)]
#[serde(tag = "type", rename_all = "snake_case")]
pub enum CodeNode {
    /// File chunk with precise line numbers
    FileChunk {
        /// Node ID
        node_id: String,
        /// File path
        file_path: String,
        /// Code content
        content: String,
        /// Start line in the file
        start_line: u32,
        /// End line in the file
        end_line: u32,
    },
    /// Full file content
    File {
        /// Node ID
        node_id: String,
        /// File path
        file_path: String,
        /// File content
        content: String,
        /// SHA-256 hash of the file content
        hash: String,
    },
    /// File reference (path only, no content)
    FileRef {
        /// Node ID
        node_id: String,
        /// File path
        file_path: String,
        /// SHA-256 hash of the file content
        file_hash: String,
    },
    /// Note content
    Note {
        /// Node ID
        node_id: String,
        /// Note content
        content: String,
    },
    /// Task description
    Task {
        /// Node ID
        node_id: String,
        /// Task description
        task: String,
    },
}

impl CodeNode {
    /// Get the node ID for any variant
    pub fn node_id(&self) -> &str {
        match self {
            Self::FileChunk { node_id, .. }
            | Self::File { node_id, .. }
            | Self::FileRef { node_id, .. }
            | Self::Note { node_id, .. }
            | Self::Task { node_id, .. } => node_id,
        }
    }

    pub fn to_element(&self) -> forge_template::Element {
        use forge_template::Element;

        match self {
            Self::FileChunk { file_path, content, start_line, end_line, .. } => {
                Element::new("file_chunk")
                    .attr("file_path", file_path)
                    .attr("lines", format!("{}-{}", start_line, end_line))
                    .cdata(content)
            }
            Self::File { file_path, content, .. } => Element::new("file")
                .attr("file_path", file_path)
                .cdata(content),
            Self::FileRef { file_path, .. } => {
                Element::new("file_ref").attr("file_path", file_path)
            }
            Self::Note { content, .. } => Element::new("note").cdata(content),
            Self::Task { task, .. } => Element::new("task").text(task),
        }
    }
}

#[cfg(test)]
mod tests {
    use pretty_assertions::assert_eq;

    use super::*;

    #[test]
    fn test_user_id_roundtrip() {
        let user_id = UserId::generate();
        let s = user_id.to_string();
        let parsed = UserId::from_string(&s).unwrap();
        assert_eq!(user_id, parsed);
    }

    #[test]
    fn test_workspace_id_roundtrip() {
        let workspace_id = WorkspaceId::generate();
        let s = workspace_id.to_string();
        let parsed = WorkspaceId::from_string(&s).unwrap();
        assert_eq!(workspace_id, parsed);
    }
}<|MERGE_RESOLUTION|>--- conflicted
+++ resolved
@@ -19,17 +19,13 @@
     pub created_at: chrono::DateTime<chrono::Utc>,
 }
 
-<<<<<<< HEAD
-impl From<IndexingAuth> for crate::AuthDetails {
-    fn from(auth: IndexingAuth) -> Self {
+impl From<WorkspaceAuth> for crate::AuthDetails {
+    fn from(auth: WorkspaceAuth) -> Self {
         crate::AuthDetails::ApiKey(auth.token)
     }
 }
 
-impl IndexingAuth {
-=======
 impl WorkspaceAuth {
->>>>>>> a3005f79
     /// Create a new indexing auth record
     pub fn new(user_id: UserId, token: crate::ApiKey) -> Self {
         Self { user_id, token, created_at: chrono::Utc::now() }
