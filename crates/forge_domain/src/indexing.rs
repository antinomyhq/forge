--- conflicted
+++ resolved
@@ -296,28 +296,6 @@
         use forge_template::Element;
 
         match self {
-<<<<<<< HEAD
-            Self::FileChunk { file_path, content, start_line, end_line, similarity, .. } => {
-                Element::new("file_chunk")
-                    .attr("file_path", file_path)
-                    .attr("lines", format!("{}-{}", start_line, end_line))
-                    .attr("similarity", format!("{:.2}", similarity))
-                    .cdata(content)
-            }
-            Self::File { file_path, content, similarity, .. } => Element::new("file")
-                .attr("file_path", file_path)
-                .attr("similarity", format!("{:.2}", similarity))
-                .cdata(content),
-            Self::FileRef { file_path, similarity, .. } => Element::new("file_ref")
-                .attr("file_path", file_path)
-                .attr("similarity", format!("{:.2}", similarity)),
-            Self::Note { content, similarity, .. } => Element::new("note")
-                .attr("similarity", format!("{:.2}", similarity))
-                .cdata(content),
-            Self::Task { task, similarity, .. } => Element::new("task")
-                .attr("similarity", format!("{:.2}", similarity))
-                .text(task),
-=======
             Self::FileChunk { file_path, content, start_line, end_line, .. } => {
                 Element::new("file_chunk")
                     .attr("file_path", file_path)
@@ -332,7 +310,6 @@
             }
             Self::Note { content, .. } => Element::new("note").cdata(content),
             Self::Task { task, .. } => Element::new("task").text(task),
->>>>>>> c929a9a8
         }
     }
 }
