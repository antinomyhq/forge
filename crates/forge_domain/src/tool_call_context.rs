use std::sync::{Arc, Mutex};

use derive_setters::Setters;
use tokio::sync::mpsc::Sender;

use crate::{ChatResponse, Metrics};

/// Type alias for Arc<Sender<Result<ChatResponse>>>
type ArcSender = Arc<Sender<anyhow::Result<ChatResponse>>>;

/// Provides additional context for tool calls.
#[derive(Debug, Clone, Setters)]
pub struct ToolCallContext {
    sender: Option<ArcSender>,
<<<<<<< HEAD
    tasks: Arc<Mutex<TaskList>>,
    metrics: Arc<Mutex<Metrics>>,
=======
    pub metrics: &'a mut Metrics,
>>>>>>> 5a5ee8e2
}

impl ToolCallContext {
    /// Creates a new ToolCallContext with default values
<<<<<<< HEAD
    pub fn new(task_list: TaskList, metrics: Metrics) -> Self {
        Self {
            sender: None,
            tasks: Arc::new(Mutex::new(task_list)),
            metrics: Arc::new(Mutex::new(metrics)),
        }
    }

    /// Creates a new ToolCallContext with shared references
    pub fn with_shared(tasks: Arc<Mutex<TaskList>>, metrics: Arc<Mutex<Metrics>>) -> Self {
        Self { sender: None, tasks, metrics }
=======
    pub fn new(metrics: &'a mut Metrics) -> Self {
        Self { sender: None, metrics }
>>>>>>> 5a5ee8e2
    }

    /// Send a message through the sender if available
    pub async fn send(&self, agent_message: impl Into<ChatResponse>) -> anyhow::Result<()> {
        if let Some(sender) = &self.sender {
            sender.send(Ok(agent_message.into())).await?
        }
        Ok(())
    }

    pub async fn send_text(&self, content: impl ToString) -> anyhow::Result<()> {
        self.send(ChatResponse::TaskMessage { text: content.to_string(), is_md: false })
            .await
    }

    /// Get a reference to the tasks mutex
    pub fn get_tasks(&self) -> &Arc<Mutex<TaskList>> {
        &self.tasks
    }

    /// Get a reference to the metrics mutex  
    pub fn get_metrics(&self) -> &Arc<Mutex<Metrics>> {
        &self.metrics
    }

    /// Execute a closure with access to the tasks
    pub fn with_tasks<F, R>(&self, f: F) -> anyhow::Result<R>
    where
        F: FnOnce(&mut TaskList) -> R,
    {
        let mut tasks = self
            .tasks
            .lock()
            .map_err(|_| anyhow::anyhow!("Failed to acquire tasks lock"))?;
        Ok(f(&mut tasks))
    }

    /// Execute a closure with access to the metrics
    pub fn with_metrics<F, R>(&self, f: F) -> anyhow::Result<R>
    where
        F: FnOnce(&mut Metrics) -> R,
    {
        let mut metrics = self
            .metrics
            .lock()
            .map_err(|_| anyhow::anyhow!("Failed to acquire metrics lock"))?;
        Ok(f(&mut metrics))
    }

    /// Execute a closure with access to both tasks and metrics
    pub fn with_both<F, R>(&self, f: F) -> anyhow::Result<R>
    where
        F: FnOnce(&mut TaskList, &mut Metrics) -> R,
    {
        let mut tasks = self
            .tasks
            .lock()
            .map_err(|_| anyhow::anyhow!("Failed to acquire tasks lock"))?;
        let mut metrics = self
            .metrics
            .lock()
            .map_err(|_| anyhow::anyhow!("Failed to acquire metrics lock"))?;
        Ok(f(&mut tasks, &mut metrics))
    }
}

#[cfg(test)]
mod tests {
    use super::*;

    #[test]
    fn test_create_context() {
<<<<<<< HEAD
        let metrics = Metrics::new();
        let context = ToolCallContext::new(TaskList::new(), metrics);
=======
        let mut metrics = Metrics::new();
        let context = ToolCallContext::new(&mut metrics);
>>>>>>> 5a5ee8e2
        assert!(context.sender.is_none());
    }

    #[test]
    fn test_with_sender() {
        // This is just a type check test - we don't actually create a sender
        // as it's complex to set up in a unit test
<<<<<<< HEAD
        let metrics = Metrics::new();
        let context = ToolCallContext::new(TaskList::new(), metrics);
        assert!(context.sender.is_none());
    }

    #[test]
    fn test_with_shared() {
        let tasks = Arc::new(Mutex::new(TaskList::new()));
        let metrics = Arc::new(Mutex::new(Metrics::new()));
        let context = ToolCallContext::with_shared(tasks.clone(), metrics.clone());
=======
        let mut metrics = Metrics::new();
        let context = ToolCallContext::new(&mut metrics);
>>>>>>> 5a5ee8e2
        assert!(context.sender.is_none());

        // Test that the references are shared
        let context2 = ToolCallContext::with_shared(tasks, metrics);
        assert!(context2.sender.is_none());
    }

    #[test]
    fn test_thread_safety() {
        use std::sync::Arc;
        use std::thread;

        let context = Arc::new(ToolCallContext::new(TaskList::new(), Metrics::new()));

        // Test that we can send the context between threads
        let context_clone = context.clone();
        let handle = thread::spawn(move || {
            // This compilation test verifies thread safety
            let _tasks = &context_clone.tasks;
            let _metrics = &context_clone.metrics;
        });

        handle.join().unwrap();
    }

    #[test]
    fn test_concurrent_operations() {
        use std::sync::Arc;
        use std::thread;

        let context = Arc::new(ToolCallContext::new(TaskList::new(), Metrics::new()));

        // Test concurrent task operations
        let handles: Vec<_> = (0..5)
            .map(|i| {
                let context = context.clone();
                thread::spawn(move || {
                    let task_text = format!("Task {}", i);

                    // Add a task concurrently
                    context
                        .with_tasks(|tasks| {
                            tasks.append(task_text);
                        })
                        .unwrap();

                    // Record metrics concurrently
                    context
                        .with_metrics(|metrics| {
                            metrics.record_file_operation(format!("file_{}.rs", i), 10, 5);
                        })
                        .unwrap();
                })
            })
            .collect();

        // Wait for all threads to complete
        for handle in handles {
            handle.join().unwrap();
        }

        // Verify that all operations completed successfully
        let task_count = context.with_tasks(|tasks| tasks.tasks().len()).unwrap();
        assert_eq!(task_count, 5);

        let files_changed = context
            .with_metrics(|metrics| metrics.files_changed.len())
            .unwrap();
        assert_eq!(files_changed, 5);
    }

    #[test]
    fn test_convenience_methods() {
        let context = ToolCallContext::new(TaskList::new(), Metrics::new());

        // Test with_tasks method
        let result = context.with_tasks(|tasks| tasks.tasks().len()).unwrap();
        assert_eq!(result, 0);

        // Test with_metrics method
        let result = context
            .with_metrics(|metrics| metrics.started_at.is_none())
            .unwrap();
        assert!(result);

        // Test with_both method
        let result = context
            .with_both(|tasks, metrics| (tasks.tasks().len(), metrics.started_at.is_none()))
            .unwrap();
        assert_eq!(result, (0, true));
    }
}<|MERGE_RESOLUTION|>--- conflicted
+++ resolved
@@ -12,32 +12,18 @@
 #[derive(Debug, Clone, Setters)]
 pub struct ToolCallContext {
     sender: Option<ArcSender>,
-<<<<<<< HEAD
-    tasks: Arc<Mutex<TaskList>>,
     metrics: Arc<Mutex<Metrics>>,
-=======
-    pub metrics: &'a mut Metrics,
->>>>>>> 5a5ee8e2
 }
 
 impl ToolCallContext {
     /// Creates a new ToolCallContext with default values
-<<<<<<< HEAD
-    pub fn new(task_list: TaskList, metrics: Metrics) -> Self {
-        Self {
-            sender: None,
-            tasks: Arc::new(Mutex::new(task_list)),
-            metrics: Arc::new(Mutex::new(metrics)),
-        }
+    pub fn new(metrics: Metrics) -> Self {
+        Self { sender: None, metrics: Arc::new(Mutex::new(metrics)) }
     }
 
     /// Creates a new ToolCallContext with shared references
-    pub fn with_shared(tasks: Arc<Mutex<TaskList>>, metrics: Arc<Mutex<Metrics>>) -> Self {
-        Self { sender: None, tasks, metrics }
-=======
-    pub fn new(metrics: &'a mut Metrics) -> Self {
+    pub fn with_shared(metrics: Arc<Mutex<Metrics>>) -> Self {
         Self { sender: None, metrics }
->>>>>>> 5a5ee8e2
     }
 
     /// Send a message through the sender if available
@@ -53,26 +39,9 @@
             .await
     }
 
-    /// Get a reference to the tasks mutex
-    pub fn get_tasks(&self) -> &Arc<Mutex<TaskList>> {
-        &self.tasks
-    }
-
     /// Get a reference to the metrics mutex  
     pub fn get_metrics(&self) -> &Arc<Mutex<Metrics>> {
         &self.metrics
-    }
-
-    /// Execute a closure with access to the tasks
-    pub fn with_tasks<F, R>(&self, f: F) -> anyhow::Result<R>
-    where
-        F: FnOnce(&mut TaskList) -> R,
-    {
-        let mut tasks = self
-            .tasks
-            .lock()
-            .map_err(|_| anyhow::anyhow!("Failed to acquire tasks lock"))?;
-        Ok(f(&mut tasks))
     }
 
     /// Execute a closure with access to the metrics
@@ -86,22 +55,6 @@
             .map_err(|_| anyhow::anyhow!("Failed to acquire metrics lock"))?;
         Ok(f(&mut metrics))
     }
-
-    /// Execute a closure with access to both tasks and metrics
-    pub fn with_both<F, R>(&self, f: F) -> anyhow::Result<R>
-    where
-        F: FnOnce(&mut TaskList, &mut Metrics) -> R,
-    {
-        let mut tasks = self
-            .tasks
-            .lock()
-            .map_err(|_| anyhow::anyhow!("Failed to acquire tasks lock"))?;
-        let mut metrics = self
-            .metrics
-            .lock()
-            .map_err(|_| anyhow::anyhow!("Failed to acquire metrics lock"))?;
-        Ok(f(&mut tasks, &mut metrics))
-    }
 }
 
 #[cfg(test)]
@@ -110,13 +63,8 @@
 
     #[test]
     fn test_create_context() {
-<<<<<<< HEAD
         let metrics = Metrics::new();
-        let context = ToolCallContext::new(TaskList::new(), metrics);
-=======
-        let mut metrics = Metrics::new();
-        let context = ToolCallContext::new(&mut metrics);
->>>>>>> 5a5ee8e2
+        let context = ToolCallContext::new(metrics);
         assert!(context.sender.is_none());
     }
 
@@ -124,110 +72,8 @@
     fn test_with_sender() {
         // This is just a type check test - we don't actually create a sender
         // as it's complex to set up in a unit test
-<<<<<<< HEAD
         let metrics = Metrics::new();
-        let context = ToolCallContext::new(TaskList::new(), metrics);
+        let context = ToolCallContext::new(metrics);
         assert!(context.sender.is_none());
     }
-
-    #[test]
-    fn test_with_shared() {
-        let tasks = Arc::new(Mutex::new(TaskList::new()));
-        let metrics = Arc::new(Mutex::new(Metrics::new()));
-        let context = ToolCallContext::with_shared(tasks.clone(), metrics.clone());
-=======
-        let mut metrics = Metrics::new();
-        let context = ToolCallContext::new(&mut metrics);
->>>>>>> 5a5ee8e2
-        assert!(context.sender.is_none());
-
-        // Test that the references are shared
-        let context2 = ToolCallContext::with_shared(tasks, metrics);
-        assert!(context2.sender.is_none());
-    }
-
-    #[test]
-    fn test_thread_safety() {
-        use std::sync::Arc;
-        use std::thread;
-
-        let context = Arc::new(ToolCallContext::new(TaskList::new(), Metrics::new()));
-
-        // Test that we can send the context between threads
-        let context_clone = context.clone();
-        let handle = thread::spawn(move || {
-            // This compilation test verifies thread safety
-            let _tasks = &context_clone.tasks;
-            let _metrics = &context_clone.metrics;
-        });
-
-        handle.join().unwrap();
-    }
-
-    #[test]
-    fn test_concurrent_operations() {
-        use std::sync::Arc;
-        use std::thread;
-
-        let context = Arc::new(ToolCallContext::new(TaskList::new(), Metrics::new()));
-
-        // Test concurrent task operations
-        let handles: Vec<_> = (0..5)
-            .map(|i| {
-                let context = context.clone();
-                thread::spawn(move || {
-                    let task_text = format!("Task {}", i);
-
-                    // Add a task concurrently
-                    context
-                        .with_tasks(|tasks| {
-                            tasks.append(task_text);
-                        })
-                        .unwrap();
-
-                    // Record metrics concurrently
-                    context
-                        .with_metrics(|metrics| {
-                            metrics.record_file_operation(format!("file_{}.rs", i), 10, 5);
-                        })
-                        .unwrap();
-                })
-            })
-            .collect();
-
-        // Wait for all threads to complete
-        for handle in handles {
-            handle.join().unwrap();
-        }
-
-        // Verify that all operations completed successfully
-        let task_count = context.with_tasks(|tasks| tasks.tasks().len()).unwrap();
-        assert_eq!(task_count, 5);
-
-        let files_changed = context
-            .with_metrics(|metrics| metrics.files_changed.len())
-            .unwrap();
-        assert_eq!(files_changed, 5);
-    }
-
-    #[test]
-    fn test_convenience_methods() {
-        let context = ToolCallContext::new(TaskList::new(), Metrics::new());
-
-        // Test with_tasks method
-        let result = context.with_tasks(|tasks| tasks.tasks().len()).unwrap();
-        assert_eq!(result, 0);
-
-        // Test with_metrics method
-        let result = context
-            .with_metrics(|metrics| metrics.started_at.is_none())
-            .unwrap();
-        assert!(result);
-
-        // Test with_both method
-        let result = context
-            .with_both(|tasks, metrics| (tasks.tasks().len(), metrics.started_at.is_none()))
-            .unwrap();
-        assert_eq!(result, (0, true));
-    }
 }