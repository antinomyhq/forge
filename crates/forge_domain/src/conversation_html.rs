--- conflicted
+++ resolved
@@ -99,12 +99,7 @@
 
         // Add max turns if available
         if let Some(max_turns) = agent.max_turns {
-<<<<<<< HEAD
-            agent_div =
-                agent_div.append(Element::new("p").text(format!("Max Turns: {max_turns}")));
-=======
             agent_div = agent_div.append(Element::new("p").text(format!("Max Turns: {max_turns}")));
->>>>>>> 294bf54f
         }
 
         // Add max walker depth if available
