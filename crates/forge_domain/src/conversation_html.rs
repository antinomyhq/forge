use forge_template::Element;
use serde_json::to_string_pretty;

use crate::context::ContextMessage;
use crate::conversation::Conversation;

/// Renders a conversation as an HTML document
///
/// Creates a complete HTML page displaying the conversation's information
/// including:
/// - Basic information (ID, title)
/// - Reasoning configuration
/// - Usage statistics (token counts and costs)
/// - Context messages with tool calls and reasoning details
/// - Available tools
///
/// # Arguments
///
/// * `conversation` - The conversation to render
pub fn render_conversation_html(conversation: &Conversation) -> String {
    let c_title = format!(
        "Title: {}",
        conversation
            .title
            .clone()
            .unwrap_or(conversation.id.to_string())
    );
    let html = Element::new("html")
        .attr("lang", "en")
        .append(
            Element::new("head")
                .append(Element::new("meta").attr("charset", "UTF-8"))
                .append(
                    Element::new("meta")
                        .attr("name", "viewport")
                        .attr("content", "width=device-width, initial-scale=1.0"),
                )
                .append(Element::new("title").text(&c_title))
                .append(Element::new("style").text(include_str!("conversation_style.css"))),
        )
        .append(
            Element::new("body")
                // Combined Information Table
                .append(create_info_table(conversation))
                // Conversation Context Section
                .append(create_conversation_context_section(conversation))
                // Tools Section
                .append(create_tools_section(conversation)),
        );

    format!("<!DOCTYPE html>\n{}", html.render())
}

/// Creates a table row with a label and value
fn create_table_row(label: impl Into<String>, value: impl Into<String>) -> Element {
    Element::new("tr")
        .append(Element::new("th").text(label.into()))
        .append(Element::new("td").text(value.into()))
}

/// Creates a combined information table with all conversation metadata
fn create_info_table(conversation: &Conversation) -> Element {
    let section = Element::new("div.section").append(Element::new("h2").text("Conversation"));

    let mut table = Element::new("table")
        .append(create_table_row("ID", conversation.id.to_string()))
        .append(create_table_row(
            "Title",
            conversation
                .title
                .clone()
                .unwrap_or_else(|| "No title".to_string()),
        ));

    // Add reasoning configuration if available
    if let Some(context) = &conversation.context {
        if let Some(reasoning_config) = &context.reasoning {
            let status = match reasoning_config.enabled {
                Some(true) => "Enabled",
                Some(false) => "Disabled",
                None => "Not specified",
            };
            table = table
                .append(create_table_row("Reasoning Status", status))
                .append(create_table_row(
                    "Reasoning Effort",
                    format!("{:?}", reasoning_config.effort),
                ));

            if let Some(max_tokens) = reasoning_config.max_tokens {
                table = table.append(create_table_row(
                    "Reasoning Max Tokens",
                    format!("{max_tokens:?}"),
                ));
            }
        }

        if let Some(max_tokens) = context.max_tokens {
            table = table.append(create_table_row(
                "Max Output Tokens",
                format!("{:?}", max_tokens),
            ))
        }

        // Add usage information if available
        if let Some(usage) = context.accumulate_usage() {
            let cache_percentage = if *usage.prompt_tokens > 0 {
                (*usage.cached_tokens as f64 / *usage.prompt_tokens as f64 * 100.0) as usize
            } else {
                0
            };

            let cached_display = if cache_percentage > 0 {
                format!("{} [{}%]", usage.cached_tokens, cache_percentage)
            } else {
                format!("{}", usage.cached_tokens)
            };

            table = table
                .append(create_table_row(
                    "Input Tokens",
                    format!("{}", usage.prompt_tokens),
                ))
                .append(create_table_row("Cached Tokens", cached_display))
                .append(create_table_row(
                    "Output Tokens",
                    format!("{}", usage.completion_tokens),
                ))
                .append(create_table_row(
                    "Total Tokens",
                    format!("{}", usage.total_tokens),
                ));

            if let Some(cost) = usage.cost {
                table = table.append(create_table_row("Cost", format!("${:.4}", cost)));
            }
        }
    }

    section.append(table)
}

/// Creates a tools section displaying all available tools
fn create_tools_section(conversation: &Conversation) -> Element {
    let section = Element::new("div.section").append(Element::new("h2").text("Tools"));

    if let Some(context) = &conversation.context {
        if !context.tools.is_empty() {
            let tools_elm =
                Element::new("div.tools-section").append(context.tools.iter().map(|tool| {
                    Element::new("details.message-card.message-tool")
                        .append(
                            Element::new("summary").append(Element::span(tool.name.to_string())),
                        )
                        .append(
                            Element::new("div.main-content")
                                .append(Element::new("pre").text(
                                    to_string_pretty(&tool.input_schema).unwrap_or_default(),
                                )),
                        )
                }));
            section.append(tools_elm)
        } else {
            section.append(Element::new("p").text("No tools available"))
        }
    } else {
        section.append(Element::new("p").text("No tools available"))
    }
}

/// Creates a usage information section for a message
fn create_message_usage_section(usage: &crate::message::Usage) -> Element {
    let cache_percentage = if *usage.prompt_tokens > 0 {
        (*usage.cached_tokens as f64 / *usage.prompt_tokens as f64 * 100.0) as usize
    } else {
        0
    };

    let cached_display = if cache_percentage > 0 {
        format!("{} [{}%]", usage.cached_tokens, cache_percentage)
    } else {
        format!("{}", usage.cached_tokens)
    };

    let mut usage_div = Element::new("span")
        .append(Element::new("strong").text("📊 Usage {"))
        .append(
            Element::new("span")
                .append(
                    Element::new("span.usage-item").text(format!("input: {}", usage.prompt_tokens)),
                )
                .append(Element::new("span.usage-item").text(format!("cached: {}", cached_display)))
                .append(
                    Element::new("span.usage-item")
                        .text(format!("output: {}", usage.completion_tokens)),
                )
                .append(
                    Element::new("span.usage-item").text(format!("total: {}", usage.total_tokens)),
                ),
        )
        .append(Element::new("strong").text("}"));

    if let Some(cost) = usage.cost {
        usage_div = usage_div
            .append(Element::new("span.usage-item.usage-cost").text(format!("Cost: ${:.4}", cost)));
    }

    usage_div
}

fn create_conversation_context_section(conversation: &Conversation) -> Element {
    let section = Element::new("div.section").append(Element::new("h2").text("Messages"));

    // Add context if available
    if let Some(context) = &conversation.context {
        let context_messages = Element::new("div.context-section").append(
            context.messages.iter().map(|message_entry| {
                match &**message_entry {
                    ContextMessage::Text(content_message) => {
                        // Convert role to lowercase for the class
                        let role_lowercase = content_message.role.to_string().to_lowercase();

                        let mut header =
                            Element::new("summary").text(format!("{}", content_message.role));

                        if let Some(model) = &content_message.model {
                            header = header
                                .append(Element::new("strong").text(" 🤖 model:"))
                                .append(Element::new("span").text(model));
                        }

                        // Add usage information
                        if let Some(usage) = &message_entry.usage {
                            header = header.append(create_message_usage_section(usage))
                        }

                        // Add reasoning indicator if reasoning details are present
                        if let Some(reasoning_details) = &content_message.reasoning_details
                            && !reasoning_details.is_empty()
                        {
                            header = header.append(
                                Element::new("span.reasoning-indicator").text(" 🧠 Reasoning"),
                            );
                        }

                        let message_elm =
                            Element::new(format!("details.message-card.message-{role_lowercase}"))
                                .append(header);

                        // Add reasoning details
                        let message_elm = if let Some(reasoning_details) =
                            &content_message.reasoning_details
                        {
                            if !reasoning_details.is_empty() {
                                message_elm.append(Element::new("div.reasoning-section").append(
                                    reasoning_details.iter().map(|reasoning_detail| {
                                        if let Some(text) = &reasoning_detail.text {
                                            Element::new("div.reasoning-content")
                                                .append(
                                                    Element::new("strong").text("🧠 Reasoning: "),
                                                )
                                                .append(Element::new("pre").text(text))
                                        } else {
                                            Element::new("div")
                                        }
                                    }),
                                ))
                            } else {
                                message_elm
                            }
                        } else {
                            message_elm
                        };

                        // Add main content
                        let message_elm = message_elm.append(
                            Element::new("div.main-content")
                                .append(Element::new("pre").text(&content_message.content)),
                        );

                        // Add tool calls if any

                        if let Some(tool_calls) = &content_message.tool_calls {
                            if !tool_calls.is_empty() {
                                message_elm.append(Element::new("div").append(
                                    tool_calls.iter().map(|tool_call| {
                                        Element::new("div.tool-call")
                                            .append(
                                                Element::new("p").append(
                                                    Element::new("strong")
                                                        .text(tool_call.name.to_string()),
                                                ),
                                            )
                                            .append(tool_call.call_id.as_ref().map(|call_id| {
                                                Element::new("p")
                                                    .append(Element::new("strong").text("ID: "))
                                                    .text(call_id.as_str())
                                            }))
                                            .append(
                                                Element::new("p").append(
                                                    Element::new("strong").text("Arguments: "),
                                                ),
                                            )
                                            .append(
                                                Element::new("pre").text(
                                                    to_string_pretty(&tool_call.arguments)
                                                        .unwrap_or_default(),
                                                ),
                                            )
                                    }),
                                ))
                            } else {
                                message_elm
                            }
                        } else {
                            message_elm
                        }
                    }
                    ContextMessage::Tool(tool_result) => {
                        // Tool Message
                        Element::new("details.message-card.message-tool")
                            .append(
                                Element::new("summary")
                                    .append(Element::new("strong").text("Tool Result: "))
                                    .append(Element::span(tool_result.name.as_str())),
                            )
                            .append(tool_result.output.values.iter().filter_map(|value| {
                                match value {
                                    crate::ToolValue::Text(text) => {
                                        Some(Element::new("pre").text(text))
                                    }
                                    crate::ToolValue::Image(image) => {
                                        Some(Element::new("img").attr("src", image.url()))
                                    }
                                    crate::ToolValue::Empty => None,
                                    crate::ToolValue::AI { value, conversation_id } => Some(
                                        Element::new("div")
                                            .append(Element::new("b").text(format!(
                                                "Conversation ID: {conversation_id}"
                                            )))
                                            .append(Element::new("pre").text(value)),
                                    ),
                                }
                            }))
                    }
                    ContextMessage::Image(image) => {
                        // Image message
                        Element::new("div.message-card.message-user")
                            .append(Element::new("strong").text("Image Attachment"))
                            .append(Element::new("img").attr("src", image.url()))
                    }
                }
            }),
        );

        // Create tool choice section if available
        let context_elm = if let Some(tool_choice) = &context.tool_choice {
            context_messages
                .append(Element::new("strong").text("Tool Choice"))
                .append(Element::new("div.tool-choice").append(
                    Element::new("pre").text(to_string_pretty(tool_choice).unwrap_or_default()),
                ))
        } else {
            context_messages
        };

        // Add temperature if available
        let context_elm = if let Some(temperature) = context.temperature {
            context_elm.append(
                Element::new("p")
                    .append(Element::new("strong").text("Temperature: "))
                    .text(format!("{temperature}")),
            )
        } else {
            context_elm
        };

        section.append(context_elm)
    } else {
        section.append(Element::new("p").text("No context available"))
    }
}

#[cfg(test)]
mod tests {
<<<<<<< HEAD
    use super::*;
    use crate::ParentContext;
    use crate::conversation::Conversation;

    #[test]
    fn test_render_empty_conversation() {
        // Create a new empty conversation
        let id = crate::conversation::ConversationId::generate();

        let fixture = Conversation::new(id);
        let actual = render_conversation_html(&fixture);

        // We're verifying that the function runs without errors
        // and returns a non-empty string for an empty conversation
        assert!(actual.contains("<html"));
        assert!(actual.contains("</html>"));
        assert!(actual.contains("Title: "));
        assert!(actual.contains("Basic Information"));
        assert!(actual.contains("Conversation Context"));
    }
=======
    use forge_test_kit::json_fixture;
>>>>>>> 4ce4cf7a

    use super::*;

<<<<<<< HEAD
        let fixture =
            Conversation::new(id).context(Some(ParentContext::default().context(context)));
        let actual = render_conversation_html(&fixture);
=======
    #[tokio::test]
    async fn test_render_conversation_html_snapshot() {
        // Load the conversation from the fixture file
        let conversation: Conversation = json_fixture!("tests/fixtures/conversation.json").await;
>>>>>>> 4ce4cf7a

        // Render the HTML
        let html = render_conversation_html(&conversation);

        // Convert HTML string to bytes for binary snapshot
        let html_bytes = html.into_bytes();

        // Binary snapshot with exact .html extension
        insta::assert_binary_snapshot!("conversation.html", html_bytes);
    }
}<|MERGE_RESOLUTION|>--- conflicted
+++ resolved
@@ -383,43 +383,14 @@
 
 #[cfg(test)]
 mod tests {
-<<<<<<< HEAD
+    use forge_test_kit::json_fixture;
+
     use super::*;
-    use crate::ParentContext;
-    use crate::conversation::Conversation;
-
-    #[test]
-    fn test_render_empty_conversation() {
-        // Create a new empty conversation
-        let id = crate::conversation::ConversationId::generate();
-
-        let fixture = Conversation::new(id);
-        let actual = render_conversation_html(&fixture);
-
-        // We're verifying that the function runs without errors
-        // and returns a non-empty string for an empty conversation
-        assert!(actual.contains("<html"));
-        assert!(actual.contains("</html>"));
-        assert!(actual.contains("Title: "));
-        assert!(actual.contains("Basic Information"));
-        assert!(actual.contains("Conversation Context"));
-    }
-=======
-    use forge_test_kit::json_fixture;
->>>>>>> 4ce4cf7a
-
-    use super::*;
-
-<<<<<<< HEAD
-        let fixture =
-            Conversation::new(id).context(Some(ParentContext::default().context(context)));
-        let actual = render_conversation_html(&fixture);
-=======
+
     #[tokio::test]
     async fn test_render_conversation_html_snapshot() {
         // Load the conversation from the fixture file
         let conversation: Conversation = json_fixture!("tests/fixtures/conversation.json").await;
->>>>>>> 4ce4cf7a
 
         // Render the HTML
         let html = render_conversation_html(&conversation);
