#![allow(clippy::enum_variant_names)]
use std::collections::HashSet;
use std::path::{Path, PathBuf};

use convert_case::{Case, Casing};
use derive_more::From;
use eserde::Deserialize;
use forge_tool_macros::ToolDescription;
use schemars::JsonSchema;
use schemars::schema::RootSchema;
use serde::Serialize;
use serde_json::Map;
use strum::IntoEnumIterator;
use strum_macros::{AsRefStr, Display, EnumDiscriminants, EnumIter};

use crate::{ToolCallArguments, ToolCallFull, ToolDefinition, ToolDescription, ToolName};

/// Enum representing all possible tool input types.
///
/// This enum contains variants for each type of input that can be passed to
/// tools in the application. Each variant corresponds to the input type for a
/// specific tool.
#[derive(
    Debug,
    Clone,
    Serialize,
    Deserialize,
    JsonSchema,
    From,
    EnumIter,
    Display,
    PartialEq,
    EnumDiscriminants,
)]
#[strum_discriminants(derive(Display, Serialize, Deserialize, Hash))]
#[strum_discriminants(serde(rename_all = "snake_case"))]
#[serde(tag = "name", content = "arguments", rename_all = "snake_case")]
#[strum_discriminants(name(ToolKind))]
#[strum(serialize_all = "snake_case")]
pub enum ToolCatalog {
    Read(FSRead),
    ReadImage(ReadImage),
    Write(FSWrite),
    Search(FSSearch),
    CodebaseSearch(CodebaseSearch),
    Remove(FSRemove),
    Patch(FSPatch),
    Undo(FSUndo),
    Shell(Shell),
    Fetch(NetFetch),
    Followup(Followup),
    Plan(PlanCreate),
    Skill(SkillFetch),
}

/// Input structure for agent tool calls. This serves as the generic schema
/// for dynamically registered agent tools, allowing users to specify tasks
/// for specific agents.
#[derive(Default, Debug, Clone, Serialize, Deserialize, JsonSchema, PartialEq)]
pub struct AgentInput {
    /// A list of clear and detailed descriptions of the tasks to be performed
    /// by the agent in parallel. Provide sufficient context and specific
    /// requirements to enable the agent to understand and execute the work
    /// accurately.
    pub tasks: Vec<String>,
}

fn default_true() -> bool {
    true
}

/// Reads file contents from the specified absolute path. Ideal for analyzing
/// code, configuration files, documentation, or textual data. Returns the
/// content as a string with line number prefixes by default. For files larger
/// than 2,000 lines, the tool automatically returns only the first 2,000 lines.
/// You should always rely on this default behavior and avoid specifying custom
/// ranges unless absolutely necessary. If needed, specify a range with the
/// start_line and end_line parameters, ensuring the total range does not exceed
/// 2,000 lines. Specifying a range exceeding this limit will result in an
/// error. Binary files are automatically detected and rejected.
#[derive(Default, Debug, Clone, Serialize, Deserialize, JsonSchema, ToolDescription, PartialEq)]
pub struct FSRead {
    /// The path of the file to read, always provide absolute paths.
    pub path: String,

    /// Optional start position in lines (1-based). If provided, reading
    /// will start from this line position.
    #[serde(skip_serializing_if = "Option::is_none")]
    pub start_line: Option<i32>,

    /// If true, prefixes each line with its line index (starting at 1).
    /// Defaults to true.
    #[serde(default = "default_true")]
    pub show_line_numbers: bool,

    /// Optional end position in lines (inclusive). If provided, reading
    /// will end at this line position.
    #[serde(skip_serializing_if = "Option::is_none")]
    pub end_line: Option<i32>,
}

/// Reads image files from the file system and returns them in base64-encoded
/// format for vision-capable models. Supports common image formats: JPEG, PNG,
/// WebP, and GIF. The path must be absolute and point to an existing file. Use
/// this tool when you need to process, analyze, or display images with vision
/// models. Do NOT use this for text files - use the `read` tool instead. Do NOT
/// use for other binary files like PDFs, videos, or archives. The tool will
/// fail if the file doesn't exist or if the format is unsupported. Returns the
/// image content encoded in base64 format ready for vision model consumption.
#[derive(Default, Debug, Clone, Serialize, Deserialize, JsonSchema, ToolDescription, PartialEq)]
pub struct ReadImage {
    /// The absolute path to the image file (e.g., /home/user/image.png).
    /// Relative paths are not supported. The file must exist and be readable.
    pub path: String,
}

/// Use it to create a new file at a specified path with the provided content.
///
/// Always provide absolute paths for file locations. The tool
/// automatically handles the creation of any missing intermediary directories
/// in the specified path.
/// IMPORTANT: DO NOT attempt to use this tool to move or rename files, use the
/// shell tool instead.
#[derive(Default, Debug, Clone, Serialize, Deserialize, JsonSchema, ToolDescription, PartialEq)]
pub struct FSWrite {
    /// The path of the file to write to (absolute path required)
    pub path: String,

    /// The content to write to the file. ALWAYS provide the COMPLETE intended
    /// content of the file, without any truncation or omissions. You MUST
    /// include ALL parts of the file, even if they haven't been modified.
    pub content: String,

    /// If set to true, existing files will be overwritten. If not set and the
    /// file exists, an error will be returned with the content of the
    /// existing file.
    #[serde(default)]
    #[serde(skip_serializing_if = "is_default")]
    pub overwrite: bool,
}

/// Recursively searches directories for files by content (regex) and/or name
/// (glob pattern). Provides context-rich results with line numbers for content
/// matches. Two modes: content search (when regex provided) or file finder
/// (when regex omitted). Uses case-insensitive Rust regex syntax. Requires
/// absolute paths. Avoids binary files and excluded directories. Best for code
/// exploration, API usage discovery, configuration settings, or finding
/// patterns across projects. For large pages, returns the first 200
/// lines and stores the complete content in a temporary file for
/// subsequent access.
#[derive(Default, Debug, Clone, Serialize, Deserialize, JsonSchema, ToolDescription, PartialEq)]
pub struct FSSearch {
    /// The absolute path of the directory or file to search in. If it's a
    /// directory, it will be searched recursively. If it's a file path,
    /// only that specific file will be searched.
    pub path: String,

    /// The regular expression pattern to search for in file contents. Uses Rust
    /// regex syntax. If not provided, only file name matching will be
    /// performed.
    #[serde(skip_serializing_if = "Option::is_none")]
    pub regex: Option<String>,

    /// Starting index for the search results (1-based).
    pub start_index: Option<i32>,

    /// Maximum number of lines to return in the search results.
    pub max_search_lines: Option<i32>,

    /// Glob pattern to filter files (e.g., '*.ts' for TypeScript files).
    /// If not provided, it will search all files (*).
    #[serde(skip_serializing_if = "Option::is_none")]
    pub file_pattern: Option<String>,
}

fn default_codebase_top_k() -> u32 {
    10
}

/// Searches code by meaning using AI-powered semantic search to quickly locate
/// specific code implementations. Use when you need to FIND WHERE code is
/// located by describing what it does. Examples: \"where is authentication
/// logic\", \"find retry mechanism\", \"locate error handling code\". Returns
/// code locations with snippets. DO NOT use for finding specific names/patterns
/// like \"all functions named execute\" - use search tool with regex instead.
/// This tool understands concepts and finds semantically related code.
#[derive(Default, Debug, Clone, Serialize, Deserialize, JsonSchema, ToolDescription, PartialEq)]
pub struct CodebaseSearch {
    /// Describe WHAT the code does or its purpose. Include domain-specific
    /// terms and technical context. Good: "retry mechanism with exponential
    /// backoff", "streaming responses from LLM API", "OAuth token refresh
    /// flow". Bad: generic terms like "retry" or "auth" without context. Think
    /// about the behavior and functionality you're looking for.
    pub query: String,

    /// Top-k parameter for relevance filtering. Controls the number of nearest
    /// neighbors to consider during semantic search. Higher values may return
    /// more results but with lower relevance. Defaults to 10 if not specified.
    #[serde(default = "default_codebase_top_k")]
    pub top_k: u32,

    /// Describe WHY you're searching and what problem you're trying to solve.
    /// This filters results to match your specific intent. Good: "I need to
    /// add similar retry logic to API calls", "understanding how to handle
    /// authentication errors", "implementing rate limiting for new endpoint".
    /// Bad: repeating the query or generic phrases.
    pub use_case: String,
}

/// Request to remove a file at the specified path. Use this when you need to
/// delete an existing file. The path must be absolute. This operation cannot
/// be undone, so use it carefully.
#[derive(Default, Debug, Clone, Serialize, Deserialize, JsonSchema, ToolDescription, PartialEq)]
pub struct FSRemove {
    /// The path of the file to remove (absolute path required)
    pub path: String,
}

/// Operation types that can be performed on matched text
#[derive(Default, Debug, Clone, Serialize, Deserialize, PartialEq, AsRefStr, EnumIter)]
#[serde(rename_all = "snake_case")]
pub enum PatchOperation {
    /// Prepend content before the matched text
    #[default]
    Prepend,

    /// Append content after the matched text
    Append,

    /// Should be used only when you want to replace the first occurrence.
    /// Use only for specific, targeted replacements where you need to modify
    /// just the first match.
    Replace,

    /// Should be used for renaming variables, functions, types, or any
    /// widespread replacements across the file. This is the recommended
    /// choice for consistent refactoring operations as it ensures all
    /// occurrences are updated.
    ReplaceAll,

    /// Swap the matched text with another text (search for the second text and
    /// swap them)
    Swap,
}

// TODO: do the Blanket impl for all the unit enums
impl JsonSchema for PatchOperation {
    fn schema_name() -> String {
        std::any::type_name::<Self>()
            .split("::")
            .last()
            .unwrap_or("PatchOperation")
            .to_string()
    }

    fn json_schema(_gen: &mut schemars::r#gen::SchemaGenerator) -> schemars::schema::Schema {
        use schemars::schema::{InstanceType, Schema, SchemaObject};
        let variants: Vec<serde_json::Value> = Self::iter()
            .map(|variant| variant.as_ref().to_case(Case::Snake).into())
            .collect();
        Schema::Object(SchemaObject {
            instance_type: Some(InstanceType::String.into()),
            enum_values: Some(variants),
            metadata: Some(Box::new(schemars::schema::Metadata {
                ..Default::default()
            })),
            ..Default::default()
        })
    }
}

/// Modifies files with targeted line operations on matched patterns. Supports
/// prepend, append, replace, replace_all, swap operations. Ideal for precise
/// changes to configs, code, or docs while preserving context. Not suitable for
/// complex refactoring or modifying all pattern occurrences - use `write`
/// instead for complete rewrites and `undo` for undoing the last operation.
/// Fails if search pattern isn't found.\n\nUsage Guidelines:\n-When editing
/// text from Read tool output, ensure you preserve new lines and the exact
/// indentation (tabs/spaces) as it appears AFTER the line number prefix. The
/// line number prefix format is: line number + ':'. Everything
/// after that is the actual file content to match. Never include any part
/// of the line number prefix in the search or content
#[derive(Default, Debug, Clone, Serialize, Deserialize, JsonSchema, ToolDescription, PartialEq)]
pub struct FSPatch {
    /// The path to the file to modify
    pub path: String,

    /// The text to replace. When skipped the patch operation applies to the
    /// entire content. `Append` adds the new content to the end, `Prepend` adds
    /// it to the beginning, and `Replace` fully overwrites the original
    /// content. `Swap` requires a search target, so without one, it makes no
    /// changes.
    pub search: Option<String>,

    /// The operation to perform on the matched text. Possible options are: -
    /// 'prepend': Add content before the matched text - 'append': Add content
    /// after the matched text - 'replace': Use only for specific, targeted
    /// replacements where you need to modify just the first match. -
    /// 'replace_all': Should be used for renaming variables, functions, types,
    /// or any widespread replacements across the file. This is the recommended
    /// choice for consistent refactoring operations as it ensures all
    /// occurrences are updated. - 'swap': Replace the matched text with another
    /// text (search for the second text and swap them)
    pub operation: PatchOperation,

    /// The text to replace it with (must be different from search)
    pub content: String,
}

/// Reverts the most recent file operation (create/modify/delete) on a specific
/// file. Use this tool when you need to recover from incorrect file changes or
/// if a revert is requested by the user.
#[derive(Default, Debug, Clone, Serialize, Deserialize, JsonSchema, ToolDescription, PartialEq)]
pub struct FSUndo {
    /// The absolute path of the file to revert to its previous state.
    pub path: String,
}

/// Executes shell commands with safety measures using restricted bash (rbash).
/// Prevents potentially harmful operations like absolute path execution and
/// directory changes. Use for file system interaction, running utilities,
/// installing packages, or executing build commands. For operations requiring
/// unrestricted access, advise users to run forge CLI with '-u' flag. Returns
/// complete output including stdout, stderr, and exit code for diagnostic
/// purposes.
#[derive(Default, Debug, Clone, Serialize, Deserialize, JsonSchema, ToolDescription, PartialEq)]
pub struct Shell {
    /// The shell command to execute.
    pub command: String,

    /// The working directory where the command should be executed.
    pub cwd: PathBuf,

    /// Whether to preserve ANSI escape codes in the output.
    /// If true, ANSI escape codes will be preserved in the output.
    /// If false (default), ANSI escape codes will be stripped from the output.
    #[serde(default)]
    #[serde(skip_serializing_if = "is_default")]
    pub keep_ansi: bool,
    /// Environment variable names to pass to command execution (e.g., ["PATH",
    /// "HOME", "USER"]). The system automatically reads the specified
    /// values and applies them during command execution.
    #[serde(default)]
    #[serde(skip_serializing_if = "Option::is_none")]
    pub env: Option<Vec<String>>,
}

/// Input type for the net fetch tool
#[derive(Default, Debug, Clone, Serialize, Deserialize, JsonSchema, ToolDescription, PartialEq)]
pub struct NetFetch {
    /// URL to fetch
    pub url: String,

    /// Get raw content without any markdown conversion (default: false)
    #[serde(default)]
    #[serde(skip_serializing_if = "Option::is_none")]
    pub raw: Option<bool>,
}

/// Use this tool when you encounter ambiguities, need clarification, or require
/// more details to proceed effectively. Use this tool judiciously to maintain a
/// balance between gathering necessary information and avoiding excessive
/// back-and-forth.
#[derive(Default, Debug, Clone, Serialize, Deserialize, JsonSchema, ToolDescription, PartialEq)]
pub struct Followup {
    /// Question to ask the user
    pub question: String,

    /// If true, allows selecting multiple options; if false (default), only one
    /// option can be selected
    #[serde(skip_serializing_if = "Option::is_none")]
    pub multiple: Option<bool>,

    /// First option to choose from
    #[serde(skip_serializing_if = "Option::is_none")]
    pub option1: Option<String>,

    /// Second option to choose from
    #[serde(skip_serializing_if = "Option::is_none")]
    pub option2: Option<String>,

    /// Third option to choose from
    #[serde(skip_serializing_if = "Option::is_none")]
    pub option3: Option<String>,

    /// Fourth option to choose from
    #[serde(skip_serializing_if = "Option::is_none")]
    pub option4: Option<String>,

    /// Fifth option to choose from
    #[serde(skip_serializing_if = "Option::is_none")]
    pub option5: Option<String>,
}

/// Creates a new plan file with the specified name, version, and content. Use
/// this tool to create structured project plans, task breakdowns, or
/// implementation strategies that can be tracked and referenced throughout
/// development sessions.
#[derive(Default, Debug, Clone, Serialize, Deserialize, JsonSchema, ToolDescription, PartialEq)]
pub struct PlanCreate {
    /// The name of the plan (will be used in the filename)
    pub plan_name: String,

    /// The version of the plan (e.g., "v1", "v2", "1.0")
    pub version: String,

    /// The content to write to the plan file. This should be the complete
    /// plan content in markdown format.
    pub content: String,
}

/// Fetches detailed information about a specific skill. Use this tool to load
/// skill content and instructions when you need to understand how to perform a
/// specialized task. Skills provide domain-specific knowledge, workflows, and
/// best practices. Only invoke skills that are listed in the available skills
/// section. Do not invoke a skill that is already active.
#[derive(Default, Debug, Clone, Serialize, Deserialize, JsonSchema, ToolDescription, PartialEq)]
pub struct SkillFetch {
    /// The name of the skill to fetch (e.g., "pdf", "code_review")
    pub name: String,
}

fn default_raw() -> Option<bool> {
    Some(false)
}

/// Retrieves content from URLs as markdown or raw text. Enables access to
/// current online information including websites, APIs and documentation. Use
/// for obtaining up-to-date information beyond training data, verifying facts,
/// or retrieving specific online content. Handles HTTP/HTTPS and converts HTML
/// to readable markdown by default. Cannot access private/restricted resources
/// requiring authentication. Respects robots.txt and may be blocked by
/// anti-scraping measures. For large pages, returns the first 40,000 characters
/// and stores the complete content in a temporary file for subsequent access.
#[derive(Default, Deserialize, JsonSchema, ToolDescription, PartialEq)]
pub struct FetchInput {
    /// URL to fetch
    pub url: String,
    /// Get raw content without any markdown conversion (default: false)
    #[serde(default = "default_raw")]
    pub raw: Option<bool>,
}
/// Request to list files and directories within the specified directory. If
/// recursive is true, it will list all files and directories recursively. If
/// recursive is false or not provided, it will only list the top-level
/// contents. The path must be absolute. Do not use this tool to confirm the
/// existence of files you may have created, as the user will let you know if
/// the files were created successfully or not.
#[derive(Default, Deserialize, JsonSchema, ToolDescription, PartialEq)]
pub struct FSListInput {
    /// The path of the directory to list contents for (absolute path required)
    pub path: String,
    /// Whether to list files recursively. Use true for recursive listing, false
    /// or omit for top-level only.
    pub recursive: Option<bool>,
}

/// Request to retrieve detailed metadata about a file or directory at the
/// specified path. Returns comprehensive information including size, creation
/// time, last modified time, permissions, and type. Path must be absolute. Use
/// this when you need to understand file characteristics without reading the
/// actual content.
#[derive(Default, Deserialize, JsonSchema, ToolDescription, PartialEq)]
pub struct FSFileInfoInput {
    /// The path of the file or directory to inspect (absolute path required)
    pub path: String,
}

#[derive(Deserialize, JsonSchema)]
pub struct UndoInput {
    /// The absolute path of the file to revert to its previous state. Must be
    /// the exact path that was previously modified, created, or deleted by
    /// a Forge file operation. If the file was deleted, provide the
    /// original path it had before deletion. The system requires a prior
    /// snapshot for this path.
    pub path: String,
}

/// Input for the select tool
#[derive(Deserialize, JsonSchema)]
pub struct SelectInput {
    /// Question to ask the user
    pub question: String,

    /// First option to choose from
    pub option1: Option<String>,

    /// Second option to choose from
    pub option2: Option<String>,

    /// Third option to choose from
    pub option3: Option<String>,

    /// Fourth option to choose from
    pub option4: Option<String>,

    /// Fifth option to choose from
    pub option5: Option<String>,

    /// If true, allows selecting multiple options; if false (default), only one
    /// option can be selected
    #[schemars(default)]
    pub multiple: Option<bool>,
}

/// Helper function to check if a value equals its default value
fn is_default<T: Default + PartialEq>(t: &T) -> bool {
    t == &T::default()
}

impl ToolDescription for ToolCatalog {
    fn description(&self) -> String {
        match self {
            ToolCatalog::Patch(v) => v.description(),
            ToolCatalog::Shell(v) => v.description(),
            ToolCatalog::Followup(v) => v.description(),
            ToolCatalog::Fetch(v) => v.description(),
            ToolCatalog::Search(v) => v.description(),
            ToolCatalog::CodebaseSearch(v) => v.description(),
            ToolCatalog::Read(v) => v.description(),
            ToolCatalog::ReadImage(v) => v.description(),
            ToolCatalog::Remove(v) => v.description(),
            ToolCatalog::Undo(v) => v.description(),
            ToolCatalog::Write(v) => v.description(),
            ToolCatalog::Plan(v) => v.description(),
            ToolCatalog::Skill(v) => v.description(),
        }
    }
}
lazy_static::lazy_static! {
    // Cache of all tool names
    static ref FORGE_TOOLS: HashSet<ToolName> = ToolCatalog::iter()
        .map(ToolName::new)
        .collect();
}

impl ToolCatalog {
    pub fn schema(&self) -> RootSchema {
        use schemars::r#gen::SchemaSettings;
        let r#gen = SchemaSettings::default()
            .with(|s| {
                // incase of null, add nullable property.
                s.option_nullable = true;
                // incase of option type, don't add null in type.
                s.option_add_null_type = false;
                s.meta_schema = None;
                s.inline_subschemas = true;
            })
            .into_generator();
        match self {
            ToolCatalog::Patch(_) => r#gen.into_root_schema_for::<FSPatch>(),
            ToolCatalog::Shell(_) => r#gen.into_root_schema_for::<Shell>(),
            ToolCatalog::Followup(_) => r#gen.into_root_schema_for::<Followup>(),
            ToolCatalog::Fetch(_) => r#gen.into_root_schema_for::<NetFetch>(),
            ToolCatalog::Search(_) => r#gen.into_root_schema_for::<FSSearch>(),
            ToolCatalog::CodebaseSearch(_) => r#gen.into_root_schema_for::<CodebaseSearch>(),
            ToolCatalog::Read(_) => r#gen.into_root_schema_for::<FSRead>(),
            ToolCatalog::ReadImage(_) => r#gen.into_root_schema_for::<ReadImage>(),
            ToolCatalog::Remove(_) => r#gen.into_root_schema_for::<FSRemove>(),
            ToolCatalog::Undo(_) => r#gen.into_root_schema_for::<FSUndo>(),
            ToolCatalog::Write(_) => r#gen.into_root_schema_for::<FSWrite>(),
            ToolCatalog::Plan(_) => r#gen.into_root_schema_for::<PlanCreate>(),
            ToolCatalog::Skill(_) => r#gen.into_root_schema_for::<SkillFetch>(),
        }
    }

    pub fn definition(&self) -> ToolDefinition {
        ToolDefinition::new(self)
            .description(self.description())
            .input_schema(self.schema())
    }
    pub fn contains(tool_name: &ToolName) -> bool {
        FORGE_TOOLS.contains(tool_name)
    }
    pub fn should_yield(tool_name: &ToolName) -> bool {
        // Tools that convey that the execution should yield
        [ToolKind::Followup]
            .iter()
            .any(|v| v.to_string().to_case(Case::Snake).eq(tool_name.as_str()))
    }

    /// Convert a tool input to its corresponding domain operation for policy
    /// checking. Returns None for tools that don't require permission
    /// checks.
    pub fn to_policy_operation(
        &self,
        cwd: PathBuf,
    ) -> Option<crate::policies::PermissionOperation> {
        let cwd_path = cwd.clone();
        let display_path_for = |path: &str| {
            format!(
                "`{}`",
                format_display_path(Path::new(path), cwd_path.as_path())
            )
        };

        match self {
            ToolCatalog::Read(input) => Some(crate::policies::PermissionOperation::Read {
                path: std::path::PathBuf::from(&input.path),
                cwd,
                message: format!("Read file: {}", display_path_for(&input.path)),
            }),
            ToolCatalog::ReadImage(input) => Some(crate::policies::PermissionOperation::Read {
                path: std::path::PathBuf::from(&input.path),
                cwd,
                message: format!("Image file: {}", display_path_for(&input.path)),
            }),

            ToolCatalog::Write(input) => Some(crate::policies::PermissionOperation::Write {
                path: std::path::PathBuf::from(&input.path),
                cwd,
                message: format!("Create/overwrite file: {}", display_path_for(&input.path)),
            }),
            ToolCatalog::Search(input) => {
                let base_message = format!(
                    "Search in directory/file: {}",
                    display_path_for(&input.path)
                );
                let message = match (&input.regex, &input.file_pattern) {
                    (Some(regex), Some(pattern)) => {
                        format!("{base_message} for pattern: '{regex}' in '{pattern}' files")
                    }
                    (Some(regex), None) => {
                        format!("{base_message} for pattern: {regex}")
                    }
                    (None, Some(pattern)) => {
                        format!("{base_message} in '{pattern}' files")
                    }
                    (None, None) => base_message,
                };
                Some(crate::policies::PermissionOperation::Read {
                    path: std::path::PathBuf::from(&input.path),
                    cwd,
                    message,
                })
            }
            ToolCatalog::Remove(input) => Some(crate::policies::PermissionOperation::Write {
                path: std::path::PathBuf::from(&input.path),
                cwd,
                message: format!("Remove file: {}", display_path_for(&input.path)),
            }),
            ToolCatalog::Patch(input) => Some(crate::policies::PermissionOperation::Write {
                path: std::path::PathBuf::from(&input.path),
                cwd,
                message: format!("Modify file: {}", display_path_for(&input.path)),
            }),
            ToolCatalog::Shell(input) => Some(crate::policies::PermissionOperation::Execute {
                command: input.command.clone(),
                cwd,
                message: format!("Execute shell command: {}", input.command),
            }),
            ToolCatalog::Fetch(input) => Some(crate::policies::PermissionOperation::Fetch {
                url: input.url.clone(),
                cwd,
                message: format!("Fetch content from URL: {}", input.url),
            }),
            // Operations that don't require permission checks
<<<<<<< HEAD
            ToolCatalog::CodebaseSearch(_)
            | ToolCatalog::Undo(_)
            | ToolCatalog::Followup(_)
            | ToolCatalog::Plan(_) => None,
=======
            ToolCatalog::Undo(_)
            | ToolCatalog::Followup(_)
            | ToolCatalog::Plan(_)
            | ToolCatalog::Skill(_) => None,
>>>>>>> 9698d318
        }
    }

    /// Creates a Read tool call with the specified path
    pub fn tool_call_read(path: &str) -> ToolCallFull {
        ToolCallFull::from(ToolCatalog::Read(FSRead {
            path: path.to_string(),
            ..Default::default()
        }))
    }

    /// Creates a ReadImage tool call with the specified path
    pub fn tool_call_read_image(path: &str) -> ToolCallFull {
        ToolCallFull::from(ToolCatalog::ReadImage(ReadImage { path: path.to_string() }))
    }

    /// Creates a Write tool call with the specified path and content
    pub fn tool_call_write(path: &str, content: &str) -> ToolCallFull {
        ToolCallFull::from(ToolCatalog::Write(FSWrite {
            path: path.to_string(),
            content: content.to_string(),
            ..Default::default()
        }))
    }

    /// Creates a Patch tool call with the specified parameters
    pub fn tool_call_patch(
        path: &str,
        content: &str,
        operation: PatchOperation,
        search: Option<&str>,
    ) -> ToolCallFull {
        ToolCallFull::from(ToolCatalog::Patch(FSPatch {
            path: path.to_string(),
            search: search.map(|s| s.to_string()),
            operation,
            content: content.to_string(),
        }))
    }

    /// Creates a Remove tool call with the specified path
    pub fn tool_call_remove(path: &str) -> ToolCallFull {
        ToolCallFull::from(ToolCatalog::Remove(FSRemove { path: path.to_string() }))
    }

    /// Creates a Shell tool call with the specified command and working
    /// directory
    pub fn tool_call_shell(command: &str, cwd: impl Into<PathBuf>) -> ToolCallFull {
        ToolCallFull::from(ToolCatalog::Shell(Shell {
            command: command.to_string(),
            cwd: cwd.into(),
            ..Default::default()
        }))
    }

    /// Creates a Search tool call with the specified path and regex pattern
    pub fn tool_call_search(path: &str, regex: Option<&str>) -> ToolCallFull {
        ToolCallFull::from(ToolCatalog::Search(FSSearch {
            path: path.to_string(),
            regex: regex.map(|r| r.to_string()),
            ..Default::default()
        }))
    }

    /// Creates an Undo tool call with the specified path
    pub fn tool_call_undo(path: &str) -> ToolCallFull {
        ToolCallFull::from(ToolCatalog::Undo(FSUndo { path: path.to_string() }))
    }

    /// Creates a Fetch tool call with the specified url
    pub fn tool_call_fetch(url: &str) -> ToolCallFull {
        ToolCallFull::from(ToolCatalog::Fetch(NetFetch {
            url: url.to_string(),
            ..Default::default()
        }))
    }

    /// Creates a Followup tool call with the specified question
    pub fn tool_call_followup(question: &str) -> ToolCallFull {
        ToolCallFull::from(ToolCatalog::Followup(Followup {
            question: question.to_string(),
            ..Default::default()
        }))
    }

    /// Creates a Plan tool call with the specified plan name, version, and
    /// content
    pub fn tool_call_plan(plan_name: &str, version: &str, content: &str) -> ToolCallFull {
        ToolCallFull::from(ToolCatalog::Plan(PlanCreate {
            plan_name: plan_name.to_string(),
            version: version.to_string(),
            content: content.to_string(),
        }))
    }

    /// Creates a Skill tool call with the specified skill name
    pub fn tool_call_skill(skill_name: &str) -> ToolCallFull {
        ToolCallFull::from(ToolCatalog::Skill(SkillFetch {
            name: skill_name.to_string(),
        }))
    }

    /// Identifies the kind of the built-in Tools
    pub fn kind(&self) -> ToolKind {
        self.clone().into()
    }
}

fn format_display_path(path: &Path, cwd: &Path) -> String {
    // Try to create a relative path for display if possible
    let display_path = if path.starts_with(cwd) {
        match path.strip_prefix(cwd) {
            Ok(rel_path) => rel_path.display().to_string(),
            Err(_) => path.display().to_string(),
        }
    } else {
        path.display().to_string()
    };

    if display_path.is_empty() {
        ".".to_string()
    } else {
        display_path
    }
}

impl TryFrom<ToolCallFull> for ToolCatalog {
    type Error = crate::Error;

    fn try_from(value: ToolCallFull) -> Result<Self, Self::Error> {
        let mut map = Map::new();
        map.insert("name".into(), value.name.as_str().into());
        map.insert("arguments".into(), value.arguments.parse()?);

        serde_json::from_value(serde_json::Value::Object(map))
            .map_err(|error| crate::Error::AgentCallArgument { error })
    }
}

impl ToolKind {
    pub fn name(&self) -> ToolName {
        ToolName::new(self.to_string().to_case(Case::Snake))
    }

    // TODO: This is an extremely slow operation
    pub fn definition(&self) -> ToolDefinition {
        ToolCatalog::iter()
            .find(|tool| tool.definition().name == self.name())
            .map(|tool| tool.definition())
            .expect("Forge tool definition not found")
    }
}

impl TryFrom<&ToolCallFull> for AgentInput {
    type Error = crate::Error;
    fn try_from(value: &ToolCallFull) -> Result<Self, Self::Error> {
        let value = value.arguments.parse()?;
        serde_json::from_value(value).map_err(|error| crate::Error::AgentCallArgument { error })
    }
}

impl From<ToolCatalog> for ToolCallFull {
    fn from(tool: ToolCatalog) -> Self {
        let name = ToolName::new(tool.to_string());
        // Serialize the tool to get the tagged enum structure
        let value = serde_json::to_value(&tool).expect("Failed to serialize tool");

        // Extract just the "arguments" part from the tagged enum
        let arguments = if let Some(args) = value.get("arguments") {
            ToolCallArguments::from(args.clone())
        } else {
            ToolCallArguments::default()
        };

        ToolCallFull { name, call_id: None, arguments }
    }
}

#[cfg(test)]
mod tests {
    use pretty_assertions::assert_eq;
    use strum::IntoEnumIterator;

    use crate::{ToolCatalog, ToolKind, ToolName};

    #[test]
    fn test_tool_definition() {
        let actual = ToolKind::Remove.name();
        let expected = ToolName::new("remove");
        assert_eq!(actual, expected);
    }

    #[test]
    fn test_tool_definition_json() {
        let tools = ToolCatalog::iter()
            .map(|tool| {
                let definition = tool.definition().input_schema;
                serde_json::to_string_pretty(&definition)
                    .expect("Failed to serialize tool definition to JSON")
            })
            .collect::<Vec<_>>()
            .join("\n");

        insta::assert_snapshot!(tools);
    }

    #[test]
    fn test_fs_search_message_with_regex() {
        use std::path::PathBuf;

        use crate::FSSearch;
        use crate::policies::PermissionOperation;

        let search_with_regex = ToolCatalog::Search(FSSearch {
            path: "/home/user/project".to_string(),
            regex: Some("fn main".to_string()),
            start_index: None,
            max_search_lines: None,
            file_pattern: None,
        });

        let operation = search_with_regex
            .to_policy_operation(PathBuf::from("/test/cwd"))
            .unwrap();

        match operation {
            PermissionOperation::Read { message, .. } => {
                assert_eq!(
                    message,
                    "Search in directory/file: `/home/user/project` for pattern: fn main"
                );
            }
            _ => panic!("Expected Read operation"),
        }
    }

    #[test]
    fn test_fs_search_message_without_regex() {
        use std::path::PathBuf;

        use crate::FSSearch;
        use crate::policies::PermissionOperation;

        let search_without_regex = ToolCatalog::Search(FSSearch {
            path: "/home/user/project".to_string(),
            regex: None,
            start_index: None,
            max_search_lines: None,
            file_pattern: None,
        });

        let operation = search_without_regex
            .to_policy_operation(PathBuf::from("/test/cwd"))
            .unwrap();

        match operation {
            PermissionOperation::Read { message, .. } => {
                assert_eq!(message, "Search in directory/file: `/home/user/project`");
            }
            _ => panic!("Expected Read operation"),
        }
    }

    #[test]
    fn test_fs_search_message_with_file_pattern_only() {
        use std::path::PathBuf;

        use crate::FSSearch;
        use crate::policies::PermissionOperation;

        let search_with_pattern = ToolCatalog::Search(FSSearch {
            path: "/home/user/project".to_string(),
            regex: None,
            start_index: None,
            max_search_lines: None,
            file_pattern: Some("*.rs".to_string()),
        });

        let operation = search_with_pattern
            .to_policy_operation(PathBuf::from("/test/cwd"))
            .unwrap();

        match operation {
            PermissionOperation::Read { message, .. } => {
                assert_eq!(
                    message,
                    "Search in directory/file: `/home/user/project` in '*.rs' files"
                );
            }
            _ => panic!("Expected Read operation"),
        }
    }

    #[test]
    fn test_fs_search_message_with_regex_and_file_pattern() {
        use std::path::PathBuf;

        use crate::FSSearch;
        use crate::policies::PermissionOperation;

        let search_with_both = ToolCatalog::Search(FSSearch {
            path: "/home/user/project".to_string(),
            regex: Some("fn main".to_string()),
            start_index: None,
            max_search_lines: None,
            file_pattern: Some("*.rs".to_string()),
        });

        let operation = search_with_both
            .to_policy_operation(PathBuf::from("/test/cwd"))
            .unwrap();

        match operation {
            PermissionOperation::Read { message, .. } => {
                assert_eq!(
                    message,
                    "Search in directory/file: `/home/user/project` for pattern: 'fn main' in '*.rs' files"
                );
            }
            _ => panic!("Expected Read operation"),
        }
    }
}<|MERGE_RESOLUTION|>--- conflicted
+++ resolved
@@ -655,17 +655,11 @@
                 message: format!("Fetch content from URL: {}", input.url),
             }),
             // Operations that don't require permission checks
-<<<<<<< HEAD
             ToolCatalog::CodebaseSearch(_)
             | ToolCatalog::Undo(_)
             | ToolCatalog::Followup(_)
-            | ToolCatalog::Plan(_) => None,
-=======
-            ToolCatalog::Undo(_)
-            | ToolCatalog::Followup(_)
             | ToolCatalog::Plan(_)
             | ToolCatalog::Skill(_) => None,
->>>>>>> 9698d318
         }
     }
 
