--- conflicted
+++ resolved
@@ -195,7 +195,6 @@
     /// flow". Bad: generic terms like "retry" or "auth" without context. Think
     /// about the behavior and functionality you're looking for.
     pub query: String,
-<<<<<<< HEAD
 
     /// Maximum number of results to return. Defaults to 100 if not specified.
     #[serde(default = "default_codebase_limit")]
@@ -208,14 +207,13 @@
     #[serde(default = "default_codebase_top_k")]
     #[serde(skip_serializing_if = "Option::is_none")]
     pub top_k: Option<u32>,
-=======
+    
     /// Describe WHY you're searching and what problem you're trying to solve.
     /// This filters results to match your specific intent. Good: "I need to
     /// add similar retry logic to API calls", "understanding how to handle
     /// authentication errors", "implementing rate limiting for new endpoint".
     /// Bad: repeating the query or generic phrases.
     pub use_case: String,
->>>>>>> d17b2b30
 }
 
 /// Request to remove a file at the specified path. Use this when you need to
