--- conflicted
+++ resolved
@@ -473,14 +473,7 @@
             });
 
             let agent: std::result::Result<Agent, serde_json::Error> = serde_json::from_value(json);
-<<<<<<< HEAD
-            assert!(
-                agent.is_ok(),
-                "Valid temperature {temp} should deserialize"
-            );
-=======
             assert!(agent.is_ok(), "Valid temperature {temp} should deserialize");
->>>>>>> 294bf54f
             assert_eq!(agent.unwrap().temperature.unwrap().value(), temp);
         }
 
