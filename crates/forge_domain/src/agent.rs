--- conflicted
+++ resolved
@@ -11,11 +11,7 @@
 use crate::temperature::Temperature;
 use crate::template::Template;
 use crate::{
-<<<<<<< HEAD
-    Context, Error, EventContext, MaxTokens, ModelId, ProviderId, Result, SystemContext,
-=======
-    Command, Context, Error, EventContext, MaxTokens, ModelId, Result, SystemContext,
->>>>>>> 1a22db8b
+    Command, Context, Error, EventContext, MaxTokens, ModelId, ProviderId, Result, SystemContext,
     ToolDefinition, ToolName, TopK, TopP, Workflow,
 };
 
