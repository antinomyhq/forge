--- conflicted
+++ resolved
@@ -3,14 +3,10 @@
 use anyhow::Result;
 use url::Url;
 
-<<<<<<< HEAD
 use crate::{
-    AppConfig, AuthCredential, Conversation, ConversationId, Provider, ProviderEntry, ProviderId,
+    AnyProvider, AppConfig, AuthCredential, Conversation, ConversationId, Provider, ProviderId,
     Snapshot,
 };
-=======
-use crate::{AnyProvider, AppConfig, Conversation, ConversationId, Provider, ProviderId, Snapshot};
->>>>>>> a85b37f3
 
 /// Repository for managing file snapshots
 ///
@@ -84,15 +80,6 @@
 }
 
 #[async_trait::async_trait]
-<<<<<<< HEAD
-=======
-pub trait ProviderRepository: Send + Sync {
-    async fn get_all_providers(&self) -> anyhow::Result<Vec<AnyProvider>>;
-    async fn get_provider(&self, id: ProviderId) -> anyhow::Result<Provider<Url>>;
-}
-
-#[async_trait::async_trait]
->>>>>>> a85b37f3
 pub trait AppConfigRepository: Send + Sync {
     async fn get_app_config(&self) -> anyhow::Result<AppConfig>;
     async fn set_app_config(&self, config: &AppConfig) -> anyhow::Result<()>;
@@ -100,7 +87,7 @@
 
 #[async_trait::async_trait]
 pub trait ProviderRepository: Send + Sync {
-    async fn get_all_providers(&self) -> anyhow::Result<Vec<ProviderEntry>>;
+    async fn get_all_providers(&self) -> anyhow::Result<Vec<AnyProvider>>;
     async fn get_provider(&self, id: ProviderId) -> anyhow::Result<Provider<Url>>;
     async fn upsert_credential(&self, credential: AuthCredential) -> anyhow::Result<()>;
     async fn get_credential(&self, id: &ProviderId) -> anyhow::Result<Option<AuthCredential>>;
