use std::collections::HashSet;
use std::sync::Arc;

use anyhow::Context as AnyhowContext;
use async_recursion::async_recursion;
use chrono::Local;
use forge_walker::Walker;
use futures::future::join_all;
use futures::{Stream, StreamExt};
use tokio::sync::RwLock;
use tokio_retry::strategy::{jitter, ExponentialBackoff};
use tokio_retry::RetryIf;
use tracing::debug;

// Use retry_config default values directly in this file
use crate::services::Services;
use crate::*;

type ArcSender = Arc<tokio::sync::mpsc::Sender<anyhow::Result<AgentMessage<ChatResponse>>>>;
// Tags to filter as defined in system prompt
const THINKING_TAGS: &[&str] = &[
    "thinking",
    "analysis",
    "action_plan",
    "execution",
    "verification",
    "forge_analysis",
    "forge_query_analysis",
    "pr_preparation",
    "thought_process",
    "exploration_and_discovery",
    "content_plan",
    "creation",
    "review",
    "tool_call",
];

#[derive(Debug, Clone)]
pub struct AgentMessage<T> {
    pub agent: AgentId,
    pub message: T,
}

impl<T> AgentMessage<T> {
    pub fn new(agent: AgentId, message: T) -> Self {
        Self { agent, message }
    }
}

#[derive(Clone)]
pub struct Orchestrator<Services> {
    services: Arc<Services>,
    sender: Option<ArcSender>,
    conversation: Arc<RwLock<Conversation>>,
    retry_strategy: std::iter::Take<tokio_retry::strategy::ExponentialBackoff>,
}

struct ChatCompletionResult {
    pub content: String,
    pub tool_calls: Vec<ToolCallFull>,
    pub usage: Option<Usage>,
}

impl<A: Services> Orchestrator<A> {
    pub fn new(
        services: Arc<A>,
        mut conversation: Conversation,
        sender: Option<ArcSender>,
    ) -> Self {
        // since self is a new request, we clear the queue
        conversation.state.values_mut().for_each(|state| {
            state.queue.clear();
        });

        let env = services.environment_service().get_environment();
        let retry_strategy = ExponentialBackoff::from_millis(env.retry_config.initial_backoff_ms)
            .factor(env.retry_config.backoff_factor)
            .take(env.retry_config.max_retry_attempts);

        Self {
            services,
            sender,
            retry_strategy,
            conversation: Arc::new(RwLock::new(conversation)),
        }
    }

    // Helper function to get all tool results from a vector of tool calls
    #[async_recursion]
    async fn get_all_tool_results(
        &self,
        agent: &Agent,
        tool_calls: &[ToolCallFull],
    ) -> anyhow::Result<Vec<ToolCallRecord>> {
        // Always process tool calls sequentially
        let mut tool_call_records = Vec::with_capacity(tool_calls.len());

        for tool_call in tool_calls {
            // Send the start notification
            self.send(agent, ChatResponse::ToolCallStart(tool_call.clone()))
                .await?;

            // Get the conversation
            let conversation = self.get_conversation().await?;

            // Execute the tool with mode-specific filtering
            let tool_result = self
                .services
                .tool_service()
                .call(
                    ToolCallContext::new(agent.clone(), conversation.clone()).sender(
                        self.sender
                            .clone()
                            .unwrap_or_else(|| panic!("Sender is required for tool calls")),
                    ),
                    tool_call.clone(),
                )
                .await;

            // Send the end notification
            self.send(agent, ChatResponse::ToolCallEnd(tool_result.clone()))
                .await?;

            // Add the result to our collection
            tool_call_records.push(ToolCallRecord { tool_call: tool_call.clone(), tool_result });
        }

        Ok(tool_call_records)
    }

    async fn send(&self, agent: &Agent, message: ChatResponse) -> anyhow::Result<()> {
        if let Some(sender) = &self.sender {
            // Send message if it's a Custom type or if hide_content is false
            let show_text = !agent.hide_content.unwrap_or_default();
            let can_send = !matches!(&message, ChatResponse::Text { .. }) || show_text;
            if can_send {
                sender
                    .send(Ok(AgentMessage { agent: agent.id.clone(), message }))
                    .await?
            }
        }
        Ok(())
    }

<<<<<<< HEAD
    async fn set_system_prompt(&self, context: Context, agent: &Agent) -> anyhow::Result<Context> {
        // Get the conversation mode
        let conversation = self.get_conversation().await?;
        let mode = conversation.mode.clone();

        // Get the mode-specific system prompt from the agent's modes
        let system_prompt = agent
            .modes
            .get(&mode)
            .and_then(|mode_config| mode_config.system_prompt.as_ref());

        Ok(if let Some(system_prompt) = system_prompt {
            let system_message = self
                .services
                .template_service()
                .render_system(agent, system_prompt, mode.clone())
                .await?;
=======
    async fn set_system_prompt(
        &self,
        context: Context,
        agent: &Agent,
        variables: &HashMap<String, Value>,
    ) -> anyhow::Result<Context> {
        Ok(if let Some(system_prompt) = &agent.system_prompt {
            let env = self.services.environment_service().get_environment();
            let walker = Walker::max_all().max_depth(agent.max_walker_depth.unwrap_or(1));
            let mut files = walker
                .cwd(env.cwd.clone())
                .get()
                .await?
                .into_iter()
                .map(|f| f.path)
                .collect::<Vec<_>>();
            files.sort();

            let current_time = Local::now().format("%Y-%m-%d %H:%M:%S %:z").to_string();
            let ctx = SystemContext {
                current_time,
                env: Some(env),
                tool_information: Some(self.services.tool_service().usage_prompt()),
                tool_supported: agent.tool_supported.unwrap_or_default(),
                files,
                custom_rules: agent.custom_rules.as_ref().cloned().unwrap_or_default(),
                variables: variables.clone(),
            };

            let system_message = self
                .services
                .template_service()
                .render(system_prompt.template.as_str(), &ctx)?;
>>>>>>> 294bf54f

            context.set_first_system_message(system_message)
        } else {
            context
        })
    }

    async fn collect_messages(
        &self,
        agent: &Agent,
        mut response: impl Stream<Item = std::result::Result<ChatCompletionMessage, anyhow::Error>>
            + std::marker::Unpin,
    ) -> anyhow::Result<ChatCompletionResult> {
        let mut messages = Vec::new();
        let mut request_usage: Option<Usage> = None;

        while let Some(message) = response.next().await {
            let message = message?;
            messages.push(message.clone());
            if let Some(content) = message.content {
                self.send(
                    agent,
                    ChatResponse::Text {
                        text: content.as_str().to_string(),
                        is_complete: false,
                        is_md: false,
                    },
                )
                .await?;
            }

            if let Some(usage) = message.usage {
                request_usage = Some(usage.clone());
                debug!(usage = ?usage, "Usage");
                self.send(agent, ChatResponse::Usage(usage)).await?;
            }
        }

        let content = messages
            .iter()
            .flat_map(|m| m.content.iter())
            .map(|content| content.as_str())
            .collect::<Vec<_>>()
            .join("");

        self.send(
            agent,
            ChatResponse::Text {
                text: remove_tag_content(&content, THINKING_TAGS)
                    .as_str()
                    .to_string(),
                is_complete: true,
                is_md: true,
            },
        )
        .await?;

        // Extract all tool calls in a fully declarative way with combined sources
        // Start with complete tool calls (for non-streaming mode)
        let initial_tool_calls: Vec<ToolCallFull> = messages
            .iter()
            .flat_map(|message| &message.tool_calls)
            .filter_map(|tool_call| tool_call.as_full().cloned())
            .collect();

        // Get partial tool calls
        let tool_call_parts: Vec<ToolCallPart> = messages
            .iter()
            .flat_map(|message| &message.tool_calls)
            .filter_map(|tool_call| tool_call.as_partial().cloned())
            .collect();

        // Process partial tool calls
        let partial_tool_calls = ToolCallFull::try_from_parts(&tool_call_parts)
            .with_context(|| format!("Failed to parse tool call: {tool_call_parts:?}"))?;

        // Process XML tool calls
        let xml_tool_calls = ToolCallFull::try_from_xml(&content)?;

        // Combine all sources of tool calls
        let tool_calls: Vec<ToolCallFull> = initial_tool_calls
            .into_iter()
            .chain(partial_tool_calls)
            .chain(xml_tool_calls)
            .collect();

        Ok(ChatCompletionResult { content, tool_calls, usage: request_usage })
    }

    pub async fn dispatch(&self, event: Event) -> anyhow::Result<()> {
        let inactive_agents = {
            let mut conversation = self.conversation.write().await;
            debug!(
                conversation_id = %conversation.id,
                event_name = %event.name,
                event_value = %event.value,
                "Dispatching event"
            );
            conversation.dispatch_event(event)
        };

        // Execute all initialization futures in parallel
        join_all(inactive_agents.iter().map(|id| self.wake_agent(id)))
            .await
            .into_iter()
            .collect::<anyhow::Result<Vec<()>>>()?;

        Ok(())
    }
    async fn sync_conversation(&self) -> anyhow::Result<()> {
        let conversation = self.conversation.read().await.clone();
        self.services
            .conversation_service()
            .upsert(conversation)
            .await?;
        Ok(())
    }

    async fn get_conversation(&self) -> anyhow::Result<Conversation> {
        Ok(self.conversation.read().await.clone())
    }

    async fn complete_turn(&self, agent_id: &AgentId) -> anyhow::Result<()> {
        let mut conversation = self.conversation.write().await;
        conversation
            .state
            .entry(agent_id.clone())
            .or_default()
            .turn_count += 1;
        Ok(())
    }

    async fn set_context(&self, agent_id: &AgentId, context: Context) -> anyhow::Result<()> {
        let mut conversation = self.conversation.write().await;
        conversation
            .state
            .entry(agent_id.clone())
            .or_default()
            .context = Some(context);
        Ok(())
    }

    /// Initialize a context for an agent with the given event
    /// This method handles setting up the context with system prompts, tools,
    /// user prompts, and attachments
    pub async fn init_context(
        &self,
        conversation: &Conversation,
        agent: &Agent,
        event: &Event,
    ) -> anyhow::Result<Context> {
        let mut context = if agent.ephemeral.unwrap_or_default() {
            Context::default()
        } else {
            match conversation.context(&agent.id) {
                Some(context) => context.clone(),
                None => Context::default(),
            }
        };

        // Render the system prompts with the variables
        context = self.set_system_prompt(context, agent).await?;

        if agent.tool_supported.unwrap_or_default() {
            // Get the current mode from the conversation
            let allowed_tools: HashSet<ToolName> = conversation
                .get_allowed_tools(&agent.id)?
                .into_iter()
                .collect();
            let tool_definitions = self
                .services
                .tool_service()
                .list()
                .into_iter()
                .filter(|tool| allowed_tools.contains(&tool.name))
                .collect::<Vec<_>>();

            context = context.extend_tools(tool_definitions);
        }

        // Render user prompts
        context = self.set_user_prompt(context, agent, event).await?;

        if let Some(temperature) = agent.temperature {
            context = context.temperature(temperature);
        }

        // Process attachments in a more declarative way
        let attachments = self
            .services
            .attachment_service()
            .attachments(&event.value.to_string())
            .await?;

        // Process each attachment and fold the results into the context
        context = attachments
            .into_iter()
            .fold(context.clone(), |ctx, attachment| {
                match attachment.content_type {
                    ContentType::Image => {
                        ctx.add_message(ContextMessage::Image(attachment.content))
                    }
                    ContentType::Text => {
                        let content = format!(
                            "<file_content path=\"{}\">{}</file_content>",
                            attachment.path, attachment.content
                        );
                        ctx.add_message(ContextMessage::user(content))
                    }
                }
            });

        Ok(context)
    }

    // Create a helper method with the core functionality
    async fn init_agent(&self, agent_id: &AgentId, event: &Event) -> anyhow::Result<()> {
        let conversation = self.get_conversation().await?;
        debug!(
            conversation_id = %conversation.id,
            agent = %agent_id,
            event = ?event,
            "Initializing agent"
        );
        let agent = conversation.get_agent(agent_id)?;

        // Initialize the context using the new method
        let mut context = self.init_context(&conversation, agent, event).await?;

        // Set the initial context
        self.set_context(&agent.id, context.clone()).await?;
        loop {
            // Set context for the current loop iteration
            self.set_context(&agent.id, context.clone()).await?;

            // Determine which model to use - prefer workflow model if available, fallback
            // to agent model
            let model_id = agent
                .model
                .as_ref()
                .ok_or(Error::MissingModel(agent.id.clone()))?;

            let response = self
                .services
                .provider_service()
                .chat(model_id, context.clone())
                .await?;

            let ChatCompletionResult { tool_calls, content, usage } =
                self.collect_messages(agent, response).await?;

            // Check if context requires compression and decide to compact
            if agent.should_compact(&context, usage.map(|usage| usage.prompt_tokens as usize)) {
                debug!(agent_id = %agent.id, "Compaction needed, applying compaction");
                context = self
                    .services
                    .compaction_service()
                    .compact_context(agent, context)
                    .await?;
            } else {
                debug!(agent_id = %agent.id, "Compaction not needed");
            }

            let tool_call_count = tool_calls.is_empty();

            debug!(
                agent_id = %agent.id,
                tool_call_count = tool_call_count,
                "Tool call count: {}",
                tool_call_count
            );

            // Process tool calls and update context
            context = context.append_message(
                content,
                self.get_all_tool_results(agent, &tool_calls).await?,
                agent.tool_supported.unwrap_or_default(),
            );

            // Update context in the conversation
            self.set_context(&agent.id, context.clone()).await?;
            self.sync_conversation().await?;

            if tool_call_count {
                break;
            }
        }

        self.complete_turn(&agent.id).await?;
        self.sync_conversation().await?;

        Ok(())
    }

    async fn set_user_prompt(
        &self,
        mut context: Context,
        agent: &Agent,
        event: &Event,
    ) -> anyhow::Result<Context> {
        let content = if let Some(user_prompt) = &agent.user_prompt {
            let event_context = EventContext::new(event.clone()).variables(variables.clone());
            debug!(event_context = ?event_context, "Event context");
            self.services
                .template_service()
<<<<<<< HEAD
                .render_event(agent, user_prompt, event)
                .await?
=======
                .render(user_prompt.template.as_str(), &event_context)?
>>>>>>> 294bf54f
        } else {
            // Use the raw event value as content if no user_prompt is provided
            event.value.to_string()
        };

        if !content.is_empty() {
            context = context.add_message(ContextMessage::user(content));
        }

        Ok(context)
    }

    async fn wake_agent(&self, agent_id: &AgentId) -> anyhow::Result<()> {
        while let Some(event) = {
            let mut conversation = self.conversation.write().await;
            conversation.poll_event(agent_id)
        } {
            RetryIf::spawn(
                self.retry_strategy.clone().map(jitter),
                || self.init_agent(agent_id, &event),
                is_parse_error,
            )
            .await
            .with_context(|| format!("Failed to initialize agent {}", *agent_id))?;
        }

        Ok(())
    }
}

fn is_parse_error(error: &anyhow::Error) -> bool {
    let check = error
        .downcast_ref::<Error>()
        .map(|error| {
            matches!(
                error,
                Error::ToolCallParse(_) | Error::ToolCallArgument(_) | Error::ToolCallMissingName
            )
        })
        .unwrap_or_default();

    if check {
        debug!(error = %error, "Retrying due to parse error");
    }

    check
}<|MERGE_RESOLUTION|>--- conflicted
+++ resolved
@@ -4,7 +4,6 @@
 use anyhow::Context as AnyhowContext;
 use async_recursion::async_recursion;
 use chrono::Local;
-use forge_walker::Walker;
 use futures::future::join_all;
 use futures::{Stream, StreamExt};
 use tokio::sync::RwLock;
@@ -13,8 +12,15 @@
 use tracing::debug;
 
 // Use retry_config default values directly in this file
-use crate::services::Services;
-use crate::*;
+use crate::services::{
+    AttachmentService, CompactionService, ConversationService, EnvironmentService, ProviderService,
+    Services, TemplateService, ToolService,
+};
+use crate::{
+    remove_tag_content, Agent, AgentId, ChatCompletionMessage, ChatResponse,
+    ContentType, Context, ContextMessage, Conversation, Error, Event, EventContext, SystemContext,
+    ToolCallContext, ToolCallFull, ToolCallPart, ToolCallRecord, ToolName, Usage,
+};
 
 type ArcSender = Arc<tokio::sync::mpsc::Sender<anyhow::Result<AgentMessage<ChatResponse>>>>;
 // Tags to filter as defined in system prompt
@@ -142,7 +148,6 @@
         Ok(())
     }
 
-<<<<<<< HEAD
     async fn set_system_prompt(&self, context: Context, agent: &Agent) -> anyhow::Result<Context> {
         // Get the conversation mode
         let conversation = self.get_conversation().await?;
@@ -155,46 +160,31 @@
             .and_then(|mode_config| mode_config.system_prompt.as_ref());
 
         Ok(if let Some(system_prompt) = system_prompt {
+            // Create the system context manually
+            let env = self.services.environment_service().get_environment();
+
+            // Get current date and time with timezone
+            let current_time = Local::now().format("%Y-%m-%d %H:%M:%S %:z").to_string();
+
+            // Create the tool information
+            let tool_information = Some(self.services.tool_service().usage_prompt(agent, mode.clone()));
+
+            // Create the system context
+            let system_context = SystemContext {
+                current_time,
+                env: Some(env),
+                tool_information,
+                tool_supported: agent.tool_supported.unwrap_or_default(),
+                files: Vec::new(), // We'll skip the files for now
+                custom_rules: agent.custom_rules.as_ref().cloned().unwrap_or_default(),
+                mode: mode.clone(),
+            };
+
+            // Render the system prompt with the context
             let system_message = self
                 .services
                 .template_service()
-                .render_system(agent, system_prompt, mode.clone())
-                .await?;
-=======
-    async fn set_system_prompt(
-        &self,
-        context: Context,
-        agent: &Agent,
-        variables: &HashMap<String, Value>,
-    ) -> anyhow::Result<Context> {
-        Ok(if let Some(system_prompt) = &agent.system_prompt {
-            let env = self.services.environment_service().get_environment();
-            let walker = Walker::max_all().max_depth(agent.max_walker_depth.unwrap_or(1));
-            let mut files = walker
-                .cwd(env.cwd.clone())
-                .get()
-                .await?
-                .into_iter()
-                .map(|f| f.path)
-                .collect::<Vec<_>>();
-            files.sort();
-
-            let current_time = Local::now().format("%Y-%m-%d %H:%M:%S %:z").to_string();
-            let ctx = SystemContext {
-                current_time,
-                env: Some(env),
-                tool_information: Some(self.services.tool_service().usage_prompt()),
-                tool_supported: agent.tool_supported.unwrap_or_default(),
-                files,
-                custom_rules: agent.custom_rules.as_ref().cloned().unwrap_or_default(),
-                variables: variables.clone(),
-            };
-
-            let system_message = self
-                .services
-                .template_service()
-                .render(system_prompt.template.as_str(), &ctx)?;
->>>>>>> 294bf54f
+                .render(system_prompt.template.as_str(), &system_context)?;
 
             context.set_first_system_message(system_message)
         } else {
@@ -496,16 +486,14 @@
         event: &Event,
     ) -> anyhow::Result<Context> {
         let content = if let Some(user_prompt) = &agent.user_prompt {
-            let event_context = EventContext::new(event.clone()).variables(variables.clone());
-            debug!(event_context = ?event_context, "Event context");
+            debug!(event = ?event, "Event context");
+            // Create an EventContext with the provided event
+            let event_context = EventContext::new(event.clone());
+
+            // Render the template with the event context
             self.services
                 .template_service()
-<<<<<<< HEAD
-                .render_event(agent, user_prompt, event)
-                .await?
-=======
                 .render(user_prompt.template.as_str(), &event_context)?
->>>>>>> 294bf54f
         } else {
             // Use the raw event value as content if no user_prompt is provided
             event.value.to_string()
