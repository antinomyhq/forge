use std::collections::HashSet;
use std::sync::Arc;

use async_recursion::async_recursion;
use futures::future::join_all;
use futures::{Stream, StreamExt};
use tracing::debug;

use crate::*;

type ArcSender = Arc<tokio::sync::mpsc::Sender<anyhow::Result<AgentMessage<ChatResponse>>>>;

#[derive(Debug, Clone)]
pub struct AgentMessage<T> {
    pub agent: AgentId,
    pub message: T,
}

pub struct Orchestrator<App> {
    app: Arc<App>,
    system_context: SystemContext,
    sender: Option<Arc<ArcSender>>,
    chat_request: ChatRequest,
}

struct ChatCompletionResult {
    pub content: String,
    pub tool_calls: Vec<ToolCallFull>,
}

impl<A: App> Orchestrator<A> {
    pub fn new(
        svc: Arc<A>,
        chat_request: ChatRequest,
        system_context: SystemContext,
        sender: Option<ArcSender>,
    ) -> Self {
        Self {
            app: svc,
            system_context,
            sender: sender.map(Arc::new),
            chat_request,
        }
    }

    async fn send_message(&self, agent_id: &AgentId, message: ChatResponse) -> anyhow::Result<()> {
        if let Some(sender) = &self.sender {
            sender
                .send(Ok(AgentMessage { agent: agent_id.clone(), message }))
                .await?
        }
        Ok(())
    }

    async fn send(&self, agent_id: &AgentId, message: ChatResponse) -> anyhow::Result<()> {
        self.send_message(agent_id, message).await
    }

    fn init_default_tool_definitions(&self) -> Vec<ToolDefinition> {
        self.app.tool_service().list()
    }

    fn init_tool_definitions(&self, agent: &Agent) -> Vec<ToolDefinition> {
        let allowed = agent.tools.iter().collect::<HashSet<_>>();
        let mut forge_tools = self.init_default_tool_definitions();

        // Adding self to the list of tool definitions

        forge_tools.push(DispatchEvent::tool_definition());

        forge_tools
            .into_iter()
            .filter(|tool| allowed.contains(&tool.name))
            .collect::<Vec<_>>()
    }

    async fn init_agent_context(&self, agent: &Agent) -> anyhow::Result<Context> {
        let tool_defs = self.init_tool_definitions(agent);

        let tool_usage_prompt = tool_defs.iter().fold("".to_string(), |acc, tool| {
            format!("{}\n{}", acc, tool.usage_prompt())
        });

        let mut system_context = self.system_context.clone();

        let tool_supported = self
            .app
            .provider_service()
            .parameters(&agent.model)
            .await?
            .tool_supported;
        system_context.tool_supported = Some(tool_supported);

        let system_message = self
            .app
            .prompt_service()
            .render(
                &agent.system_prompt,
                &system_context.tool_information(tool_usage_prompt),
            )
            .await?;

        Ok(Context::default()
            .set_first_system_message(system_message)
            .extend_tools(if tool_supported {
                tool_defs
            } else {
                Vec::new()
            }))
    }

    async fn collect_messages(
        &self,
        agent: &AgentId,
        mut response: impl Stream<Item = std::result::Result<ChatCompletionMessage, anyhow::Error>>
            + std::marker::Unpin,
    ) -> anyhow::Result<ChatCompletionResult> {
        let mut messages = Vec::new();

        while let Some(message) = response.next().await {
            let message = message?;
            messages.push(message.clone());
            if let Some(content) = message.content {
                self.send(agent, ChatResponse::Text(content.as_str().to_string()))
                    .await?;
            }

            if let Some(usage) = message.usage {
                self.send(agent, ChatResponse::Usage(usage)).await?;
            }
        }

        let content = messages
            .iter()
            .flat_map(|m| m.content.iter())
            .map(|content| content.as_str())
            .collect::<Vec<_>>()
            .join("");

        // From Complete (incase streaming is disabled)
        let mut tool_calls: Vec<ToolCallFull> = messages
            .iter()
            .flat_map(|message| message.tool_call.iter())
            .filter_map(|message| message.as_full().cloned())
            .collect::<Vec<_>>();

        // From partial tool calls
        tool_calls.extend(ToolCallFull::try_from_parts(
            &messages
                .iter()
                .filter_map(|message| message.tool_call.first())
                .clone()
                .filter_map(|tool_call| tool_call.as_partial().cloned())
                .collect::<Vec<_>>(),
        )?);

        // From XML
        tool_calls.extend(ToolCallFull::try_from_xml(&content)?);

        Ok(ChatCompletionResult { content, tool_calls })
    }

    async fn dispatch(&self, event: &DispatchEvent) -> anyhow::Result<()> {
        debug!(
            conversation_id = %self.chat_request.conversation_id,
            event_name = %event.name,
            event_value = %event.value,
            "Dispatching event"
        );

        self.insert_event(event.clone()).await?;
        join_all(
            self.app
                .conversation_service()
                .get(&self.chat_request.conversation_id)
                .await?
                .ok_or(Error::ConversationNotFound(
                    self.chat_request.conversation_id.clone(),
                ))?
                .entries(event.name.as_str())
                .iter()
                .map(|agent| self.init_agent(&agent.id, event)),
        )
        .await
        .into_iter()
        .collect::<anyhow::Result<Vec<()>>>()?;
        Ok(())
    }

    #[async_recursion]
    async fn execute_tool(
        &self,
        agent_id: &AgentId,
        tool_call: &ToolCallFull,
    ) -> anyhow::Result<Option<ToolResult>> {
        if let Some(event) = DispatchEvent::parse(tool_call) {
            self.send(agent_id, ChatResponse::Custom(event.clone()))
                .await?;

            self.dispatch(&event).await?;
            Ok(None)
        } else {
            Ok(Some(self.app.tool_service().call(tool_call.clone()).await))
        }
    }

    #[async_recursion]
    async fn execute_transform(
        &self,
        transforms: &[Transform],
        mut context: Context,
    ) -> anyhow::Result<Context> {
        for transform in transforms.iter() {
            match transform {
                Transform::Assistant {
                    agent_id,
                    token_limit,
                    input: input_key,
                    output: output_key,
                } => {
                    let mut summarize = Summarize::new(&mut context, *token_limit);
                    while let Some(mut summary) = summarize.summarize() {
                        let input = DispatchEvent::new(input_key, summary.get());
                        self.init_agent(agent_id, &input).await?;

                        if let Some(value) = self.get_last_event(output_key).await? {
                            summary.set(serde_json::to_string(&value)?);
                        }
                    }
                }
                Transform::User { agent_id, output: output_key } => {
                    if let Some(ContextMessage::ContentMessage(ContentMessage {
                        role: Role::User,
                        content,
                        ..
                    })) = context.messages.last_mut()
                    {
                        let task = DispatchEvent::task_init(content.clone());
                        self.init_agent(agent_id, &task).await?;
                        if let Some(output) = self.get_last_event(output_key).await? {
                            let message = &output.value;
                            content
                                .push_str(&format!("\n<{output_key}>\n{message}\n</{output_key}>"));
                        }
                        debug!(content = %content, "Transforming user input");
                    }
                }
                Transform::PassThrough { agent_id, input: input_key } => {
                    let input = DispatchEvent::new(input_key, context.to_text());

                    // NOTE: Tap transformers will not modify the context
                    self.init_agent(agent_id, &input).await?;
                }
            }
        }

        Ok(context)
    }

    async fn get_last_event(&self, name: &str) -> anyhow::Result<Option<DispatchEvent>> {
        Ok(self.get_conversation().await?.rfind_event(name).cloned())
    }

    async fn insert_event(&self, event: DispatchEvent) -> anyhow::Result<()> {
        self.app
            .conversation_service()
            .insert_event(&self.chat_request.conversation_id, event)
            .await
    }

    async fn get_conversation(&self) -> anyhow::Result<Conversation> {
        Ok(self
            .app
            .conversation_service()
            .get(&self.chat_request.conversation_id)
            .await?
            .ok_or(Error::ConversationNotFound(
                self.chat_request.conversation_id.clone(),
            ))?)
    }

    async fn complete_turn(&self, agent: &AgentId) -> anyhow::Result<()> {
        self.app
            .conversation_service()
            .inc_turn(&self.chat_request.conversation_id, agent)
            .await
    }

    async fn set_context(&self, agent: &AgentId, context: Context) -> anyhow::Result<()> {
        self.app
            .conversation_service()
            .set_context(&self.chat_request.conversation_id, agent, context)
            .await
    }

    async fn init_agent(&self, agent: &AgentId, event: &DispatchEvent) -> anyhow::Result<()> {
        debug!(
            conversation_id = %self.chat_request.conversation_id,
            agent = %agent,
            event = ?event,
            "Initializing agent"
        );
        let conversation = self.get_conversation().await?;
        let agent = conversation.workflow.get_agent(agent)?;

        let mut context = if agent.ephemeral {
            self.init_agent_context(agent).await?
        } else {
            match conversation.context(&agent.id) {
                Some(context) => context.clone(),
                None => self.init_agent_context(agent).await?,
            }
        };

<<<<<<< HEAD
        let (content, attachments) = self
            .app
            .chat_request_service()
            .extract_files(event.value.clone())
            .await?;
        let event = event.clone().value(content);
=======
        let mut user_context = UserContext::new(event.clone());

        if agent.suggestions {
            let suggestions = self.init_suggestions().await?;
            debug!(suggestions = ?suggestions, "Suggestions received");
            user_context = user_context.suggestions(suggestions);
        }
>>>>>>> de978714

        let content = self
            .app
            .prompt_service()
<<<<<<< HEAD
            .render(&agent.user_prompt, &UserContext::from(event))
=======
            .render(&agent.user_prompt, &user_context)
>>>>>>> de978714
            .await?;

        context = context.add_message(ContextMessage::user(content, attachments));

        loop {
            context = self.execute_transform(&agent.transforms, context).await?;
            let response = self
                .app
                .provider_service()
                .chat(&agent.model, context.clone())
                .await?;
            let ChatCompletionResult { tool_calls, content } =
                self.collect_messages(&agent.id, response).await?;

            let mut tool_results = Vec::new();

            for tool_call in tool_calls.iter() {
                self.send(&agent.id, ChatResponse::ToolCallStart(tool_call.clone()))
                    .await?;
                if let Some(tool_result) = self.execute_tool(&agent.id, tool_call).await? {
                    tool_results.push(tool_result.clone());
                    self.send(&agent.id, ChatResponse::ToolCallEnd(tool_result))
                        .await?;
                }
            }

            context = context
                .add_message(ContextMessage::assistant(content, Some(tool_calls)))
                .add_tool_results(tool_results.clone());

            self.set_context(&agent.id, context.clone()).await?;

            if tool_results.is_empty() {
                break;
            }
        }

        self.complete_turn(&agent.id).await?;

        Ok(())
    }

    async fn init_suggestions(&self) -> anyhow::Result<Vec<String>> {
        Ok(self
            .app
            .suggestion_service()
            .search(&self.chat_request.content)
            .await?
            .into_iter()
            .map(|suggestion| suggestion.suggestion)
            .collect())
    }

    /// Initializes the appropriate dispatch event based on whether this is the
    /// first message in the workflow
    async fn init_dispatch_event(&self) -> anyhow::Result<DispatchEvent> {
        let has_task = self
            .get_last_event(DispatchEvent::USER_TASK_INIT)
            .await?
            .is_some();

        Ok(if has_task {
            DispatchEvent::task_update(self.chat_request.content.clone())
        } else {
            DispatchEvent::task_init(self.chat_request.content.clone())
        })
    }

    pub async fn execute(&self) -> anyhow::Result<()> {
        let event = self.init_dispatch_event().await?;
        self.dispatch(&event).await
    }
}<|MERGE_RESOLUTION|>--- conflicted
+++ resolved
@@ -312,31 +312,25 @@
             }
         };
 
-<<<<<<< HEAD
+        let mut user_context = UserContext::new(event.clone());
+
+        if agent.suggestions {
+            let suggestions = self.init_suggestions().await?;
+            debug!(suggestions = ?suggestions, "Suggestions received");
+            user_context = user_context.suggestions(suggestions);
+        }
+
         let (content, attachments) = self
             .app
             .chat_request_service()
             .extract_files(event.value.clone())
             .await?;
         let event = event.clone().value(content);
-=======
-        let mut user_context = UserContext::new(event.clone());
-
-        if agent.suggestions {
-            let suggestions = self.init_suggestions().await?;
-            debug!(suggestions = ?suggestions, "Suggestions received");
-            user_context = user_context.suggestions(suggestions);
-        }
->>>>>>> de978714
 
         let content = self
             .app
             .prompt_service()
-<<<<<<< HEAD
-            .render(&agent.user_prompt, &UserContext::from(event))
-=======
             .render(&agent.user_prompt, &user_context)
->>>>>>> de978714
             .await?;
 
         context = context.add_message(ContextMessage::user(content, attachments));
