--- conflicted
+++ resolved
@@ -281,16 +281,12 @@
             Ok(self
                 .services
                 .tool_service()
-<<<<<<< HEAD
-                .call(tool_call.clone(), workflow)
-=======
                 .call(
                     ToolCallContext::default()
                         .sender(self.sender.clone())
                         .agent_id(agent.id.clone()),
                     tool_call.clone(),
                 )
->>>>>>> 3a1b2bcb
                 .await)
         }
     }
