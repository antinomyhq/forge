--- conflicted
+++ resolved
@@ -106,7 +106,8 @@
                 .call(
                     ToolCallContext::default()
                         .sender(self.sender.clone())
-                        .agent_id(agent.id.clone()),
+                        .agent_id(agent.id.clone())
+                        .mcp(conversation.mcp.clone()),
                     tool_call.clone(),
                 )
                 .await;
@@ -136,47 +137,6 @@
         Ok(())
     }
 
-<<<<<<< HEAD
-    async fn init_default_tool_definitions(&self) -> anyhow::Result<Vec<ToolDefinition>> {
-        self.services
-            .tool_service()
-            .list(self.conversation.read().await.mcp.clone())
-            .await
-    }
-
-    async fn init_tool_definitions(&self, agent: &Agent) -> anyhow::Result<Vec<ToolDefinition>> {
-        let allowed = agent.tools.iter().flatten().collect::<HashSet<_>>();
-        let mut forge_tools = self.init_default_tool_definitions().await?;
-
-        // Adding Event tool to the list of tool definitions
-        forge_tools.push(Event::tool_definition());
-
-        Ok(forge_tools
-            .into_iter()
-            // TODO: need a better way to avoid filtering mcp tools
-            .filter(|tool| {
-                tool.name.as_str().contains("-forgestrip-") || allowed.contains(&tool.name)
-            })
-            .collect::<Vec<_>>())
-    }
-
-    async fn init_agent_context(&self, agent: &Agent) -> anyhow::Result<Context> {
-        let tool_defs = self.init_tool_definitions(agent).await?;
-
-        // Use the agent's tool_supported flag directly instead of querying the provider
-        let tool_supported = agent.tool_supported.unwrap_or_default();
-
-        let context = Context::default();
-
-        Ok(context.extend_tools(if tool_supported {
-            tool_defs
-        } else {
-            Vec::new()
-        }))
-    }
-
-=======
->>>>>>> cfe1021b
     async fn set_system_prompt(
         &self,
         context: Context,
@@ -298,35 +258,6 @@
 
         Ok(())
     }
-<<<<<<< HEAD
-
-    #[async_recursion]
-    async fn execute_tool(
-        &self,
-        agent: &Agent,
-        tool_call: &ToolCallFull,
-    ) -> anyhow::Result<ToolResult> {
-        if let Some(event) = Event::parse(tool_call) {
-            self.send(agent, ChatResponse::Event(event.clone())).await?;
-
-            self.dispatch_spawned(event).await?;
-            Ok(ToolResult::from(tool_call.clone()).success("Event Dispatched Successfully"))
-        } else {
-            self.services
-                .tool_service()
-                .call(
-                    ToolCallContext::default()
-                        .sender(self.sender.clone())
-                        .agent_id(agent.id.clone())
-                        .mcp(self.conversation.read().await.mcp.clone()),
-                    tool_call.clone(),
-                )
-                .await
-        }
-    }
-
-=======
->>>>>>> cfe1021b
     async fn sync_conversation(&self) -> anyhow::Result<()> {
         let conversation = self.conversation.read().await.clone();
         self.services
