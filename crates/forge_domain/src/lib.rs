mod agent;
mod chat_request;
mod chat_response;
mod context;
mod conversation;
mod env;
mod error;
mod event;
mod file;
mod message;
mod model;
mod orch;
mod point;
mod provider;
mod suggestion;
mod summarize;
mod template;
mod tool;
mod tool_call;
mod tool_call_parser;
mod tool_choice;
mod tool_definition;
mod tool_name;
mod tool_result;
mod tool_usage;
mod workflow;

use std::collections::HashSet;

pub use agent::*;
pub use chat_request::*;
pub use chat_response::*;
pub use context::*;
pub use conversation::*;
pub use env::*;
pub use error::*;
pub use event::*;
pub use file::*;
pub use message::*;
pub use model::*;
pub use orch::*;
pub use point::*;
pub use provider::*;
pub use suggestion::*;
pub use summarize::*;
pub use template::*;
pub use tool::*;
pub use tool_call::*;
pub use tool_call_parser::*;
pub use tool_choice::*;
pub use tool_definition::*;
pub use tool_name::*;
pub use tool_result::*;
pub use tool_usage::*;
pub use workflow::*;

#[async_trait::async_trait]
pub trait ProviderService: Send + Sync + 'static {
    async fn chat(
        &self,
        id: &ModelId,
        context: Context,
    ) -> ResultStream<ChatCompletionMessage, anyhow::Error>;
    async fn models(&self) -> anyhow::Result<Vec<Model>>;
    async fn parameters(&self, model: &ModelId) -> anyhow::Result<Parameters>;
}

#[async_trait::async_trait]
pub trait ToolService: Send + Sync {
    // TODO: should take `call` by reference
    async fn call(&self, call: ToolCallFull) -> ToolResult;
    fn list(&self) -> Vec<ToolDefinition>;
    fn usage_prompt(&self) -> String;
}

#[async_trait::async_trait]
pub trait ConversationService: Send + Sync {
    async fn get(&self, id: &ConversationId) -> anyhow::Result<Option<Conversation>>;
    async fn create(&self, workflow: Workflow) -> anyhow::Result<ConversationId>;
    async fn inc_turn(&self, id: &ConversationId, agent: &AgentId) -> anyhow::Result<()>;
    async fn set_context(
        &self,
        id: &ConversationId,
        agent: &AgentId,
        context: Context,
    ) -> anyhow::Result<()>;
    async fn insert_event(
        &self,
        conversation_id: &ConversationId,
        event: Event,
    ) -> anyhow::Result<()>;
}

#[async_trait::async_trait]
pub trait TemplateService: Send + Sync {
    async fn render_system(
        &self,
        agent: &Agent,
        prompt: &Template<SystemContext>,
    ) -> anyhow::Result<String>;

<<<<<<< HEAD
#[async_trait::async_trait]
pub trait AttachmentService {
    async fn attachments(&self, content: String) -> anyhow::Result<(String, HashSet<Attachment>)>;
}

#[async_trait::async_trait]
pub trait SuggestionService: Send + Sync + 'static {
    async fn search(&self, request: &str) -> anyhow::Result<Vec<Suggestion>>;
    async fn insert(&self, suggestion: Suggestion) -> anyhow::Result<()>;
=======
    async fn render_event(
        &self,
        agent: &Agent,
        prompt: &Template<EventContext>,
        event: &Event,
    ) -> anyhow::Result<String>;
>>>>>>> 39419522
}

/// Core app trait providing access to services and repositories.
/// This trait follows clean architecture principles for dependency management
/// and service/repository composition.
pub trait App: Send + Sync + 'static {
    type ToolService: ToolService;
    type ProviderService: ProviderService;
    type ConversationService: ConversationService;
<<<<<<< HEAD
    type PromptService: TemplateService;
    type SuggestionService: SuggestionService;
    type AttachmentService: AttachmentService;
=======
    type TemplateService: TemplateService;
>>>>>>> 39419522

    fn tool_service(&self) -> &Self::ToolService;
    fn provider_service(&self) -> &Self::ProviderService;
    fn conversation_service(&self) -> &Self::ConversationService;
<<<<<<< HEAD
    fn prompt_service(&self) -> &Self::PromptService;
    fn attachment_service(&self) -> &Self::AttachmentService;
    fn suggestion_service(&self) -> &Self::SuggestionService;
=======
    fn template_service(&self) -> &Self::TemplateService;
>>>>>>> 39419522
}<|MERGE_RESOLUTION|>--- conflicted
+++ resolved
@@ -99,26 +99,18 @@
         prompt: &Template<SystemContext>,
     ) -> anyhow::Result<String>;
 
-<<<<<<< HEAD
-#[async_trait::async_trait]
-pub trait AttachmentService {
-    async fn attachments(&self, content: String) -> anyhow::Result<(String, HashSet<Attachment>)>;
-}
-
-#[async_trait::async_trait]
-pub trait SuggestionService: Send + Sync + 'static {
-    async fn search(&self, request: &str) -> anyhow::Result<Vec<Suggestion>>;
-    async fn insert(&self, suggestion: Suggestion) -> anyhow::Result<()>;
-=======
     async fn render_event(
         &self,
         agent: &Agent,
         prompt: &Template<EventContext>,
         event: &Event,
     ) -> anyhow::Result<String>;
->>>>>>> 39419522
 }
 
+#[async_trait::async_trait]
+pub trait AttachmentService {
+    async fn attachments(&self, content: String) -> anyhow::Result<(String, HashSet<Attachment>)>;
+}
 /// Core app trait providing access to services and repositories.
 /// This trait follows clean architecture principles for dependency management
 /// and service/repository composition.
@@ -126,22 +118,12 @@
     type ToolService: ToolService;
     type ProviderService: ProviderService;
     type ConversationService: ConversationService;
-<<<<<<< HEAD
-    type PromptService: TemplateService;
-    type SuggestionService: SuggestionService;
+    type TemplateService: TemplateService;
     type AttachmentService: AttachmentService;
-=======
-    type TemplateService: TemplateService;
->>>>>>> 39419522
 
     fn tool_service(&self) -> &Self::ToolService;
     fn provider_service(&self) -> &Self::ProviderService;
     fn conversation_service(&self) -> &Self::ConversationService;
-<<<<<<< HEAD
-    fn prompt_service(&self) -> &Self::PromptService;
+    fn template_service(&self) -> &Self::TemplateService;
     fn attachment_service(&self) -> &Self::AttachmentService;
-    fn suggestion_service(&self) -> &Self::SuggestionService;
-=======
-    fn template_service(&self) -> &Self::TemplateService;
->>>>>>> 39419522
 }