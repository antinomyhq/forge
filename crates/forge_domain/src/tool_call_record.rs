--- conflicted
+++ resolved
@@ -17,16 +17,7 @@
 /// Formats the CallRecord as XML with tool name, arguments, and result
 impl Display for ToolCallRecord {
     fn fmt(&self, f: &mut std::fmt::Formatter<'_>) -> std::fmt::Result {
-<<<<<<< HEAD
-        let tag = if self.tool_result.is_error {
-            "error"
-        } else {
-            "success"
-        };
         let content = &self.tool_result.content();
-=======
-        let content = &self.tool_result.content;
->>>>>>> 6d76ce0d
         let tool_name = self.tool_call.name.as_str();
         writeln!(f, r#"<forge_tool_result tool_name="{tool_name}">"#,)?;
 
