use std::collections::HashMap;

use derive_more::derive::Display;
use derive_setters::Setters;
use lazy_static::lazy_static;
use merge::Merge;
use serde::{Deserialize, Serialize};
use serde_json::Value;
use uuid::Uuid;

use crate::{
    Agent, AgentId, Compact, Context, Error, Event, Metrics, ModelId, Result, ToolName, Workflow,
};

#[derive(Debug, Default, Display, Serialize, Deserialize, Clone, PartialEq, Eq, Hash)]
#[serde(transparent)]
pub struct ConversationId(Uuid);

impl Copy for ConversationId {}

impl ConversationId {
    pub fn generate() -> Self {
        Self(Uuid::new_v4())
    }

    pub fn into_string(&self) -> String {
        self.0.to_string()
    }

    pub fn parse(value: impl ToString) -> Result<Self> {
        Ok(Self(
            Uuid::parse_str(&value.to_string()).map_err(Error::ConversationId)?,
        ))
    }
}

#[derive(Debug, Setters, Serialize, Deserialize, Clone)]
pub struct Conversation {
    pub id: ConversationId,
    pub archived: bool,
    pub context: Option<Context>,
    pub variables: HashMap<String, Value>,
    pub agents: Vec<Agent>,
    pub events: Vec<Event>,
    pub max_tool_failure_per_turn: Option<usize>,
    pub max_requests_per_turn: Option<usize>,
    pub metrics: Metrics,
}

lazy_static! {
    static ref DEPRECATED_TOOL_NAMES: HashMap<ToolName, ToolName> = {
        [
            ("forge_tool_fs_read".into(), "read".into()),
            ("forge_tool_fs_create".into(), "write".into()),
            ("forge_tool_fs_search".into(), "search".into()),
            ("forge_tool_fs_remove".into(), "remove".into()),
            ("forge_tool_fs_patch".into(), "patch".into()),
            ("forge_tool_fs_undo".into(), "undo".into()),
            ("forge_tool_process_shell".into(), "shell".into()),
            ("forge_tool_net_fetch".into(), "fetch".into()),
            ("forge_tool_followup".into(), "followup".into()),
            ("attempt_completion".into(), "attempt_completion".into()),
            ("forge_tool_plan_create".into(), "plan".into()),
        ]
        .into_iter()
        .collect()
    };
}

impl Conversation {
    /// Returns the model of the main agent
    ///
    /// # Errors
    /// - `AgentUndefined` if the main agent doesn't exist
    /// - `NoModelDefined` if the main agent doesn't have a model defined
    pub fn main_model(&self) -> Result<ModelId> {
        let agent = self.get_agent(&AgentId::default())?;
        agent
            .model
            .clone()
            .ok_or(Error::NoModelDefined(agent.id.clone()))
    }

    /// Sets the model for all agents in the conversation
    pub fn set_model(&mut self, model: &ModelId) -> Result<()> {
        for agent in self.agents.iter_mut() {
            agent.model = Some(model.clone());
            if let Some(ref mut compact) = agent.compact {
                compact.model = Some(model.clone());
            }
        }

        Ok(())
    }

    pub fn new(id: ConversationId, workflow: Workflow, additional_tools: Vec<ToolName>) -> Self {
        let agents = Vec::new(); // FIXME: This should be pass as input
        Self::new_inner(id, workflow, additional_tools, agents)
    }

    pub fn reset_metric(&mut self) -> &mut Self {
        self.metrics = Metrics::new();
        self.metrics.start();
        self
    }

    fn new_inner(
        id: ConversationId,
        workflow: Workflow,
        additional_tools: Vec<ToolName>,
        mut agents: Vec<Agent>,
    ) -> Self {
        let mut metrics = Metrics::new();
        metrics.start();

        for agent in agents.iter_mut() {
            // Handle deprecated tool names
            for tool in agent.tools.iter_mut().flatten() {
                if let Some(new_tool_name) = DEPRECATED_TOOL_NAMES.get(tool) {
                    *tool = new_tool_name.clone();
                }
            }

            if let Some(custom_rules) = workflow.custom_rules.clone() {
                if let Some(existing_rules) = &agent.custom_rules {
                    agent.custom_rules = Some(existing_rules.clone() + "\n\n" + &custom_rules);
                } else {
                    agent.custom_rules = Some(custom_rules);
                }
            }

            if let Some(max_walker_depth) = workflow.max_walker_depth {
                agent.max_walker_depth = Some(max_walker_depth);
            }

            if let Some(temperature) = workflow.temperature {
                agent.temperature = Some(temperature);
            }

            if let Some(top_p) = workflow.top_p {
                agent.top_p = Some(top_p);
            }

            if let Some(top_k) = workflow.top_k {
                agent.top_k = Some(top_k);
            }

            if let Some(max_tokens) = workflow.max_tokens {
                agent.max_tokens = Some(max_tokens);
            }

            if let Some(model) = workflow.model.clone() {
                agent.model = Some(model.clone());

                // If a workflow model is specified, ensure all agents have a compact model
                // initialized with that model, creating the compact configuration if needed
                if agent.compact.is_some() {
                    if let Some(ref mut compact) = agent.compact {
                        compact.model = Some(model);
                    }
                } else {
                    agent.compact = Some(Compact::new().model(model));
                }
            }

            if let Some(tool_supported) = workflow.tool_supported {
                agent.tool_supported = Some(tool_supported);
            }

            // Apply workflow compact configuration to agents
            if let Some(ref workflow_compact) = workflow.compact {
                if let Some(ref mut agent_compact) = agent.compact {
                    // If agent already has compact config, merge workflow config into agent config
                    // Agent settings take priority over workflow settings
                    let mut merged_compact = workflow_compact.clone();
                    merged_compact.merge(agent_compact.clone());
                    *agent_compact = merged_compact;
                } else {
                    // If agent doesn't have compact config, use workflow's compact config
                    agent.compact = Some(workflow_compact.clone());
                }
            }

            // Subscribe the main agent to all commands
            if agent.id == AgentId::default() {
                let commands = workflow
                    .commands
                    .iter()
                    .map(|c| c.name.clone())
                    .collect::<Vec<_>>();
                if let Some(ref mut subscriptions) = agent.subscribe {
                    subscriptions.extend(commands);
                } else {
                    agent.subscribe = Some(commands);
                }
            }

            if !additional_tools.is_empty() {
                agent.tools.iter_mut().for_each(|tools| {
                    tools.extend(additional_tools.clone());
                });
            }

            let id = agent.id.clone();
            agent.add_subscription(format!("{id}"));
        }

        Self {
            id,
            archived: false,
            context: None,
            variables: Default::default(),
            agents,
            events: Default::default(),
            max_tool_failure_per_turn: workflow.max_tool_failure_per_turn,
            max_requests_per_turn: workflow.max_requests_per_turn,
            metrics,
        }
    }

    /// Returns all the agents that are subscribed to the given event.
    pub fn subscriptions(&self, event_name: &str) -> Vec<Agent> {
        self.agents
            .iter()
            .filter(|a| {
                a.subscribe.as_ref().is_some_and(|subscription| {
                    subscription
                        .iter()
                        .any(|subscription| event_name.starts_with(subscription))
                })
            })
            .cloned()
            .collect::<Vec<_>>()
    }

    /// Returns the agent with the given id or an error if it doesn't exist
    pub fn get_agent(&self, id: &AgentId) -> Result<&Agent> {
        self.agents
            .iter()
            .find(|a| a.id == *id)
            .ok_or(Error::AgentUndefined(id.clone()))
    }

    pub fn rfind_event(&self, event_name: &str) -> Option<&Event> {
        self.events
            .iter()
            .rev()
            .find(|event| event.name == event_name)
    }

    /// Get a variable value by its key
    ///
    /// Returns None if the variable doesn't exist
    pub fn get_variable(&self, key: &str) -> Option<&Value> {
        self.variables.get(key)
    }

    /// Set a variable with the given key and value
    ///
    /// If the key already exists, its value will be updated
    pub fn set_variable(&mut self, key: String, value: Value) -> &mut Self {
        self.variables.insert(key, value);
        self
    }

    /// Delete a variable by its key
    ///
    /// Returns true if the variable was present and removed, false otherwise
    pub fn delete_variable(&mut self, key: &str) -> bool {
        self.variables.remove(key).is_some()
    }

    /// Generates an HTML representation of the conversation
    ///
    /// This method uses Handlebars to render the conversation as HTML
    /// from the template file, including all agents, events, and variables.
    ///
    /// # Errors
    /// - If the template file cannot be found or read
    /// - If the Handlebars template registration fails
    /// - If the template rendering fails
    pub fn to_html(&self) -> String {
        // Instead of using Handlebars, we now use our Element DSL
        crate::conversation_html::render_conversation_html(self)
    }

    /// Add an event to the conversation
    pub fn insert_event(&mut self, event: Event) -> &mut Self {
        self.events.push(event);
        self
    }

    /// Dispatches an event to the conversation
    ///
    /// This method adds the event to the conversation and returns
    /// a vector of AgentIds for all agents subscribed to this event.
    pub fn dispatch_event(&mut self, event: Event) -> Vec<AgentId> {
        let name = event.name.as_str();
        let agents = self.subscriptions(name);

        // Get all agent IDs that should be activated
        let agent_ids = agents
            .iter()
            .map(|agent| agent.id.clone())
            .collect::<Vec<_>>();

        self.insert_event(event);

        agent_ids
    }
}

#[cfg(test)]
mod tests {
    use pretty_assertions::assert_eq;

    use crate::{
        Agent, AgentId, Command, Compact, Error, MaxTokens, ModelId, Temperature, Workflow,
    };

    #[test]
    fn test_conversation_new_with_empty_workflow() {
        // Arrange
        let id = super::ConversationId::generate();
        let workflow = Workflow::new();

        // Act
        let conversation = super::Conversation::new(id.clone(), workflow, vec![]);

        // Assert
        assert_eq!(conversation.id, id);
        assert!(!conversation.archived);
        assert!(conversation.context.is_none());
        assert!(conversation.variables.is_empty());
        assert!(conversation.agents.is_empty());
        assert!(conversation.events.is_empty());
    }

    #[test]
<<<<<<< HEAD
    fn test_conversation_new_with_workflow_variables() {
        // Arrange
        let id = super::ConversationId::generate();
        let mut variables = HashMap::new();
        variables.insert("key1".to_string(), json!("value1"));
        variables.insert("key2".to_string(), json!(42));

        let mut workflow = Workflow::new();
        workflow.variables = variables.clone();

        // Act
        let conversation = super::Conversation::new(id.clone(), workflow, vec![]);

        // Assert
        assert_eq!(conversation.id, id);
        assert_eq!(conversation.variables, variables);
    }

    #[test]
=======
>>>>>>> aa2956c5
    fn test_conversation_new_applies_workflow_settings_to_agents() {
        // Arrange
        let id = super::ConversationId::generate();
        let agent1 = Agent::new("agent1");
        let agent2 = Agent::new("agent2");

        let workflow = Workflow::new()
            .model(ModelId::new("test-model"))
            .max_walker_depth(5usize)
            .custom_rules("Be helpful".to_string())
            .temperature(Temperature::new(0.7).unwrap())
            .max_tokens(MaxTokens::new(4000).unwrap())
            .tool_supported(true);

        // Act
        let conversation =
            super::Conversation::new_inner(id.clone(), workflow, vec![], vec![agent1, agent2]);

        // Assert
        assert_eq!(conversation.agents.len(), 2);

        // Check that workflow settings were applied to all agents
        for agent in &conversation.agents {
            assert_eq!(agent.model, Some(ModelId::new("test-model")));
            assert_eq!(agent.max_walker_depth, Some(5));
            assert_eq!(agent.custom_rules, Some("Be helpful".to_string()));
            assert_eq!(agent.temperature, Some(Temperature::new(0.7).unwrap()));
            assert_eq!(agent.max_tokens, Some(MaxTokens::new(4000).unwrap()));
            assert_eq!(agent.tool_supported, Some(true));
        }
    }

    #[test]
    fn test_conversation_new_preserves_agent_specific_settings() {
        // Arrange
        let id = super::ConversationId::generate();

        // Agent with specific settings
        let agent1 = Agent::new("agent1")
            .model(ModelId::new("agent1-model"))
            .max_walker_depth(10_usize)
            .custom_rules("Agent1 specific rules".to_string())
            .temperature(Temperature::new(0.3).unwrap())
            .max_tokens(MaxTokens::new(1000).unwrap())
            .tool_supported(false);

        // Agent without specific settings
        let agent2 = Agent::new("agent2");

        let agents = vec![agent1, agent2];
        let workflow = Workflow::new()
            .model(ModelId::new("default-model"))
            .max_walker_depth(5usize)
            .custom_rules("Default rules".to_string())
            .temperature(Temperature::new(0.7).unwrap())
            .max_tokens(MaxTokens::new(4000).unwrap())
            .tool_supported(true);

        // Act
        let conversation = super::Conversation::new_inner(id.clone(), workflow, vec![], agents);

        // Assert
        assert_eq!(conversation.agents.len(), 2);

        // Check that agent1's settings were overridden by workflow settings
        let agent1 = conversation
            .agents
            .iter()
            .find(|a| a.id.as_str() == "agent1")
            .unwrap();
        assert_eq!(agent1.model, Some(ModelId::new("default-model")));
        assert_eq!(agent1.max_walker_depth, Some(5));
        assert_eq!(
            agent1.custom_rules,
            Some("Agent1 specific rules\n\nDefault rules".to_string())
        );
        assert_eq!(agent1.temperature, Some(Temperature::new(0.7).unwrap()));
        assert_eq!(agent1.max_tokens, Some(MaxTokens::new(4000).unwrap()));
        assert_eq!(agent1.tool_supported, Some(true)); // Workflow setting overrides agent setting

        // Check that agent2 got the workflow defaults
        let agent2 = conversation
            .agents
            .iter()
            .find(|a| a.id.as_str() == "agent2")
            .unwrap();
        assert_eq!(agent2.model, Some(ModelId::new("default-model")));
        assert_eq!(agent2.max_walker_depth, Some(5));
        assert_eq!(agent2.custom_rules, Some("Default rules".to_string()));
        assert_eq!(agent2.temperature, Some(Temperature::new(0.7).unwrap()));
        assert_eq!(agent2.max_tokens, Some(MaxTokens::new(4000).unwrap()));
        assert_eq!(agent2.tool_supported, Some(true)); // Workflow setting is
        // applied
    }

    #[test]
    fn test_conversation_new_adds_commands_to_main_agent_subscriptions() {
        // Arrange
        let id = super::ConversationId::generate();

        // Create the main software-engineer agent
        let main_agent = AgentId::default();
        // Create a regular agent
        let other_agent = Agent::new("other-agent");

        // Create some commands
        let commands = vec![
            Command {
                name: "cmd1".to_string(),
                description: "Command 1".to_string(),
                prompt: None,
            },
            Command {
                name: "cmd2".to_string(),
                description: "Command 2".to_string(),
                prompt: None,
            },
        ];

        let agents = vec![Agent::new(main_agent), other_agent];
        let workflow = Workflow::new().commands(commands.clone());

        // Act
        let conversation = super::Conversation::new_inner(id.clone(), workflow, vec![], agents);

        // Assert
        assert_eq!(conversation.agents.len(), 2);

        // Check that main agent received command subscriptions
        let main_agent = conversation
            .agents
            .iter()
            .find(|a| a.id == AgentId::default())
            .unwrap();

        assert!(main_agent.subscribe.is_some());
        let subscriptions = main_agent.subscribe.as_ref().unwrap();
        assert!(subscriptions.contains(&"cmd1".to_string()));
        assert!(subscriptions.contains(&"cmd2".to_string()));

        // Check that other agent didn't receive command subscriptions
        let other_agent = conversation
            .agents
            .iter()
            .find(|a| a.id.as_str() == "other-agent")
            .unwrap();

        if other_agent.subscribe.is_some() {
            assert!(
                !other_agent
                    .subscribe
                    .as_ref()
                    .unwrap()
                    .contains(&"cmd1".to_string())
            );
            assert!(
                !other_agent
                    .subscribe
                    .as_ref()
                    .unwrap()
                    .contains(&"cmd2".to_string())
            );
        }
    }
    #[test]
    fn test_conversation_new_applies_workflow_compact_to_agents() {
        // Arrange
        let id = super::ConversationId::generate();
        let agent1 = Agent::new("agent1");
        let agent2 = Agent::new("agent2");

        let compact = Compact::new()
            .model(ModelId::new("compact-model"))
            .token_threshold(1500_usize)
            .turn_threshold(3_usize);

        let agents = vec![agent1, agent2];
        let workflow = Workflow::new().compact(compact.clone());

        // Act
        let conversation = super::Conversation::new_inner(id.clone(), workflow, vec![], agents);

        // Assert
        assert_eq!(conversation.agents.len(), 2);

        // Check that workflow compact settings were applied to all agents
        for agent in &conversation.agents {
            assert_eq!(agent.compact, Some(compact.clone()));
        }
    }

    #[test]
    fn test_conversation_new_merges_workflow_compact_with_agent_compact() {
        // Arrange
        let id = super::ConversationId::generate();
        let mut agent1 = Agent::new("agent1");
        let existing_compact = Compact::new()
            .model(ModelId::new("agent-model"))
            .message_threshold(10_usize);
        agent1.compact = Some(existing_compact);

        let agent2 = Agent::new("agent2");

        let workflow_compact = Compact::new()
            .model(ModelId::new("workflow-model"))
            .token_threshold(1500_usize)
            .turn_threshold(3_usize);

        let agents = vec![agent1, agent2];
        let workflow = Workflow::new().compact(workflow_compact.clone());

        // Act
        let conversation = super::Conversation::new_inner(id.clone(), workflow, vec![], agents);

        // Assert
        assert_eq!(conversation.agents.len(), 2);

        // Check that agent1's compact was merged with workflow compact
        let agent1_result = conversation
            .agents
            .iter()
            .find(|a| a.id.as_str() == "agent1")
            .unwrap();
        let agent1_compact = agent1_result.compact.as_ref().unwrap();

        // Model uses overwrite strategy, but agent takes priority over workflow
        assert_eq!(agent1_compact.model, Some(ModelId::new("agent-model")));

        // Token threshold uses option strategy, agent had None so gets workflow value
        assert_eq!(agent1_compact.token_threshold, Some(1500_usize));

        // Turn threshold uses option strategy, agent had None so gets workflow value
        assert_eq!(agent1_compact.turn_threshold, Some(3_usize));

        // Message threshold was already set in agent, and agent config takes priority
        assert_eq!(agent1_compact.message_threshold, Some(10_usize));

        // Check that agent2 got the full workflow compact
        let agent2_result = conversation
            .agents
            .iter()
            .find(|a| a.id.as_str() == "agent2")
            .unwrap();
        assert_eq!(agent2_result.compact, Some(workflow_compact));
    }
    #[test]
    fn test_agent_compact_takes_priority_over_workflow_compact() {
        use pretty_assertions::assert_eq;

        // Arrange
        let id = super::ConversationId::generate();

        // Agent has compact config with specific values
        let mut agent = Agent::new("test-agent");
        let agent_compact = Compact::new()
            .model(ModelId::new("agent-priority-model"))
            .token_threshold(1000_usize)
            .message_threshold(5_usize)
            .turn_threshold(2_usize);
        agent.compact = Some(agent_compact);

        // Workflow has different compact config for the same fields
        let workflow_compact = Compact::new()
            .model(ModelId::new("workflow-model"))
            .token_threshold(2000_usize)
            .message_threshold(20_usize)
            .turn_threshold(10_usize);

        let agents = vec![agent];
        let workflow = Workflow::new().compact(workflow_compact);

        // Act
        let conversation = super::Conversation::new_inner(id, workflow, vec![], agents);

        // Assert
        let result_agent = &conversation.agents[0];
        let result_compact = result_agent.compact.as_ref().unwrap();

        // All agent values should take priority over workflow values
        assert_eq!(
            result_compact.model,
            Some(ModelId::new("agent-priority-model"))
        );
        assert_eq!(result_compact.token_threshold, Some(1000_usize));
        assert_eq!(result_compact.message_threshold, Some(5_usize));
        assert_eq!(result_compact.turn_threshold, Some(2_usize));
    }

    #[test]
    fn test_conversation_new_merges_commands_with_existing_subscriptions() {
        // Arrange
        let id = super::ConversationId::generate();

        // Create the main software-engineer agent with existing subscriptions
        let mut main_agent = Agent::new(AgentId::default());
        main_agent.subscribe = Some(vec!["existing-event".to_string()]);

        // Create some commands
        let commands = vec![
            Command {
                name: "cmd1".to_string(),
                description: "Command 1".to_string(),
                prompt: None,
            },
            Command {
                name: "cmd2".to_string(),
                description: "Command 2".to_string(),
                prompt: None,
            },
        ];

        let agents = vec![main_agent];
        let workflow = Workflow::new().commands(commands.clone());

        // Act
        let conversation = super::Conversation::new_inner(id.clone(), workflow, vec![], agents);

        // Assert
        let main_agent = conversation
            .agents
            .iter()
            .find(|a| a.id == AgentId::default())
            .unwrap();

        assert!(main_agent.subscribe.is_some());
        let subscriptions = main_agent.subscribe.as_ref().unwrap();

        // Should contain both the existing subscription and the new commands
        assert!(subscriptions.contains(&"existing-event".to_string()));
        assert!(subscriptions.contains(&"cmd1".to_string()));
        assert!(subscriptions.contains(&"cmd2".to_string()));
        // Also automatically added subscriptions for user tasks
        assert!(subscriptions.contains(&format!("{}", AgentId::default().as_str())));
        assert_eq!(subscriptions.len(), 4);
    }

    #[test]
    fn test_main_model_success() {
        // Arrange
        let id = super::ConversationId::generate();
        let main_agent = Agent::new(AgentId::default()).model(ModelId::new("test-model"));

        let agents = vec![main_agent];
        let workflow = Workflow::new();

        let conversation = super::Conversation::new_inner(id, workflow, vec![], agents);

        // Act
        let model_id = conversation.main_model().unwrap();

        // Assert
        assert_eq!(model_id, ModelId::new("test-model"));
    }

    #[test]
    fn test_main_model_agent_not_found() {
        // Arrange
        let id = super::ConversationId::generate();
        let agent = Agent::new("some-other-agent");

        let agents = vec![agent];
        let workflow = Workflow::new();

        let conversation = super::Conversation::new_inner(id, workflow, vec![], agents);

        // Act
        let result = conversation.main_model();

        // Assert
        assert!(matches!(result, Err(Error::AgentUndefined(_))));
    }

    #[test]
    fn test_main_model_no_model_defined() {
        // Arrange
        let id = super::ConversationId::generate();
        let main_agent = Agent::new(AgentId::default());
        // No model defined for the agent

        let agents = vec![main_agent];
        let workflow = Workflow::new();

        let conversation = super::Conversation::new_inner(id, workflow, vec![], agents);

        // Act
        let result = conversation.main_model();

        // Assert
        assert!(matches!(result, Err(Error::NoModelDefined(_))));
    }

    #[test]
    fn test_conversation_new_applies_tool_supported_to_agents() {
        // Arrange
        let id = super::ConversationId::generate();
        let agent1 = Agent::new("agent1");
        let agent2 = Agent::new("agent2");

        let agents = vec![agent1, agent2];
        let workflow = Workflow::new().tool_supported(true);

        // Act
        let conversation = super::Conversation::new_inner(id.clone(), workflow, vec![], agents);

        // Assert
        assert_eq!(conversation.agents.len(), 2);

        // Check that workflow tool_supported setting was applied to all agents
        for agent in &conversation.agents {
            assert_eq!(agent.tool_supported, Some(true));
        }
    }

    #[test]
    fn test_conversation_new_respects_agent_specific_tool_supported() {
        // Arrange
        let id = super::ConversationId::generate();

        // Agent with specific setting
        let agent1 = Agent::new("agent1").tool_supported(false);

        // Agent without specific setting
        let agent2 = Agent::new("agent2");

        let agents = vec![agent1, agent2];
        let workflow = Workflow::new().tool_supported(true);

        // Act
        let conversation = super::Conversation::new_inner(id.clone(), workflow, vec![], agents);

        // Assert
        assert_eq!(conversation.agents.len(), 2);

        // Check that workflow settings were applied correctly
        // For agent1, the workflow setting should override the agent-specific setting
        let agent1 = conversation
            .agents
            .iter()
            .find(|a| a.id.as_str() == "agent1")
            .unwrap();
        assert_eq!(agent1.tool_supported, Some(true));

        // For agent2, the workflow setting should be applied
        let agent2 = conversation
            .agents
            .iter()
            .find(|a| a.id.as_str() == "agent2")
            .unwrap();
        assert_eq!(agent2.tool_supported, Some(true));
    }

    #[test]
    fn test_workflow_model_overrides_compact_model() {
        // Arrange
        let id = super::ConversationId::generate();

        // Create an agent with compaction configured
        let agent1 = Agent::new("agent1")
            .compact(Compact::new().model(ModelId::new("old-compaction-model")));

        // Create an agent without compaction
        let agent2 = Agent::new("agent2");

        // Use setters pattern to create the workflow
        let agents = vec![agent1, agent2];
        let workflow = Workflow::new().model(ModelId::new("workflow-model"));

        // Act
        let conversation = super::Conversation::new_inner(id.clone(), workflow, vec![], agents);

        // Check that agent1's compact.model was updated to the workflow model
        let agent1 = conversation.get_agent(&AgentId::new("agent1")).unwrap();
        let compact = agent1.compact.as_ref().unwrap();
        assert_eq!(compact.model, Some(ModelId::new("workflow-model")));

        // Regular agent model should also be updated
        assert_eq!(agent1.model, Some(ModelId::new("workflow-model")));

        // Check that agent2 still has no compaction
        let agent2 = conversation.get_agent(&AgentId::new("agent2")).unwrap();
        let compact = agent2.compact.as_ref().unwrap();
        assert_eq!(compact.model, Some(ModelId::new("workflow-model")));
        assert_eq!(agent2.model, Some(ModelId::new("workflow-model")));
    }

    #[test]
    fn test_subscriptions_with_matching_agents() {
        use pretty_assertions::assert_eq;

        // Arrange
        let id = super::ConversationId::generate();

        let agent1 =
            Agent::new("agent1").subscribe(vec!["event1".to_string(), "event2".to_string()]);
        let agent2 =
            Agent::new("agent2").subscribe(vec!["event2".to_string(), "event3".to_string()]);
        let agent3 = Agent::new("agent3").subscribe(vec!["event3".to_string()]);

        let agents = vec![agent1, agent2, agent3];
        let workflow = Workflow::new();
        let conversation = super::Conversation::new_inner(id, workflow, vec![], agents);

        // Act
        let actual = conversation.subscriptions("event2");

        // Assert
        assert_eq!(actual.len(), 2);
        assert_eq!(actual[0].id, AgentId::new("agent1"));
        assert_eq!(actual[1].id, AgentId::new("agent2"));
    }

    #[test]
    fn test_subscriptions_with_no_matching_agents() {
        use pretty_assertions::assert_eq;

        // Arrange
        let id = super::ConversationId::generate();

        let agent1 =
            Agent::new("agent1").subscribe(vec!["event1".to_string(), "event2".to_string()]);
        let agent2 = Agent::new("agent2").subscribe(vec!["event3".to_string()]);

        let agents = vec![agent1, agent2];
        let workflow = Workflow::new();
        let conversation = super::Conversation::new_inner(id, workflow, vec![], agents);

        // Act
        let actual = conversation.subscriptions("nonexistent_event");

        // Assert
        assert_eq!(actual.len(), 0);
    }

    #[test]
    fn test_subscriptions_with_agents_without_subscriptions() {
        use pretty_assertions::assert_eq;

        // Arrange
        let id = super::ConversationId::generate();

        let agent1 = Agent::new("agent1"); // No subscriptions
        let agent2 = Agent::new("agent2").subscribe(vec!["event1".to_string()]);

        let agents = vec![agent1, agent2];
        let workflow = Workflow::new();
        let conversation = super::Conversation::new_inner(id, workflow, vec![], agents);

        // Act
        let actual = conversation.subscriptions("event1");

        // Assert
        assert_eq!(actual.len(), 1);
        assert_eq!(actual[0].id, AgentId::new("agent2"));
    }

    #[test]
    fn test_subscriptions_with_empty_agents_list() {
        use pretty_assertions::assert_eq;

        // Arrange
        let id = super::ConversationId::generate();
        let workflow = Workflow::new(); // No agents
        let conversation = super::Conversation::new(id, workflow, vec![]);

        // Act
        let actual = conversation.subscriptions("any_event");

        // Assert
        assert_eq!(actual.len(), 0);
    }

    #[test]
    fn test_subscriptions_with_single_matching_agent() {
        use pretty_assertions::assert_eq;

        // Arrange
        let id = super::ConversationId::generate();

        let agent1 =
            Agent::new("agent1").subscribe(vec!["event1".to_string(), "event2".to_string()]);

        let agents = vec![agent1];
        let workflow = Workflow::new();
        let conversation = super::Conversation::new_inner(id, workflow, vec![], agents);

        // Act
        let actual = conversation.subscriptions("event1");

        // Assert
        assert_eq!(actual.len(), 1);
        assert_eq!(actual[0].id, AgentId::new("agent1"));
        assert!(
            actual[0]
                .subscribe
                .as_ref()
                .unwrap()
                .contains(&"event1".to_string())
        );
    }

    #[test]
    fn test_subscriptions_with_starts_with_matching() {
        use pretty_assertions::assert_eq;

        // Arrange
        let id = super::ConversationId::generate();

        let agent1 = Agent::new("agent1").subscribe(vec!["event".to_string(), "task".to_string()]);
        let agent2 = Agent::new("agent2").subscribe(vec!["prefix_event".to_string()]);

        let agents = vec![agent1, agent2];
        let workflow = Workflow::new();
        let conversation = super::Conversation::new_inner(id, workflow, vec![], agents);

        // Act
        let actual = conversation.subscriptions("event_with_suffix");

        // Assert - Should match agent1 because "event_with_suffix" starts with "event"
        assert_eq!(actual.len(), 1);
        assert_eq!(actual[0].id, AgentId::new("agent1"));
    }

    #[test]
    fn test_subscriptions_starts_with_multiple_matches() {
        use pretty_assertions::assert_eq;

        // Arrange
        let id = super::ConversationId::generate();

        let agent1 = Agent::new("agent1").subscribe(vec!["user".to_string()]);
        let agent2 = Agent::new("agent2").subscribe(vec!["user_task".to_string()]);
        let agent3 = Agent::new("agent3").subscribe(vec!["other".to_string()]);

        let agents = vec![agent1, agent2, agent3];
        let workflow = Workflow::new();
        let conversation = super::Conversation::new_inner(id, workflow, vec![], agents);

        // Act
        let actual = conversation.subscriptions("user_task_init");

        // Assert - Should match both agent1 and agent2 because "user_task_init" starts
        // with both "user" and "user_task"
        assert_eq!(actual.len(), 2);
        assert_eq!(actual[0].id, AgentId::new("agent1"));
        assert_eq!(actual[1].id, AgentId::new("agent2"));
    }

    #[test]
    fn test_subscriptions_starts_with_exact_match() {
        use pretty_assertions::assert_eq;

        // Arrange
        let id = super::ConversationId::generate();

        let agent1 = Agent::new("agent1").subscribe(vec!["event".to_string()]);
        let agent2 = Agent::new("agent2").subscribe(vec!["event_long".to_string()]);

        let agents = vec![agent1, agent2];
        let workflow = Workflow::new();
        let conversation = super::Conversation::new_inner(id, workflow, vec![], agents);

        // Act
        let actual = conversation.subscriptions("event");

        // Assert - Should match agent1 because "event" starts with "event" (exact
        // match)
        assert_eq!(actual.len(), 1);
        assert_eq!(actual[0].id, AgentId::new("agent1"));
    }

    #[test]
    fn test_subscriptions_starts_with_no_prefix_match() {
        use pretty_assertions::assert_eq;

        // Arrange
        let id = super::ConversationId::generate();

        let agent1 = Agent::new("agent1").subscribe(vec!["long_event".to_string()]);
        let agent2 = Agent::new("agent2").subscribe(vec!["other_event".to_string()]);

        let agents = vec![agent1, agent2];
        let workflow = Workflow::new();
        let conversation = super::Conversation::new_inner(id, workflow, vec![], agents);

        // Act
        let actual = conversation.subscriptions("event");

        // Assert - Should match no agents because "event" doesn't start with
        // "long_event" or "other_event"
        assert_eq!(actual.len(), 0);
    }

    #[test]
    fn test_subscriptions_starts_with_empty_subscription() {
        use pretty_assertions::assert_eq;

        // Arrange
        let id = super::ConversationId::generate();

        let agent1 = Agent::new("agent1").subscribe(vec!["".to_string()]);
        let agent2 = Agent::new("agent2").subscribe(vec!["event".to_string()]);

        let agents = vec![agent1, agent2];
        let workflow = Workflow::new();
        let conversation = super::Conversation::new_inner(id, workflow, vec![], agents);

        // Act
        let actual = conversation.subscriptions("any_event");

        // Assert - Should match both agents: agent1 because any string starts with
        // empty string, and agent2 because "any_event" starts with "event" is
        // false, so only agent1 should match
        assert_eq!(actual.len(), 1);
        assert_eq!(actual[0].id, AgentId::new("agent1"));
    }

    #[test]
    fn test_subscriptions_starts_with_hierarchical_events() {
        use pretty_assertions::assert_eq;

        // Arrange
        let id = super::ConversationId::generate();

        let agent1 = Agent::new("agent1").subscribe(vec!["system".to_string()]);
        let agent2 = Agent::new("agent2").subscribe(vec!["system/user".to_string()]);
        let agent3 = Agent::new("agent3").subscribe(vec!["system/user/task".to_string()]);

        let agents = vec![agent1, agent2, agent3];
        let workflow = Workflow::new();
        let conversation = super::Conversation::new_inner(id, workflow, vec![], agents);

        // Act
        let actual = conversation.subscriptions("system/user/task/complete");

        // Assert - Should match all three agents due to hierarchical prefix matching
        assert_eq!(actual.len(), 3);
        assert_eq!(actual[0].id, AgentId::new("agent1"));
        assert_eq!(actual[1].id, AgentId::new("agent2"));
        assert_eq!(actual[2].id, AgentId::new("agent3"));
    }

    #[test]
    fn test_subscriptions_starts_with_case_sensitive() {
        use pretty_assertions::assert_eq;

        // Arrange
        let id = super::ConversationId::generate();

        let agent1 = Agent::new("agent1").subscribe(vec!["Event".to_string()]);
        let agent2 = Agent::new("agent2").subscribe(vec!["event".to_string()]);

        let agents = vec![agent1, agent2];
        let workflow = Workflow::new();
        let conversation = super::Conversation::new_inner(id, workflow, vec![], agents);

        // Act
        let actual = conversation.subscriptions("event_test");

        // Assert - Should only match agent2 because starts_with is case-sensitive
        assert_eq!(actual.len(), 1);
        assert_eq!(actual[0].id, AgentId::new("agent2"));
    }

    #[test]
    fn test_subscriptions_returns_cloned_agents() {
        use pretty_assertions::assert_eq;

        // Arrange
        let id = super::ConversationId::generate();

        let agent1 = Agent::new("agent1").subscribe(vec!["event1".to_string()]);

        let agents = vec![agent1];
        let workflow = Workflow::new();
        let conversation = super::Conversation::new_inner(id, workflow, vec![], agents);

        // Act
        let actual = conversation.subscriptions("event1");

        // Assert - Verify we get a clone, not a reference
        assert_eq!(actual.len(), 1);
        assert_eq!(actual[0].id, AgentId::new("agent1"));

        // The returned agent should be independent of the original
        let original_agent = conversation.get_agent(&AgentId::new("agent1")).unwrap();
        assert_eq!(actual[0].id, original_agent.id);
        assert_eq!(actual[0].subscribe, original_agent.subscribe);
    }

    #[test]
    fn test_set_model() {
        let workflow = Workflow::new();

        let id = super::ConversationId::generate();
        let mut conversation = super::Conversation::new_inner(
            id.clone(),
            workflow,
            vec![],
            vec![
                Agent::new("agent-1")
                    .model(ModelId::new("sonnet-4"))
                    .compact(Compact::new().model(ModelId::new("gemini-1.5"))),
                Agent::new("agent-2").model(ModelId::new("sonnet-3.5")),
            ],
        );

        let model_id = ModelId::new("qwen-2");
        conversation.set_model(&model_id).unwrap();

        // Check that all agents have the model set
        for agent in conversation.agents.iter_mut() {
            assert_eq!(agent.model, Some(model_id.clone()));
            if let Some(ref mut compact) = agent.compact {
                assert_eq!(compact.model, Some(model_id.clone()));
            }
        }
    }
}<|MERGE_RESOLUTION|>--- conflicted
+++ resolved
@@ -337,28 +337,6 @@
     }
 
     #[test]
-<<<<<<< HEAD
-    fn test_conversation_new_with_workflow_variables() {
-        // Arrange
-        let id = super::ConversationId::generate();
-        let mut variables = HashMap::new();
-        variables.insert("key1".to_string(), json!("value1"));
-        variables.insert("key2".to_string(), json!(42));
-
-        let mut workflow = Workflow::new();
-        workflow.variables = variables.clone();
-
-        // Act
-        let conversation = super::Conversation::new(id.clone(), workflow, vec![]);
-
-        // Assert
-        assert_eq!(conversation.id, id);
-        assert_eq!(conversation.variables, variables);
-    }
-
-    #[test]
-=======
->>>>>>> aa2956c5
     fn test_conversation_new_applies_workflow_settings_to_agents() {
         // Arrange
         let id = super::ConversationId::generate();
