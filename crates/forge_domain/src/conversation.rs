--- conflicted
+++ resolved
@@ -6,11 +6,7 @@
 use serde_json::Value;
 use uuid::Uuid;
 
-<<<<<<< HEAD
-use crate::{Agent, AgentId, Context, Error, Event, McpConfig, Result, Workflow};
-=======
-use crate::{Agent, AgentId, Context, Error, Event, ModelId, Result, Workflow};
->>>>>>> 65d6b79c
+use crate::{Agent, AgentId, Context, Error, Event, McpConfig, ModelId, Result, Workflow};
 
 #[derive(Debug, Display, Serialize, Deserialize, Clone, PartialEq, Eq, Hash)]
 #[serde(transparent)]
@@ -535,6 +531,7 @@
             max_walker_depth: None,
             custom_rules: None,
             temperature: None,
+            mcp: None,
         };
 
         let conversation = super::Conversation::new(id, workflow);
@@ -560,6 +557,7 @@
             max_walker_depth: None,
             custom_rules: None,
             temperature: None,
+            mcp: None,
         };
 
         let conversation = super::Conversation::new(id, workflow);
@@ -586,6 +584,7 @@
             max_walker_depth: None,
             custom_rules: None,
             temperature: None,
+            mcp: None,
         };
 
         let conversation = super::Conversation::new(id, workflow);
@@ -611,6 +610,7 @@
             max_walker_depth: None,
             custom_rules: None,
             temperature: None,
+            mcp: None,
         };
 
         let mut conversation = super::Conversation::new(id, workflow);
@@ -638,6 +638,7 @@
             max_walker_depth: None,
             custom_rules: None,
             temperature: None,
+            mcp: None,
         };
 
         let mut conversation = super::Conversation::new(id, workflow);
