--- conflicted
+++ resolved
@@ -79,22 +79,6 @@
         self
     }
 
-<<<<<<< HEAD
-    pub fn update_from_workflow(&mut self, workflow: Workflow, additional_tools: Vec<ToolName>) {
-        self.apply_workflow(workflow, additional_tools);
-    }
-
-    fn apply_workflow(&mut self, workflow: Workflow, additional_tools: Vec<ToolName>) {
-        let mut agents = Vec::new();
-        for mut agent in workflow.agents.into_iter() {
-            // Handle deprecated tool names
-            for tool in agent.tools.iter_mut().flatten() {
-                if let Some(new_tool_name) = DEPRECATED_TOOL_NAMES.get(tool) {
-                    *tool = new_tool_name.clone();
-                }
-            }
-
-=======
     pub fn new(
         id: ConversationId,
         workflow: Workflow,
@@ -105,7 +89,36 @@
         metrics.start();
 
         for agent in agents.iter_mut() {
->>>>>>> 7c63f723
+            if !tools.is_empty() {
+                if let Some(ref mut base_tools) = agent.tools {
+                    base_tools.extend(tools.clone());
+                } else {
+                    agent.tools = Some(tools.clone());
+                }
+            }
+
+            let id = agent.id.clone();
+            agent.add_subscription(format!("{id}"));
+        }
+
+        let mut conversation = Self {
+            id,
+            archived: false,
+            context: None,
+            variables: Default::default(),
+            agents,
+            events: Default::default(),
+            max_tool_failure_per_turn: None,
+            max_requests_per_turn: None,
+            metrics,
+        };
+
+        conversation.apply_workflow(workflow);
+        conversation
+    }
+
+    pub fn apply_workflow(&mut self, workflow: Workflow) {
+        for agent in self.agents.iter_mut() {
             if let Some(custom_rules) = workflow.custom_rules.clone() {
                 if let Some(existing_rules) = &agent.custom_rules {
                     agent.custom_rules = Some(existing_rules.clone() + "\n\n" + &custom_rules);
@@ -165,52 +178,14 @@
                     agent.subscribe = Some(commands);
                 }
             }
-
-            if !tools.is_empty() {
-                if let Some(ref mut base_tools) = agent.tools {
-                    base_tools.extend(tools.clone());
-                } else {
-                    agent.tools = Some(tools.clone());
-                }
-            }
-
-            let id = agent.id.clone();
-            agent.add_subscription(format!("{id}"));
         }
 
-<<<<<<< HEAD
-        self.agents = agents;
+        if let Some(model) = workflow.model {
+            self.set_model(&model);
+        }
+
         self.max_tool_failure_per_turn = workflow.max_tool_failure_per_turn;
         self.max_requests_per_turn = workflow.max_requests_per_turn;
-    }
-
-    fn new_inner(id: ConversationId, workflow: Workflow, additional_tools: Vec<ToolName>) -> Self {
-        let agents = Vec::new();
-        let mut metrics = Metrics::new();
-        metrics.start();
-
-=======
->>>>>>> 7c63f723
-        let mut conversation = Self {
-            id,
-            archived: false,
-            context: None,
-            variables: Default::default(),
-            agents,
-            events: Default::default(),
-            max_tool_failure_per_turn: None,
-            max_requests_per_turn: None,
-            metrics,
-        };
-<<<<<<< HEAD
-        conversation.apply_workflow(workflow, additional_tools);
-=======
-
-        if let Some(model) = workflow.model {
-            conversation.set_model(&model);
-        }
->>>>>>> 7c63f723
-        conversation
     }
 
     /// Returns all the agents that are subscribed to the given event.
