--- conflicted
+++ resolved
@@ -292,20 +292,7 @@
     fn test_conversation_new_with_empty_workflow() {
         // Arrange
         let id = super::ConversationId::generate();
-<<<<<<< HEAD
-        let workflow = Workflow {
-            agents: Vec::new(),
-            variables: HashMap::new(),
-            commands: Vec::new(),
-            model: None,
-            max_walker_depth: None,
-            custom_rules: None,
-            temperature: None,
-            mcp: None,
-        };
-=======
         let workflow = Workflow::new();
->>>>>>> cfe1021b
 
         // Act
         let conversation = super::Conversation::new(id.clone(), workflow);
@@ -327,12 +314,7 @@
         variables.insert("key1".to_string(), json!("value1"));
         variables.insert("key2".to_string(), json!(42));
 
-<<<<<<< HEAD
-        let workflow = Workflow::default().variables(variables.clone());
-=======
-        let mut workflow = Workflow::new();
-        workflow.variables = variables.clone();
->>>>>>> cfe1021b
+        let workflow = Workflow::new().variables(variables.clone());
 
         // Act
         let conversation = super::Conversation::new(id.clone(), workflow);
@@ -349,14 +331,6 @@
         let agent1 = Agent::new("agent1");
         let agent2 = Agent::new("agent2");
 
-<<<<<<< HEAD
-        let workflow = Workflow::default()
-            .agents(vec![agent1, agent2])
-            .model(ModelId::new("test-model"))
-            .max_walker_depth(5usize)
-            .custom_rules("Be helpful")
-            .temperature(Temperature::new(0.7).unwrap());
-=======
         let workflow = Workflow::new()
             .agents(vec![agent1, agent2])
             .model(ModelId::new("test-model"))
@@ -364,7 +338,6 @@
             .custom_rules("Be helpful".to_string())
             .temperature(Temperature::new(0.7).unwrap())
             .tool_supported(true);
->>>>>>> cfe1021b
 
         // Act
         let conversation = super::Conversation::new(id.clone(), workflow);
@@ -398,14 +371,6 @@
         // Agent without specific settings
         let agent2 = Agent::new("agent2");
 
-<<<<<<< HEAD
-        let workflow = Workflow::default()
-            .agents(vec![agent1, agent2])
-            .model(ModelId::new("default-model"))
-            .max_walker_depth(5usize)
-            .custom_rules("Default rules")
-            .temperature(Temperature::new(0.7).unwrap());
-=======
         let workflow = Workflow::new()
             .agents(vec![agent1, agent2])
             .model(ModelId::new("default-model"))
@@ -413,7 +378,6 @@
             .custom_rules("Default rules".to_string())
             .temperature(Temperature::new(0.7).unwrap())
             .tool_supported(true);
->>>>>>> cfe1021b
 
         // Act
         let conversation = super::Conversation::new(id.clone(), workflow);
@@ -471,11 +435,7 @@
             },
         ];
 
-<<<<<<< HEAD
-        let workflow = Workflow::default()
-=======
         let workflow = Workflow::new()
->>>>>>> cfe1021b
             .agents(vec![main_agent, other_agent])
             .commands(commands.clone());
 
@@ -541,22 +501,9 @@
             },
         ];
 
-<<<<<<< HEAD
-        let workflow = Workflow {
-            agents: vec![main_agent],
-            variables: HashMap::new(),
-            commands: commands.clone(),
-            model: None,
-            max_walker_depth: None,
-            custom_rules: None,
-            temperature: None,
-            mcp: None,
-        };
-=======
         let workflow = Workflow::new()
             .agents(vec![main_agent])
             .commands(commands.clone());
->>>>>>> cfe1021b
 
         // Act
         let conversation = super::Conversation::new(id.clone(), workflow);
@@ -582,26 +529,10 @@
     fn test_main_model_success() {
         // Arrange
         let id = super::ConversationId::generate();
-<<<<<<< HEAD
-        let mut main_agent = Agent::new(super::Conversation::MAIN_AGENT_NAME);
-        main_agent.model = Some(ModelId::new("test-model"));
-
-        let workflow = Workflow {
-            agents: vec![main_agent],
-            variables: HashMap::new(),
-            commands: Vec::new(),
-            model: None,
-            max_walker_depth: None,
-            custom_rules: None,
-            temperature: None,
-            mcp: None,
-        };
-=======
         let main_agent =
             Agent::new(super::Conversation::MAIN_AGENT_NAME).model(ModelId::new("test-model"));
 
         let workflow = Workflow::new().agents(vec![main_agent]);
->>>>>>> cfe1021b
 
         let conversation = super::Conversation::new(id, workflow);
 
@@ -618,20 +549,7 @@
         let id = super::ConversationId::generate();
         let agent = Agent::new("some-other-agent");
 
-<<<<<<< HEAD
-        let workflow = Workflow {
-            agents: vec![agent],
-            variables: HashMap::new(),
-            commands: Vec::new(),
-            model: None,
-            max_walker_depth: None,
-            custom_rules: None,
-            temperature: None,
-            mcp: None,
-        };
-=======
         let workflow = Workflow::new().agents(vec![agent]);
->>>>>>> cfe1021b
 
         let conversation = super::Conversation::new(id, workflow);
 
@@ -649,20 +567,7 @@
         let main_agent = Agent::new(super::Conversation::MAIN_AGENT_NAME);
         // No model defined for the agent
 
-<<<<<<< HEAD
-        let workflow = Workflow {
-            agents: vec![main_agent],
-            variables: HashMap::new(),
-            commands: Vec::new(),
-            model: None,
-            max_walker_depth: None,
-            custom_rules: None,
-            temperature: None,
-            mcp: None,
-        };
-=======
         let workflow = Workflow::new().agents(vec![main_agent]);
->>>>>>> cfe1021b
 
         let conversation = super::Conversation::new(id, workflow);
 
@@ -679,20 +584,7 @@
         let main_agent = Agent::new(super::Conversation::MAIN_AGENT_NAME);
         // Initially no model defined
 
-<<<<<<< HEAD
-        let workflow = Workflow {
-            agents: vec![main_agent],
-            variables: HashMap::new(),
-            commands: Vec::new(),
-            model: None,
-            max_walker_depth: None,
-            custom_rules: None,
-            temperature: None,
-            mcp: None,
-        };
-=======
         let workflow = Workflow::new().agents(vec![main_agent]);
->>>>>>> cfe1021b
 
         let mut conversation = super::Conversation::new(id, workflow);
 
@@ -711,20 +603,7 @@
         let id = super::ConversationId::generate();
         let agent = Agent::new("some-other-agent");
 
-<<<<<<< HEAD
-        let workflow = Workflow {
-            agents: vec![agent],
-            variables: HashMap::new(),
-            commands: Vec::new(),
-            model: None,
-            max_walker_depth: None,
-            custom_rules: None,
-            temperature: None,
-            mcp: None,
-        };
-=======
         let workflow = Workflow::new().agents(vec![agent]);
->>>>>>> cfe1021b
 
         let mut conversation = super::Conversation::new(id, workflow);
 
