--- conflicted
+++ resolved
@@ -6,11 +6,7 @@
 use serde::{Deserialize, Serialize};
 use uuid::Uuid;
 
-<<<<<<< HEAD
-use crate::{Agent, AgentId, Context, DispatchEvent, Error, EventType, Workflow};
-=======
-use crate::{Agent, AgentId, Context, Error, Event, Workflow};
->>>>>>> 82a6a596
+use crate::{Agent, AgentId, Context, Error, Event, EventType, Workflow};
 
 #[derive(Debug, Display, Serialize, Deserialize, Clone, PartialEq, Eq, Hash)]
 #[serde(transparent)]
@@ -77,20 +73,15 @@
         self.state.get(id).and_then(|s| s.context.as_ref())
     }
 
-<<<<<<< HEAD
-    pub fn rfind_event(&self, event_name: &str) -> Option<&DispatchEvent> {
+    pub fn rfind_event(&self, event_name: &str) -> Option<&Event> {
         self.events
             .iter()
             .rfind(|event| event.event_type.name() == event_name)
     }
 
-    pub fn rfind_event_by_type(&self, event_type: &EventType) -> Option<&DispatchEvent> {
+    pub fn rfind_event_by_type(&self, event_type: &EventType) -> Option<&Event> {
         self.events
             .iter()
             .rfind(|event| &event.event_type == event_type)
-=======
-    pub fn rfind_event(&self, event_name: &str) -> Option<&Event> {
-        self.events.iter().rfind(|event| event.name == event_name)
->>>>>>> 82a6a596
     }
 }