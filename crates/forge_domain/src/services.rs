use std::path::Path;

use crate::{
    Agent, Attachment, ChatCompletionMessage, CompactionResult, Context, Conversation,
<<<<<<< HEAD
    ConversationId, Environment, Model, ModelId, ResultStream, Tool, ToolCallContext, ToolCallFull,
    ToolDefinition, ToolName, ToolResult, Workflow,
=======
    ConversationId, Environment, File, Model, ModelId, ResultStream, ToolCallContext, ToolCallFull,
    ToolDefinition, ToolResult, Workflow,
>>>>>>> 5a76caa4
};

#[async_trait::async_trait]
pub trait ProviderService: Send + Sync + 'static {
    async fn chat(
        &self,
        id: &ModelId,
        context: Context,
    ) -> ResultStream<ChatCompletionMessage, anyhow::Error>;
    async fn models(&self) -> anyhow::Result<Vec<Model>>;
}

#[async_trait::async_trait]
pub trait ToolService: Send + Sync {
    async fn call(
        &self,
        context: ToolCallContext,
        call: ToolCallFull,
    ) -> anyhow::Result<ToolResult>;
    async fn list(&self, conversation_id: &ConversationId) -> anyhow::Result<Vec<ToolDefinition>>;
    async fn find_tool(&self, name: &ToolName) -> Option<Tool>;
}

#[async_trait::async_trait]
pub trait CompactionService: Send + Sync {
    async fn compact_context(&self, agent: &Agent, context: Context) -> anyhow::Result<Context>;
}

#[async_trait::async_trait]
pub trait ConversationService: Send + Sync {
    async fn find(&self, id: &ConversationId) -> anyhow::Result<Option<Conversation>>;

    async fn upsert(&self, conversation: Conversation) -> anyhow::Result<()>;

    async fn create(&self, workflow: Workflow) -> anyhow::Result<Conversation>;

    /// This is useful when you want to perform several operations on a
    /// conversation atomically.
    async fn update<F, T>(&self, id: &ConversationId, f: F) -> anyhow::Result<T>
    where
        F: FnOnce(&mut Conversation) -> T + Send;

    /// Compacts the context of the main agent for the given conversation and
    /// persists it. Returns metrics about the compaction (original vs.
    /// compacted tokens and messages).
    async fn compact_conversation(&self, id: &ConversationId) -> anyhow::Result<CompactionResult>;
}

#[async_trait::async_trait]
pub trait TemplateService: Send + Sync {
    fn render(
        &self,
        template: impl ToString,
        object: &impl serde::Serialize,
    ) -> anyhow::Result<String>;
}

#[async_trait::async_trait]
pub trait AttachmentService {
    async fn attachments(&self, url: &str) -> anyhow::Result<Vec<Attachment>>;
}

pub trait EnvironmentService: Send + Sync {
    fn get_environment(&self) -> Environment;
}

#[async_trait::async_trait]
pub trait WorkflowService {
    /// Reads the workflow from the given path
    async fn read(&self, path: &Path) -> anyhow::Result<Workflow>;

    /// Writes the given workflow to the specified path
    async fn write(&self, path: &Path, workflow: &Workflow) -> anyhow::Result<()>;

    /// Updates the workflow at the given path using the provided closure
    ///
    /// The closure receives a mutable reference to the workflow, which can be
    /// modified. After the closure completes, the updated workflow is
    /// written back to the same path.
    async fn update_workflow<F>(&self, path: &Path, f: F) -> anyhow::Result<Workflow>
    where
        F: FnOnce(&mut Workflow) + Send;
}

#[async_trait::async_trait]
pub trait SuggestionService: Send + Sync {
    async fn suggestions(&self) -> anyhow::Result<Vec<File>>;
}

/// Core app trait providing access to services and repositories.
/// This trait follows clean architecture principles for dependency management
/// and service/repository composition.
pub trait Services: Send + Sync + 'static + Clone {
    type ToolService: ToolService;
    type ProviderService: ProviderService;
    type ConversationService: ConversationService;
    type TemplateService: TemplateService;
    type AttachmentService: AttachmentService;
    type EnvironmentService: EnvironmentService;
    type CompactionService: CompactionService;
    type WorkflowService: WorkflowService;
    type SuggestionService: SuggestionService;

    fn tool_service(&self) -> &Self::ToolService;
    fn provider_service(&self) -> &Self::ProviderService;
    fn conversation_service(&self) -> &Self::ConversationService;
    fn template_service(&self) -> &Self::TemplateService;
    fn attachment_service(&self) -> &Self::AttachmentService;
    fn environment_service(&self) -> &Self::EnvironmentService;
    fn compaction_service(&self) -> &Self::CompactionService;
    fn workflow_service(&self) -> &Self::WorkflowService;
    fn suggestion_service(&self) -> &Self::SuggestionService;
}<|MERGE_RESOLUTION|>--- conflicted
+++ resolved
@@ -2,13 +2,8 @@
 
 use crate::{
     Agent, Attachment, ChatCompletionMessage, CompactionResult, Context, Conversation,
-<<<<<<< HEAD
-    ConversationId, Environment, Model, ModelId, ResultStream, Tool, ToolCallContext, ToolCallFull,
+    ConversationId, Environment, File, Model, ModelId, ResultStream, Tool, ToolCallContext, ToolCallFull,
     ToolDefinition, ToolName, ToolResult, Workflow,
-=======
-    ConversationId, Environment, File, Model, ModelId, ResultStream, ToolCallContext, ToolCallFull,
-    ToolDefinition, ToolResult, Workflow,
->>>>>>> 5a76caa4
 };
 
 #[async_trait::async_trait]
