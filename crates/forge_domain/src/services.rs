use std::collections::HashMap;

use rmcp::model::{CallToolRequestParam, CallToolResult, InitializeRequestParam};
use rmcp::service::{QuitReason, RunningService};
use rmcp::{RoleClient, ServiceError};
use serde_json::Value;
use tokio::task::JoinError;

use crate::{
<<<<<<< HEAD
    Agent, Attachment, ChatCompletionMessage, Compact, Context, Conversation, ConversationId,
    Environment, Event, EventContext, McpConfig, Model, ModelId, ResultStream, SystemContext,
=======
    Agent, Attachment, ChatCompletionMessage, Compact, CompactionResult, Context, Conversation,
    ConversationId, Environment, Event, EventContext, Model, ModelId, ResultStream, SystemContext,
>>>>>>> 65d6b79c
    Template, ToolCallContext, ToolCallFull, ToolDefinition, ToolResult, Workflow,
};

pub enum RunnableService {
    Http(RunningService<RoleClient, InitializeRequestParam>),
    Fs(RunningService<RoleClient, ()>),
}

impl RunnableService {
    pub async fn call_tool(
        &self,
        params: CallToolRequestParam,
    ) -> Result<CallToolResult, ServiceError> {
        match self {
            RunnableService::Http(service) => service.call_tool(params).await,
            RunnableService::Fs(service) => service.call_tool(params).await,
        }
    }
    pub async fn cancel(self) -> Result<QuitReason, JoinError> {
        match self {
            RunnableService::Http(service) => service.cancel().await,
            RunnableService::Fs(service) => service.cancel().await,
        }
    }
}

#[async_trait::async_trait]
pub trait ProviderService: Send + Sync + 'static {
    async fn chat(
        &self,
        id: &ModelId,
        context: Context,
    ) -> ResultStream<ChatCompletionMessage, anyhow::Error>;
    async fn models(&self) -> anyhow::Result<Vec<Model>>;
}

#[async_trait::async_trait]
pub trait ToolService: Send + Sync {
    // TODO: should take `call` by reference
    async fn call(
        &self,
        context: ToolCallContext,
        call: ToolCallFull,
        workflow: HashMap<String, McpConfig>,
    ) -> anyhow::Result<ToolResult>;
    async fn list(&self, mcp: HashMap<String, McpConfig>) -> anyhow::Result<Vec<ToolDefinition>>;
    fn usage_prompt(&self) -> String;
}

#[async_trait::async_trait]
pub trait CompactionService: Send + Sync {
    async fn compact_context(
        &self,
        agent: &Agent,
        context: Context,
        prompt_tokens: Option<usize>,
    ) -> anyhow::Result<Context>;
}

#[async_trait::async_trait]
pub trait ConversationService: Send + Sync {
    async fn find(&self, id: &ConversationId) -> anyhow::Result<Option<Conversation>>;

    async fn upsert(&self, conversation: Conversation) -> anyhow::Result<()>;

    async fn create(&self, workflow: Workflow) -> anyhow::Result<Conversation>;

    async fn get_variable(&self, id: &ConversationId, key: &str) -> anyhow::Result<Option<Value>>;

    async fn set_variable(
        &self,
        id: &ConversationId,
        key: String,
        value: Value,
    ) -> anyhow::Result<()>;
    async fn delete_variable(&self, id: &ConversationId, key: &str) -> anyhow::Result<bool>;

    /// This is useful when you want to perform several operations on a
    /// conversation atomically.
    async fn update<F, T>(&self, id: &ConversationId, f: F) -> anyhow::Result<T>
    where
        F: FnOnce(&mut Conversation) -> T + Send;

    /// Compacts the context of the main agent for the given conversation and
    /// persists it. Returns metrics about the compaction (original vs.
    /// compacted tokens and messages).
    async fn compact_conversation(&self, id: &ConversationId) -> anyhow::Result<CompactionResult>;
}

#[async_trait::async_trait]
pub trait TemplateService: Send + Sync {
    async fn render_system(
        &self,
        agent: &Agent,
        prompt: &Template<SystemContext>,
        variables: &HashMap<String, Value>,
    ) -> anyhow::Result<String>;

    async fn render_event(
        &self,
        agent: &Agent,
        prompt: &Template<EventContext>,
        event: &Event,
        variables: &HashMap<String, Value>,
    ) -> anyhow::Result<String>;

    /// Renders a custom summarization prompt for context compaction
    /// This takes a raw string template and renders it with information about
    /// the compaction and the original context (which allows for more
    /// sophisticated compaction templates)
    async fn render_summarization(
        &self,
        compaction: &Compact,
        context: &Context,
    ) -> anyhow::Result<String>;
}

#[async_trait::async_trait]
pub trait AttachmentService {
    async fn attachments(&self, url: &str) -> anyhow::Result<Vec<Attachment>>;
}

pub trait EnvironmentService: Send + Sync {
    fn get_environment(&self) -> Environment;
}

/// Core app trait providing access to services and repositories.
/// This trait follows clean architecture principles for dependency management
/// and service/repository composition.
pub trait Services: Send + Sync + 'static + Clone {
    type ToolService: ToolService;
    type ProviderService: ProviderService;
    type ConversationService: ConversationService;
    type TemplateService: TemplateService;
    type AttachmentService: AttachmentService;
    type EnvironmentService: EnvironmentService;
    type CompactionService: CompactionService;

    fn tool_service(&self) -> &Self::ToolService;
    fn provider_service(&self) -> &Self::ProviderService;
    fn conversation_service(&self) -> &Self::ConversationService;
    fn template_service(&self) -> &Self::TemplateService;
    fn attachment_service(&self) -> &Self::AttachmentService;
    fn environment_service(&self) -> &Self::EnvironmentService;
    fn compaction_service(&self) -> &Self::CompactionService;
}<|MERGE_RESOLUTION|>--- conflicted
+++ resolved
@@ -7,13 +7,8 @@
 use tokio::task::JoinError;
 
 use crate::{
-<<<<<<< HEAD
-    Agent, Attachment, ChatCompletionMessage, Compact, Context, Conversation, ConversationId,
-    Environment, Event, EventContext, McpConfig, Model, ModelId, ResultStream, SystemContext,
-=======
     Agent, Attachment, ChatCompletionMessage, Compact, CompactionResult, Context, Conversation,
-    ConversationId, Environment, Event, EventContext, Model, ModelId, ResultStream, SystemContext,
->>>>>>> 65d6b79c
+    ConversationId, Environment, Event, EventContext, McpConfig, Model, ModelId, ResultStream, SystemContext,
     Template, ToolCallContext, ToolCallFull, ToolDefinition, ToolResult, Workflow,
 };
 
