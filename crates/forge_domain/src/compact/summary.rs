--- conflicted
+++ resolved
@@ -308,38 +308,14 @@
 /// Extracts tool information from a tool call
 fn extract_tool_info(call: &ToolCallFull) -> Option<SummaryTool> {
     // Try to parse as a Tools enum variant
-<<<<<<< HEAD
-    let tool = ToolCatalog::try_from(call.clone()).ok()?;
-
-    match tool {
-        ToolCatalog::Read(input) => Some(SummaryTool::FileRead { path: input.path }),
-        ToolCatalog::ReadImage(input) => Some(SummaryTool::FileRead { path: input.path }),
-        ToolCatalog::Write(input) => Some(SummaryTool::FileUpdate { path: input.path }),
-        ToolCatalog::Patch(input) => Some(SummaryTool::FileUpdate { path: input.path }),
-        ToolCatalog::MultiPatch(input) => Some(SummaryTool::FileUpdate { path: input.path }),
-        ToolCatalog::Remove(input) => Some(SummaryTool::FileRemove { path: input.path }),
-        ToolCatalog::Shell(input) => Some(SummaryTool::Shell { command: input.command }),
-        ToolCatalog::FsSearch(input) => input
-            .file_pattern
-            .or(input.regex)
-            .map(|pattern| SummaryTool::Search { pattern }),
-        ToolCatalog::SemSearch(input) => Some(SummaryTool::SemSearch {
-            queries: input.queries,
-            file_extension: input.file_extension,
-        }),
-        ToolCatalog::Undo(input) => Some(SummaryTool::Undo { path: input.path }),
-        ToolCatalog::Fetch(input) => Some(SummaryTool::Fetch { url: input.url }),
-        ToolCatalog::Followup(input) => Some(SummaryTool::Followup { question: input.question }),
-        ToolCatalog::Plan(input) => Some(SummaryTool::Plan { plan_name: input.plan_name }),
-        ToolCatalog::Skill(input) => Some(SummaryTool::Skill { name: input.name }),
-=======
     if let Ok(tool) = ToolCatalog::try_from(call.clone()) {
         return match tool {
             ToolCatalog::Read(input) => Some(SummaryTool::FileRead { path: input.path }),
             ToolCatalog::ReadImage(input) => Some(SummaryTool::FileRead { path: input.path }),
             ToolCatalog::Write(input) => Some(SummaryTool::FileUpdate { path: input.path }),
             ToolCatalog::Patch(input) => Some(SummaryTool::FileUpdate { path: input.path }),
-            ToolCatalog::Remove(input) => Some(SummaryTool::FileRemove { path: input.path }),
+            ToolCatalog::MultiPatch(input) => Some(SummaryTool::FileUpdate { path: input.path }),
+        ToolCatalog::Remove(input) => Some(SummaryTool::FileRemove { path: input.path }),
             ToolCatalog::Shell(input) => Some(SummaryTool::Shell { command: input.command }),
             ToolCatalog::FsSearch(input) => input
                 .file_pattern
@@ -357,7 +333,6 @@
             ToolCatalog::Plan(input) => Some(SummaryTool::Plan { plan_name: input.plan_name }),
             ToolCatalog::Skill(input) => Some(SummaryTool::Skill { name: input.name }),
         };
->>>>>>> 57e3ef08
     }
 
     // If not a known tool catalog item, treat as MCP tool
