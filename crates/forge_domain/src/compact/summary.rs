--- conflicted
+++ resolved
@@ -123,7 +123,7 @@
     ) -> Self {
         Self {
             id: None,
-            tool: SummaryTool::CodebaseSearch {
+            tool: SummaryTool::SemSearch {
                 query: query.into(),
                 use_case: use_case.into(),
                 top_k,
@@ -191,7 +191,7 @@
     Search {
         pattern: String,
     },
-    CodebaseSearch {
+    SemSearch {
         query: String,
         use_case: String,
         top_k: u32,
@@ -315,15 +315,7 @@
             .file_pattern
             .or(input.regex)
             .map(|pattern| SummaryTool::Search { pattern }),
-<<<<<<< HEAD
-        ToolCatalog::CodebaseSearch(input) => Some(SummaryTool::CodebaseSearch {
-            query: input.query,
-            use_case: input.use_case,
-            top_k: input.top_k,
-        }),
-=======
-        ToolCatalog::SemSearch(input) => Some(SummaryTool::Search { pattern: input.query }),
->>>>>>> b21b0b4e
+        ToolCatalog::SemSearch(input) => Some(SummaryTool::SemSearch { query: input.query, use_case: input.use_case, top_k: input.top_k }),
         ToolCatalog::Undo(input) => Some(SummaryTool::Undo { path: input.path }),
         ToolCatalog::Fetch(input) => Some(SummaryTool::Fetch { url: input.url }),
         ToolCatalog::Followup(input) => Some(SummaryTool::Followup { question: input.question }),
@@ -971,7 +963,7 @@
         let fixture = context(vec![assistant_with_tools(
             "Searching codebase",
             vec![
-                ToolCatalog::tool_call_codebase_search("retry mechanism", "find retry logic", 10)
+                ToolCatalog::tool_call_codebase_search("retry mechanism", "find retry logic", 10, None)
                     .call_id("call_1"),
             ],
         )]);
