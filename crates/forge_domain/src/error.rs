--- conflicted
+++ resolved
@@ -25,10 +25,6 @@
     #[error("Invalid template rendering params: {0}")]
     Template(handlebars::RenderError),
 
-<<<<<<< HEAD
-    #[error("Error parsing command: {0}. Please ensure the command syntax is correct.")]
-    CommandParse(String),
-=======
     #[error("Agent not found in the arena: {0}")]
     AgentUndefined(AgentId),
 
@@ -37,7 +33,9 @@
 
     #[error("Variable not found in output: {0}")]
     UndefinedVariable(String),
->>>>>>> 2f341659
+
+    #[error("Error parsing command: {0}. Please ensure the command syntax is correct.")]
+    CommandParse(String),
 }
 
 pub type Result<A> = std::result::Result<A, Error>;
