use std::pin::Pin;

use derive_more::From;
use forge_json_repair::JsonRepairError;
use thiserror::Error;

use crate::{AgentId, ConversationId, ProviderId};

// NOTE: Deriving From for error is a really bad idea. This is because you end
// up converting errors incorrectly without much context. For eg: You don't want
// all serde error to be treated as the same. Instead we want to know exactly
// where that serde failure happened and for what kind of value.
#[derive(Debug, Error, From)]
pub enum Error {
    #[error("Missing tool name")]
    ToolCallMissingName,

    #[error("Missing tool id")]
    ToolCallMissingId,

    #[error("Unsupported role: {0}")]
    #[from(skip)]
    UnsupportedRole(String),

    #[error("{0}")]
    EToolCallArgument(ToolCallArgumentError),

    #[error("JSON deserialization error: {error}")]
    #[from(skip)]
    ToolCallArgument {
        error: JsonRepairError,
        args: String,
    },

    #[error("JSON deserialization error: {error}")]
    #[from(skip)]
    AgentCallArgument { error: serde_json::error::Error },

    #[error("Invalid tool call XML: {0}")]
    #[from(skip)]
    ToolCallParse(String),

    #[error("Invalid conversation id: {0}")]
    ConversationId(uuid::Error),

    #[error("Agent not found in the arena: {0}")]
    AgentUndefined(AgentId),

    #[error("Variable not found in output: {0}")]
    #[from(skip)]
    UndefinedVariable(String),

    #[error("Head agent not found")]
    HeadAgentUndefined,

    #[error("Agent '{0}' has reached max turns of {1}")]
    MaxTurnsReached(AgentId, u64),

    #[error("Conversation with ID '{0}' not found")]
    ConversationNotFound(ConversationId),

    #[error("Missing description for agent: {0}")]
    #[from(skip)]
    MissingAgentDescription(AgentId),

    #[error("Missing model for agent: {0}")]
    #[from(skip)]
    MissingModel(AgentId),

    #[error("No model defined for agent: {0}")]
    #[from(skip)]
    NoModelDefined(AgentId),

    #[error("Empty completion received - no content, tool calls, or valid finish reason")]
    EmptyCompletion,

    #[error(transparent)]
    Retryable(anyhow::Error),

    #[error("Environment variable {env_var} not found for provider {provider}")]
    EnvironmentVariableNotFound {
        provider: ProviderId,
        env_var: String,
    },

    #[error("Provider {provider} is not available. Use 'forge provider login' to configure it.")]
    ProviderNotAvailable { provider: ProviderId },

    #[error("Failed to create VertexAI provider: {message}")]
    VertexAiConfiguration { message: String },

<<<<<<< HEAD
    // Indexing errors
    #[error("No indexing authentication found")]
    AuthTokenNotFound,

    #[error("Workspace not found")]
    WorkspaceNotFound,
=======
    #[error("No default provider set.")]
    NoDefaultProvider,

    #[error("No default model configured for provider: {0}")]
    #[from(skip)]
    NoDefaultModel(ProviderId),
>>>>>>> 9698d318
}

pub type Result<A> = std::result::Result<A, Error>;
pub type BoxStream<A, E> =
    Pin<Box<dyn tokio_stream::Stream<Item = std::result::Result<A, E>> + Send>>;

pub type ResultStream<A, E> = std::result::Result<BoxStream<A, E>, E>;

#[derive(Debug, derive_more::From)]
pub struct ToolCallArgumentError(eserde::DeserializationErrors);

impl std::error::Error for ToolCallArgumentError {}

impl std::fmt::Display for ToolCallArgumentError {
    fn fmt(&self, f: &mut std::fmt::Formatter<'_>) -> std::fmt::Result {
        writeln!(f, "Invalid tool call arguments:")?;
        for error in self.0.iter() {
            writeln!(f, "- {error}")?;
        }
        Ok(())
    }
}

impl Error {
    pub fn into_retryable(self) -> Self {
        use anyhow::anyhow;
        Self::Retryable(anyhow!(self))
    }

    pub fn env_var_not_found(provider: ProviderId, env_var: &str) -> Self {
        Self::EnvironmentVariableNotFound { provider, env_var: env_var.to_string() }
    }

    pub fn provider_not_available(provider: ProviderId) -> Self {
        Self::ProviderNotAvailable { provider }
    }

    pub fn vertex_ai_config(message: impl Into<String>) -> Self {
        Self::VertexAiConfiguration { message: message.into() }
    }

    pub fn no_default_model(provider: ProviderId) -> Self {
        Self::NoDefaultModel(provider)
    }
}

#[cfg(test)]
mod test {
    use forge_json_repair::JsonRepairError;
    use serde_json::Value;

    use crate::Error;

    #[test]
    fn test_debug_serde_error() {
        let args = "{a: 1}";
        let serde_error = serde_json::from_str::<Value>(args).unwrap_err();
        let a = Error::ToolCallArgument {
            error: JsonRepairError::from(serde_error),
            args: args.to_string(),
        };
        let a = anyhow::anyhow!(a);
        eprintln!("{:?}", a.root_cause());
    }
}<|MERGE_RESOLUTION|>--- conflicted
+++ resolved
@@ -89,21 +89,19 @@
     #[error("Failed to create VertexAI provider: {message}")]
     VertexAiConfiguration { message: String },
 
-<<<<<<< HEAD
     // Indexing errors
     #[error("No indexing authentication found")]
     AuthTokenNotFound,
 
     #[error("Workspace not found")]
     WorkspaceNotFound,
-=======
+
     #[error("No default provider set.")]
     NoDefaultProvider,
 
     #[error("No default model configured for provider: {0}")]
     #[from(skip)]
     NoDefaultModel(ProviderId),
->>>>>>> 9698d318
 }
 
 pub type Result<A> = std::result::Result<A, Error>;
