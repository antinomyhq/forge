//!
//! Follows the design specifications of Claude's [.mcp.json](https://docs.anthropic.com/en/docs/claude-code/tutorials#set-up-model-context-protocol-mcp)

use std::collections::BTreeMap;
use std::ops::Deref;

use derive_more::{Deref, Display, From};
use derive_setters::Setters;
use merge::Merge;
use serde::{Deserialize, Serialize};

#[derive(Debug, Clone, Copy, PartialEq, Eq, Hash, Serialize, Deserialize)]
pub enum Scope {
    Local,
    User,
}

#[derive(Debug, Clone, Serialize, Deserialize, PartialEq, Hash)]
#[serde(untagged)]
pub enum McpServerConfig {
    Stdio(McpStdioServer),
    Http(McpHttpServer),
}

impl McpServerConfig {
    /// Create a new stdio-based MCP server
    pub fn new_stdio(
        command: impl Into<String>,
        args: Vec<String>,
        env: Option<BTreeMap<String, String>>,
    ) -> Self {
        Self::Stdio(McpStdioServer {
            command: command.into(),
            args,
            env: env.unwrap_or_default(),
            disable: false,
        })
    }

    /// Create a new HTTP-based MCP server (auto-detects transport type)
    pub fn new_http(url: impl Into<String>) -> Self {
        Self::Http(McpHttpServer { url: url.into(), headers: BTreeMap::new(), disable: false })
    }

    pub fn is_disabled(&self) -> bool {
        match self {
            McpServerConfig::Stdio(v) => v.disable,
            McpServerConfig::Http(v) => v.disable,
<<<<<<< HEAD
=======
        }
    }

    /// Returns the type of MCP server as a string ("STDIO" or "HTTP")
    pub fn server_type(&self) -> &'static str {
        match self {
            McpServerConfig::Stdio(_) => "STDIO",
            McpServerConfig::Http(_) => "HTTP",
>>>>>>> 79a19906
        }
    }
}

#[derive(Default, Debug, Clone, Serialize, Deserialize, Setters, PartialEq, Hash)]
#[setters(strip_option, into)]
pub struct McpStdioServer {
    /// Command to execute for starting this MCP server
    #[serde(skip_serializing_if = "String::is_empty")]
    pub command: String,

    /// Arguments to pass to the command
    #[serde(default, skip_serializing_if = "Vec::is_empty")]
    pub args: Vec<String>,

    /// Environment variables to pass to the command
    #[serde(default, skip_serializing_if = "BTreeMap::is_empty")]
    pub env: BTreeMap<String, String>,

    /// Disable it temporarily without having to
    /// remove it from the config.
    #[serde(default)]
    pub disable: bool,
}

#[derive(Default, Debug, Clone, Serialize, Deserialize, PartialEq, Hash)]
pub struct McpHttpServer {
    /// Url of the MCP server (auto-detects HTTP vs SSE transport)
<<<<<<< HEAD
    #[serde(skip_serializing_if = "String::is_empty")]
=======
    #[serde(skip_serializing_if = "String::is_empty", alias = "serverUrl")]
>>>>>>> 79a19906
    pub url: String,

    /// Optional headers for HTTP requests
    /// Supports mustache templates for environment variables: {{.env.VAR_NAME}}
    #[serde(default, skip_serializing_if = "BTreeMap::is_empty")]
    pub headers: BTreeMap<String, String>,

    /// Disable it temporarily without having to
    /// remove it from the config.
    #[serde(default)]
    pub disable: bool,
}

impl McpHttpServer {}
<<<<<<< HEAD

impl Display for McpServerConfig {
    fn fmt(&self, f: &mut Formatter<'_>) -> std::fmt::Result {
        let mut output = String::new();
        match self {
            McpServerConfig::Stdio(stdio) => {
                output.push_str(&format!("{} ", stdio.command));
                stdio.args.iter().for_each(|arg| {
                    output.push_str(&format!("{arg} "));
                });

                stdio.env.iter().for_each(|(key, value)| {
                    output.push_str(&format!("{key}={value} "));
                });
            }
            McpServerConfig::Http(sse) => {
                output.push_str(&format!("{} ", sse.url));
            }
        }

        write!(f, "{}", output.trim())
    }
}
=======
>>>>>>> 79a19906

#[derive(
    Clone, Display, Serialize, Deserialize, Debug, PartialEq, Hash, Eq, From, PartialOrd, Ord, Deref,
)]
pub struct ServerName(String);

#[derive(Default, Debug, Clone, Serialize, Deserialize, PartialEq, Hash, Merge)]
#[serde(rename_all = "camelCase", deny_unknown_fields)]
pub struct McpConfig {
    #[merge(strategy = std::collections::BTreeMap::extend)]
    #[serde(default)]
    pub mcp_servers: BTreeMap<ServerName, McpServerConfig>,
}

impl Deref for McpConfig {
    type Target = BTreeMap<ServerName, McpServerConfig>;

    fn deref(&self) -> &Self::Target {
        &self.mcp_servers
    }
}

impl From<BTreeMap<ServerName, McpServerConfig>> for McpConfig {
    fn from(mcp_servers: BTreeMap<ServerName, McpServerConfig>) -> Self {
        Self { mcp_servers }
    }
}

impl McpConfig {
    /// Compute a deterministic u64 identifier for this config
    ///
    /// Uses Rust's built-in `Hash` trait (derived) to compute a stable hash
    /// and converts it to a hex u64 for use as a cache key.
    /// BTreeMap ensures consistent ordering regardless of insertion order.
    pub fn cache_key(&self) -> u64 {
        use std::collections::hash_map::DefaultHasher;
        use std::hash::{Hash, Hasher};

        let mut hasher = DefaultHasher::new();
        Hash::hash(self, &mut hasher);
        hasher.finish()
    }
}

#[cfg(test)]
mod tests {
    use super::*;

    #[test]
    fn test_mcp_config_hash_consistency() {
        use pretty_assertions::assert_eq;

        // Create two identical configs
        let fixture1 = McpConfig {
            mcp_servers: BTreeMap::from([
                (
                    "server1".to_string().into(),
                    McpServerConfig::new_http("http://localhost:3000"),
                ),
                (
                    "server2".to_string().into(),
                    McpServerConfig::new_stdio("node", vec![], None),
                ),
            ]),
        };

        let fixture2 = McpConfig {
            mcp_servers: BTreeMap::from([
                (
                    "server1".to_string().into(),
                    McpServerConfig::new_http("http://localhost:3000"),
                ),
                (
                    "server2".to_string().into(),
                    McpServerConfig::new_stdio("node", vec![], None),
                ),
            ]),
        };

        // Hashes should be identical
        let actual = fixture1.cache_key();
        let expected = fixture2.cache_key();
        assert_eq!(actual, expected);
    }

    #[test]
    fn test_mcp_config_hash_different_configs() {
        use pretty_assertions::assert_ne;

        // Create two different configs
        let fixture1 = McpConfig {
            mcp_servers: BTreeMap::from([(
                "server1".to_string().into(),
                McpServerConfig::new_http("http://localhost:3000"),
            )]),
        };

        let fixture2 = McpConfig {
            mcp_servers: BTreeMap::from([(
                "server1".to_string().into(),
                McpServerConfig::new_http("http://localhost:3001"),
            )]),
        };

        // Hashes should be different
        let actual = fixture1.cache_key();
        let expected = fixture2.cache_key();
        assert_ne!(actual, expected);
    }

    #[test]
    fn test_mcp_config_hash_insertion_order_independent() {
        use pretty_assertions::assert_eq;

        // Create config with servers in one order
        let fixture1 = McpConfig {
            mcp_servers: BTreeMap::from([
                (
                    "a_server".to_string().into(),
                    McpServerConfig::new_http("http://a"),
                ),
                (
                    "z_server".to_string().into(),
                    McpServerConfig::new_http("http://z"),
                ),
            ]),
        };

        // Create config with servers in different order (BTreeMap sorts by key)
        let fixture2 = McpConfig {
            mcp_servers: BTreeMap::from([
                (
                    "z_server".to_string().into(),
                    McpServerConfig::new_http("http://z"),
                ),
                (
                    "a_server".to_string().into(),
                    McpServerConfig::new_http("http://a"),
                ),
            ]),
        };

        // Hashes should be identical because BTreeMap maintains sorted order
        let actual = fixture1.cache_key();
        let expected = fixture2.cache_key();
        assert_eq!(actual, expected);
    }

    #[test]
    fn test_mcp_server_config_disabled() {
        let server = McpStdioServer { disable: true, ..Default::default() };

        let config = McpServerConfig::Stdio(server);
        assert!(config.is_disabled());

        let sse_server = McpHttpServer { disable: false, ..Default::default() };

        let config = McpServerConfig::Http(sse_server);
        assert!(!config.is_disabled());
    }

    #[test]
    fn test_mcp_config_deserialization_valid() {
        use pretty_assertions::assert_eq;

        let json = r#"{
            "mcpServers": {
                "test_server": {
                    "command": "node",
                    "args": ["server.js"]
                }
            }
        }"#;

        let actual: McpConfig = serde_json::from_str(json).unwrap();
        let expected = McpConfig {
            mcp_servers: BTreeMap::from([(
                "test_server".to_string().into(),
                McpServerConfig::new_stdio("node", vec!["server.js".to_string()], None),
            )]),
        };

        assert_eq!(actual, expected);
    }

    #[test]
    fn test_mcp_config_deserialization_empty_object() {
        let json = "{}";
        let result = serde_json::from_str::<McpConfig>(json);

        assert!(result.is_ok());
    }

    #[test]
    fn test_mcp_config_deserialization_wrong_field_name() {
        let json = r#"{"servers": {"test": {}}}"#;
        let result = serde_json::from_str::<McpConfig>(json);

        assert!(result.is_err());
    }

    #[test]
    fn test_mcp_config_deserialization_null_mcp_servers() {
        let json = r#"{"mcpServers": null}"#;
        let result = serde_json::from_str::<McpConfig>(json);

        assert!(result.is_err());
    }

    #[test]
    fn test_http_server_with_headers() {
        use pretty_assertions::assert_eq;

        let json = r#"{
            "mcpServers": {
                "github": {
                    "url": "https://api.githubcopilot.com/mcp/",
                    "headers": {
                        "Authorization": "Bearer test_token",
                        "Content-Type": "application/json"
                    }
                }
            }
        }"#;

        let actual: McpConfig = serde_json::from_str(json).unwrap();

        match actual.mcp_servers.get(&"github".to_string().into()) {
            Some(McpServerConfig::Http(server)) => {
                assert_eq!(server.url, "https://api.githubcopilot.com/mcp/");
                assert_eq!(server.headers.len(), 2);
                assert_eq!(
                    server.headers.get("Authorization"),
                    Some(&"Bearer test_token".to_string())
                );
            }
            _ => panic!("Expected Http variant"),
        }
    }
<<<<<<< HEAD
=======

    #[test]
    fn test_server_type() {
        use fake::{Fake, Faker};
        use pretty_assertions::assert_eq;

        let command: String = Faker.fake();
        let stdio_server = McpServerConfig::new_stdio(&command, vec![], None);
        let actual = stdio_server.server_type();
        let expected = "STDIO";
        assert_eq!(actual, expected);

        let url: String = format!("https://{}.example.com", Faker.fake::<String>());
        let http_server = McpServerConfig::new_http(&url);
        let actual = http_server.server_type();
        let expected = "HTTP";
        assert_eq!(actual, expected);
    }
>>>>>>> 79a19906
}<|MERGE_RESOLUTION|>--- conflicted
+++ resolved
@@ -46,8 +46,6 @@
         match self {
             McpServerConfig::Stdio(v) => v.disable,
             McpServerConfig::Http(v) => v.disable,
-<<<<<<< HEAD
-=======
         }
     }
 
@@ -56,7 +54,6 @@
         match self {
             McpServerConfig::Stdio(_) => "STDIO",
             McpServerConfig::Http(_) => "HTTP",
->>>>>>> 79a19906
         }
     }
 }
@@ -85,11 +82,7 @@
 #[derive(Default, Debug, Clone, Serialize, Deserialize, PartialEq, Hash)]
 pub struct McpHttpServer {
     /// Url of the MCP server (auto-detects HTTP vs SSE transport)
-<<<<<<< HEAD
-    #[serde(skip_serializing_if = "String::is_empty")]
-=======
     #[serde(skip_serializing_if = "String::is_empty", alias = "serverUrl")]
->>>>>>> 79a19906
     pub url: String,
 
     /// Optional headers for HTTP requests
@@ -104,32 +97,8 @@
 }
 
 impl McpHttpServer {}
-<<<<<<< HEAD
-
-impl Display for McpServerConfig {
-    fn fmt(&self, f: &mut Formatter<'_>) -> std::fmt::Result {
-        let mut output = String::new();
-        match self {
-            McpServerConfig::Stdio(stdio) => {
-                output.push_str(&format!("{} ", stdio.command));
-                stdio.args.iter().for_each(|arg| {
-                    output.push_str(&format!("{arg} "));
-                });
-
-                stdio.env.iter().for_each(|(key, value)| {
-                    output.push_str(&format!("{key}={value} "));
-                });
-            }
-            McpServerConfig::Http(sse) => {
-                output.push_str(&format!("{} ", sse.url));
-            }
-        }
-
-        write!(f, "{}", output.trim())
-    }
-}
-=======
->>>>>>> 79a19906
+
+impl McpHttpServer {}
 
 #[derive(
     Clone, Display, Serialize, Deserialize, Debug, PartialEq, Hash, Eq, From, PartialOrd, Ord, Deref,
@@ -369,8 +338,6 @@
             _ => panic!("Expected Http variant"),
         }
     }
-<<<<<<< HEAD
-=======
 
     #[test]
     fn test_server_type() {
@@ -389,5 +356,4 @@
         let expected = "HTTP";
         assert_eq!(actual, expected);
     }
->>>>>>> 79a19906
 }