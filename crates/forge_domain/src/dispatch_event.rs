use derive_setters::Setters;
use schemars::{schema_for, JsonSchema};
use serde::{Deserialize, Serialize};

use crate::{NamedTool, ToolCallFull, ToolDefinition, ToolName};

<<<<<<< HEAD
#[derive(Debug, JsonSchema, Deserialize, Serialize, Clone, Setters)]
=======
// We'll use simple strings for JSON schema compatibility
#[derive(Debug, JsonSchema, Deserialize, Serialize, Clone)]
>>>>>>> de978714
pub struct DispatchEvent {
    pub id: String,
    pub name: String,
    pub value: String,
    pub timestamp: String,
}

#[derive(Clone, Serialize, Deserialize, Debug, Setters)]
pub struct UserContext {
    event: DispatchEvent,
    suggestions: Vec<String>,
}

impl UserContext {
    pub fn new(event: DispatchEvent) -> Self {
        Self { event, suggestions: Default::default() }
    }
}

impl NamedTool for DispatchEvent {
    fn tool_name() -> ToolName {
        ToolName::new("tool_forge_event_dispatch")
    }
}

impl DispatchEvent {
    pub fn tool_definition() -> ToolDefinition {
        ToolDefinition {
            name: Self::tool_name(),
            description: "Dispatches an event with the provided name and value".to_string(),
            input_schema: schema_for!(Self),
            output_schema: None,
        }
    }

    pub fn parse(tool_call: &ToolCallFull) -> Option<Self> {
        if tool_call.name != Self::tool_definition().name {
            return None;
        }
        serde_json::from_value(tool_call.arguments.clone()).ok()
    }

    pub fn new(name: impl ToString, value: impl ToString) -> Self {
        let id = uuid::Uuid::new_v4().to_string();
        let timestamp = chrono::Utc::now().to_rfc3339();

        Self {
            id,
            name: name.to_string(),
            value: value.to_string(),
            timestamp,
        }
    }

    pub fn task_init(value: impl ToString) -> Self {
        Self::new(Self::USER_TASK_INIT, value)
    }

    pub fn task_update(value: impl ToString) -> Self {
        Self::new(Self::USER_TASK_UPDATE, value)
    }

    pub const USER_TASK_INIT: &'static str = "user_task_init";
    pub const USER_TASK_UPDATE: &'static str = "user_task_update";
}<|MERGE_RESOLUTION|>--- conflicted
+++ resolved
@@ -4,12 +4,8 @@
 
 use crate::{NamedTool, ToolCallFull, ToolDefinition, ToolName};
 
-<<<<<<< HEAD
+// We'll use simple strings for JSON schema compatibility
 #[derive(Debug, JsonSchema, Deserialize, Serialize, Clone, Setters)]
-=======
-// We'll use simple strings for JSON schema compatibility
-#[derive(Debug, JsonSchema, Deserialize, Serialize, Clone)]
->>>>>>> de978714
 pub struct DispatchEvent {
     pub id: String,
     pub name: String,
