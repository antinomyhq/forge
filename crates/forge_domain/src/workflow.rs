--- conflicted
+++ resolved
@@ -121,20 +121,18 @@
     #[merge(strategy = crate::merge::option)]
     pub tool_supported: Option<bool>,
 
-<<<<<<< HEAD
     /// Maximum number of times a tool can fail before the orchestrator
     /// forces the completion.
     #[serde(default)]
     #[serde(skip_serializing_if = "Option::is_none")]
     #[merge(strategy = crate::merge::option)]
     pub tool_max_failure_limit: Option<usize>,
-=======
+    
     /// Maximum number of requests that can be made in a single turn
     #[serde(default)]
     #[serde(skip_serializing_if = "Option::is_none")]
     #[merge(strategy = crate::merge::option)]
     pub max_requests_per_turn: Option<usize>,
->>>>>>> 2f05290d
 }
 
 impl Default for Workflow {
@@ -175,11 +173,8 @@
             tool_supported: None,
             updates: None,
             templates: None,
-<<<<<<< HEAD
             tool_max_failure_limit: None,
-=======
             max_requests_per_turn: None,
->>>>>>> 2f05290d
         }
     }
 
