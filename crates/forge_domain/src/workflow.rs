--- conflicted
+++ resolved
@@ -60,12 +60,6 @@
     #[merge(strategy = crate::merge::option)]
     pub temperature: Option<Temperature>,
 
-<<<<<<< HEAD
-    /// Model Context Protocol (MCP) configuration
-    #[merge(strategy = crate::merge::option)]
-    #[serde(rename = "mcpServers")]
-    pub mcp: Option<HashMap<String, McpConfig>>,
-=======
     /// Flag to enable/disable tool support for all agents in this workflow.
     /// If not specified, each agent's individual setting will be used.
     /// Default is false (tools disabled) when not specified.
@@ -73,7 +67,11 @@
     #[serde(skip_serializing_if = "Option::is_none")]
     #[merge(strategy = crate::merge::option)]
     pub tool_supported: Option<bool>,
->>>>>>> cfe1021b
+
+    /// Model Context Protocol (MCP) configuration
+    #[merge(strategy = crate::merge::option)]
+    #[serde(rename = "mcpServers")]
+    pub mcp: Option<HashMap<String, McpConfig>>,
 }
 
 impl Default for Workflow {
