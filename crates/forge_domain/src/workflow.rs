use derive_setters::Setters;
use lazy_static::lazy_static;
use merge::Merge;
use schemars::JsonSchema;
use serde::{Deserialize, Serialize};

use crate::temperature::Temperature;
use crate::update::Update;
use crate::{Agent, AgentId, Compact, MaxTokens, ModelId, TopK, TopP};

/// Configuration for a workflow that contains all settings
/// required to initialize a workflow.
#[derive(Debug, Clone, Serialize, Deserialize, Merge, Setters, JsonSchema)]
#[setters(strip_option, into)]
pub struct Workflow {
    /// Path pattern for custom template files (supports glob patterns)
    #[serde(default)]
    #[serde(skip_serializing_if = "Option::is_none")]
    #[merge(strategy = crate::merge::option)]
    pub templates: Option<String>,

<<<<<<< HEAD
    /// Variables that can be used in templates
    #[merge(strategy = crate::merge::hashmap)]
    #[serde(default, skip_serializing_if = "HashMap::is_empty")]
    pub variables: HashMap<String, Value>,
=======
    /// Agents that are part of this workflow
    #[merge(strategy = crate::merge::vec::unify_by_key)]
    #[serde(default, skip_serializing_if = "Vec::is_empty")]
    pub agents: Vec<Agent>,
>>>>>>> aa2956c5

    /// configurations that can be used to update forge
    #[merge(strategy = crate::merge::option)]
    #[serde(skip_serializing_if = "Option::is_none")]
    pub updates: Option<Update>,

    /// Commands that can be used to interact with the workflow
    #[merge(strategy = crate::merge::vec::append)]
    #[serde(default, skip_serializing_if = "Vec::is_empty")]
    pub commands: Vec<Command>,

    /// Default model ID to use for agents in this workflow
    #[merge(strategy = crate::merge::option)]
    #[serde(skip_serializing_if = "Option::is_none")]
    pub model: Option<ModelId>,

    /// Maximum depth to which the file walker should traverse for all agents
    /// If not provided, each agent's individual setting will be used
    #[serde(skip_serializing_if = "Option::is_none")]
    #[merge(strategy = crate::merge::option)]
    pub max_walker_depth: Option<usize>,

    /// A set of custom rules that all agents should follow
    /// These rules will be applied in addition to each agent's individual rules
    #[serde(skip_serializing_if = "Option::is_none")]
    #[merge(strategy = crate::merge::option)]
    pub custom_rules: Option<String>,

    /// Temperature used for all agents
    ///
    /// Temperature controls the randomness in the model's output.
    /// - Lower values (e.g., 0.1) make responses more focused, deterministic,
    ///   and coherent
    /// - Higher values (e.g., 0.8) make responses more creative, diverse, and
    ///   exploratory
    /// - Valid range is 0.0 to 2.0
    /// - If not specified, each agent's individual setting or the model
    ///   provider's default will be used
    #[serde(default)]
    #[serde(skip_serializing_if = "Option::is_none")]
    #[merge(strategy = crate::merge::option)]
    pub temperature: Option<Temperature>,

    /// Top-p (nucleus sampling) used for all agents
    ///
    /// Controls the diversity of the model's output by considering only the
    /// most probable tokens up to a cumulative probability threshold.
    /// - Lower values (e.g., 0.1) make responses more focused
    /// - Higher values (e.g., 0.9) make responses more diverse
    /// - Valid range is 0.0 to 1.0
    /// - If not specified, each agent's individual setting or the model
    ///   provider's default will be used
    #[serde(default)]
    #[serde(skip_serializing_if = "Option::is_none")]
    #[merge(strategy = crate::merge::option)]
    pub top_p: Option<TopP>,

    /// Top-k used for all agents
    ///
    /// Controls the number of highest probability vocabulary tokens to keep.
    /// - Lower values (e.g., 10) make responses more focused
    /// - Higher values (e.g., 100) make responses more diverse
    /// - Valid range is 1 to 1000
    /// - If not specified, each agent's individual setting or the model
    ///   provider's default will be used
    #[serde(default)]
    #[serde(skip_serializing_if = "Option::is_none")]
    #[merge(strategy = crate::merge::option)]
    pub top_k: Option<TopK>,

    /// Maximum number of tokens the model can generate for all agents
    ///
    /// Controls the maximum length of the model's response.
    /// - Lower values (e.g., 100) limit response length for concise outputs
    /// - Higher values (e.g., 4000) allow for longer, more detailed responses
    /// - Valid range is 1 to 100,000
    /// - If not specified, each agent's individual setting or the model
    ///   provider's default will be used
    #[serde(default)]
    #[serde(skip_serializing_if = "Option::is_none")]
    #[merge(strategy = crate::merge::option)]
    pub max_tokens: Option<MaxTokens>,

    /// Flag to enable/disable tool support for all agents in this workflow.
    /// If not specified, each agent's individual setting will be used.
    /// Default is false (tools disabled) when not specified.
    #[serde(default)]
    #[serde(skip_serializing_if = "Option::is_none")]
    #[merge(strategy = crate::merge::option)]
    pub tool_supported: Option<bool>,

    /// Maximum number of times a tool can fail before the orchestrator
    /// forces the completion.
    #[serde(default)]
    #[serde(skip_serializing_if = "Option::is_none")]
    #[merge(strategy = crate::merge::option)]
    pub max_tool_failure_per_turn: Option<usize>,

    /// Maximum number of requests that can be made in a single turn
    #[serde(default)]
    #[serde(skip_serializing_if = "Option::is_none")]
    #[merge(strategy = crate::merge::option)]
    pub max_requests_per_turn: Option<usize>,
    /// Configuration for automatic context compaction for all agents
    /// If specified, this will be applied to all agents in the workflow
    /// If not specified, each agent's individual setting will be used
    #[serde(default)]
    #[serde(skip_serializing_if = "Option::is_none")]
    #[merge(strategy = crate::merge::option)]
    pub compact: Option<Compact>,
}

lazy_static! {
    static ref DEFAULT_WORKFLOW: Workflow =
        serde_yml::from_str(include_str!("../../../forge.default.yaml")).unwrap();
}

impl Default for Workflow {
    fn default() -> Self {
        DEFAULT_WORKFLOW.clone()
    }
}

#[derive(Default, Debug, Clone, Serialize, Deserialize, Merge, Setters, JsonSchema)]
#[setters(strip_option, into)]
pub struct Command {
    #[merge(strategy = crate::merge::std::overwrite)]
    pub name: String,

    #[merge(strategy = crate::merge::std::overwrite)]
    pub description: String,

    #[merge(strategy = crate::merge::option)]
    pub prompt: Option<String>,
}

impl Workflow {
    /// Creates a new empty workflow with all fields set to their empty state.
    /// This is useful for testing where you want to build a workflow from
    /// scratch.
    pub fn new() -> Self {
        Self {
<<<<<<< HEAD
            variables: HashMap::new(),
=======
            agents: Vec::new(),
>>>>>>> aa2956c5
            commands: Vec::new(),
            model: None,
            max_walker_depth: None,
            custom_rules: None,
            temperature: None,
            top_p: None,
            top_k: None,
            max_tokens: None,
            tool_supported: None,
            updates: None,
            templates: None,
            max_tool_failure_per_turn: None,
            max_requests_per_turn: None,
            compact: None,
        }
    }

    fn find_agent(&self, id: &AgentId) -> Option<&Agent> {
        todo!();
    }

    pub fn get_agent(&self, id: &AgentId) -> crate::Result<&Agent> {
        todo!();
    }
}

#[cfg(test)]
mod tests {
    use pretty_assertions::assert_eq;

    use super::*;

    #[test]
    fn test_workflow_new_creates_empty_workflow() {
        // Arrange

        // Act
        let actual = Workflow::new();

        // Assert
<<<<<<< HEAD
        assert!(actual.variables.is_empty());
=======
        assert!(actual.agents.is_empty());
>>>>>>> aa2956c5
        assert!(actual.commands.is_empty());
        assert_eq!(actual.model, None);
        assert_eq!(actual.max_walker_depth, None);
        assert_eq!(actual.custom_rules, None);
        assert_eq!(actual.temperature, None);
        assert_eq!(actual.top_p, None);
        assert_eq!(actual.top_k, None);
        assert_eq!(actual.max_tokens, None);
        assert_eq!(actual.tool_supported, None);
        assert_eq!(actual.compact, None);
    }

    #[test]
    fn test_workflow_with_tool_supported() {
        // Arrange
        let fixture = r#"
        {
            "tool_supported": true,
            "agents": [
                {
                    "id": "test-agent",
                    "description": "Test agent"
                }
            ]
        }
        "#;

        // Act
        let actual: Workflow = serde_json::from_str(fixture).unwrap();

        // Assert
        assert_eq!(actual.tool_supported, Some(true));
    }

    #[test]
    fn test_workflow_merge_tool_supported() {
        // Fixture
        let mut base = Workflow::new();

        let other = Workflow::new().tool_supported(true);

        // Act
        base.merge(other);

        // Assert
        assert_eq!(base.tool_supported, Some(true));
    }

    #[test]
    fn test_workflow_merge_tool_supported_with_existing() {
        // Fixture
        let mut base = Workflow::new().tool_supported(false);

        let other = Workflow::new().tool_supported(true);

        // Act
        base.merge(other);

        // Assert
        assert_eq!(base.tool_supported, Some(true));
    }
    #[test]
    fn test_workflow_merge_compact() {
        // Fixture
        let mut base = Workflow::new();

        let compact = Compact::new()
            .model(ModelId::new("test-model"))
            .token_threshold(1000_usize)
            .turn_threshold(5_usize);
        let other = Workflow::new().compact(compact.clone());

        // Act
        base.merge(other);

        // Assert
        assert_eq!(base.compact, Some(compact));
    }

    #[test]
    fn test_workflow_merge_compact_with_existing() {
        // Fixture
        let existing_compact = Compact::new()
            .model(ModelId::new("existing-model"))
            .token_threshold(500_usize);
        let mut base = Workflow::new().compact(existing_compact);

        let new_compact = Compact::new()
            .model(ModelId::new("new-model"))
            .token_threshold(1000_usize)
            .turn_threshold(5_usize);
        let other = Workflow::new().compact(new_compact.clone());

        // Act
        base.merge(other);

        // Assert
        assert_eq!(base.compact, Some(new_compact));
    }
}<|MERGE_RESOLUTION|>--- conflicted
+++ resolved
@@ -18,18 +18,6 @@
     #[serde(skip_serializing_if = "Option::is_none")]
     #[merge(strategy = crate::merge::option)]
     pub templates: Option<String>,
-
-<<<<<<< HEAD
-    /// Variables that can be used in templates
-    #[merge(strategy = crate::merge::hashmap)]
-    #[serde(default, skip_serializing_if = "HashMap::is_empty")]
-    pub variables: HashMap<String, Value>,
-=======
-    /// Agents that are part of this workflow
-    #[merge(strategy = crate::merge::vec::unify_by_key)]
-    #[serde(default, skip_serializing_if = "Vec::is_empty")]
-    pub agents: Vec<Agent>,
->>>>>>> aa2956c5
 
     /// configurations that can be used to update forge
     #[merge(strategy = crate::merge::option)]
@@ -172,11 +160,6 @@
     /// scratch.
     pub fn new() -> Self {
         Self {
-<<<<<<< HEAD
-            variables: HashMap::new(),
-=======
-            agents: Vec::new(),
->>>>>>> aa2956c5
             commands: Vec::new(),
             model: None,
             max_walker_depth: None,
@@ -217,11 +200,6 @@
         let actual = Workflow::new();
 
         // Assert
-<<<<<<< HEAD
-        assert!(actual.variables.is_empty());
-=======
-        assert!(actual.agents.is_empty());
->>>>>>> aa2956c5
         assert!(actual.commands.is_empty());
         assert_eq!(actual.model, None);
         assert_eq!(actual.max_walker_depth, None);
