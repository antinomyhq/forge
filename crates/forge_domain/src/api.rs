use std::path::{Path, PathBuf};

use anyhow::Result;
use forge_stream::MpscStream;

use crate::*;

#[async_trait::async_trait]
pub trait API: Sync + Send {
    /// Provides a list of files in the current working directory for auto
    /// completion
    async fn suggestions(&self) -> Result<Vec<crate::File>>;

    /// Provides information about the tools available in the current
    /// environment
    async fn tools(&self) -> Vec<ToolDefinition>;

    /// Provides a list of models available in the current environment
    async fn models(&self) -> Result<Vec<Model>>;

    /// Executes a chat request and returns a stream of responses
    async fn chat(
        &self,
        chat: ChatRequest,
    ) -> Result<MpscStream<Result<AgentMessage<ChatResponse>>>>;

    /// Returns the current environment
    fn environment(&self) -> Environment;

    /// Creates a new conversation with the given workflow configuration
    async fn init_conversation<W: Into<Workflow> + Send + Sync>(
        &self,
        config: W,
    ) -> Result<Conversation>;

    /// Adds a new conversation to the conversation store
    async fn upsert_conversation(&self, conversation: Conversation) -> Result<()>;

    /// Initializes a workflow configuration from the given path
    /// The workflow at the specified path is merged with the default
    /// configuration If no path is provided, it will try to find forge.yaml
    /// in the current directory or its parent directories
    async fn read_workflow(&self, path: Option<&Path>) -> Result<Workflow>;

    /// Writes the given workflow to the specified path
    /// If no path is provided, it will try to find forge.yaml in the current
    /// directory or its parent directories
    async fn write_workflow(&self, path: Option<&Path>, workflow: &Workflow) -> Result<()>;

    /// Updates the workflow at the given path using the provided closure
    /// If no path is provided, it will try to find forge.yaml in the current
    /// directory or its parent directories
    async fn update_workflow<F>(&self, path: Option<&Path>, f: F) -> Result<Workflow>
    where
        F: FnOnce(&mut Workflow) + Send;

    /// Returns the conversation with the given ID
    async fn conversation(&self, conversation_id: &ConversationId) -> Result<Option<Conversation>>;

    /// Compacts the context of the main agent for the given conversation and
    /// persists it. Returns metrics about the compaction (original vs.
    /// compacted tokens and messages).
    async fn compact_conversation(
        &self,
        conversation_id: &ConversationId,
    ) -> Result<CompactionResult>;

    /// Executes a shell command using the shell tool infrastructure
    async fn execute_shell_command(
        &self,
        command: &str,
        working_dir: PathBuf,
    ) -> Result<CommandOutput>;

<<<<<<< HEAD
    /// Calls a tool with the given input and returns the output
    async fn call_tool(&self, input: ToolCallFull) -> Result<ToolResult>;
=======
    /// Executes the shell command on present stdio.
    async fn execute_shell_command_raw(
        &self,
        command: &str,
        args: &[&str],
    ) -> Result<std::process::ExitStatus>;
>>>>>>> 6367fb46
}<|MERGE_RESOLUTION|>--- conflicted
+++ resolved
@@ -72,15 +72,13 @@
         working_dir: PathBuf,
     ) -> Result<CommandOutput>;
 
-<<<<<<< HEAD
-    /// Calls a tool with the given input and returns the output
-    async fn call_tool(&self, input: ToolCallFull) -> Result<ToolResult>;
-=======
     /// Executes the shell command on present stdio.
     async fn execute_shell_command_raw(
         &self,
         command: &str,
         args: &[&str],
     ) -> Result<std::process::ExitStatus>;
->>>>>>> 6367fb46
+
+    /// Calls a tool with the given input and returns the output
+    async fn call_tool(&self, input: ToolCallFull) -> Result<ToolResult>;
 }