use std::path::PathBuf;

use derive_setters::Setters;
use serde::{Deserialize, Serialize};

use crate::{Provider, RetryConfig};

const VERSION: &str = match option_env!("APP_VERSION") {
    Some(val) => val,
    None => env!("CARGO_PKG_VERSION"),
};

#[derive(Debug, Setters, Clone, Serialize, Deserialize)]
#[serde(rename_all = "camelCase")]
#[setters(strip_option)]
/// Represents the environment in which the application is running.
pub struct Environment {
    /// The operating system of the environment.
    pub os: String,
    /// The process ID of the current process.
    pub pid: u32,
    /// The current working directory.
    pub cwd: PathBuf,
    /// The home directory.
    pub home: Option<PathBuf>,
    /// The shell being used.
    pub shell: String,
    /// The base path relative to which everything else stored.
    pub base_path: PathBuf,
    /// Resolved provider based on the environment configuration.    
    pub provider: Provider,
    /// Configuration for the retry mechanism
    pub retry_config: RetryConfig,
    /// The maximum number of lines retuned for FSSearch.
    pub max_search_lines: u64,

    /// Maximum characters for fetch content
    pub fetch_truncation_limit: usize,
<<<<<<< HEAD
    /// Maximum lines for shell output prefix
    pub stdout_max_prefix_length: usize,
    /// Maximum lines for shell output suffix
    pub stdout_max_suffix_length: usize,
=======
    /// Maximum number of lines to read from a file
    pub max_read_size: u64,
>>>>>>> eebf37c1
}

impl Environment {
    pub fn db_path(&self) -> PathBuf {
        self.base_path.clone()
    }

    pub fn log_path(&self) -> PathBuf {
        self.base_path.join("logs")
    }

    pub fn history_path(&self) -> PathBuf {
        self.base_path.join(".forge_history")
    }
    pub fn snapshot_path(&self) -> PathBuf {
        self.base_path.join("snapshots")
    }
    pub fn mcp_user_config(&self) -> PathBuf {
        self.base_path.join(".mcp.json")
    }

    pub fn mcp_local_config(&self) -> PathBuf {
        self.cwd.join(".mcp.json")
    }
    pub fn version(&self) -> String {
        VERSION.to_string()
    }
}<|MERGE_RESOLUTION|>--- conflicted
+++ resolved
@@ -36,15 +36,12 @@
 
     /// Maximum characters for fetch content
     pub fetch_truncation_limit: usize,
-<<<<<<< HEAD
     /// Maximum lines for shell output prefix
     pub stdout_max_prefix_length: usize,
     /// Maximum lines for shell output suffix
     pub stdout_max_suffix_length: usize,
-=======
     /// Maximum number of lines to read from a file
     pub max_read_size: u64,
->>>>>>> eebf37c1
 }
 
 impl Environment {
