--- conflicted
+++ resolved
@@ -31,14 +31,11 @@
     pub provider: Provider,
     /// Configuration for the retry mechanism
     pub retry_config: RetryConfig,
-<<<<<<< HEAD
     /// The maximum number of lines retuned for FSSearch.
     pub max_search_lines: u64,
-=======
 
     /// Maximum characters for fetch content
     pub fetch_truncation_limit: usize,
->>>>>>> 0854c60e
 }
 
 impl Environment {
