use std::hash::{DefaultHasher, Hash, Hasher};
use std::path::PathBuf;

use derive_more::Display;
use derive_setters::Setters;
use serde::{Deserialize, Serialize};
use url::Url;

use crate::{HttpConfig, ModelId, ProviderId, RetryConfig};

const VERSION: &str = match option_env!("APP_VERSION") {
    Some(val) => val,
    None => env!("CARGO_PKG_VERSION"),
};

#[derive(Debug, Setters, Clone, Serialize, Deserialize, fake::Dummy)]
#[serde(rename_all = "camelCase")]
#[setters(strip_option)]
/// Represents the environment in which the application is running.
pub struct Environment {
    /// The operating system of the environment.
    pub os: String,
    /// The process ID of the current process.
    pub pid: u32,
    /// The current working directory.
    pub cwd: PathBuf,
    /// The home directory.
    pub home: Option<PathBuf>,
    /// The shell being used.
    pub shell: String,
    /// The base path relative to which everything else stored.
    pub base_path: PathBuf,
    /// Base URL for Forge's backend APIs
    #[dummy(expr = "url::Url::parse(\"https://example.com\").unwrap()")]
    pub forge_api_url: Url,
    /// Configuration for the retry mechanism
    pub retry_config: RetryConfig,
    /// The maximum number of lines returned for FSSearch.
    pub max_search_lines: usize,
    /// Maximum bytes allowed for search results
    pub max_search_result_bytes: usize,
    /// Maximum characters for fetch content
    pub fetch_truncation_limit: usize,
    /// Maximum lines for shell output prefix
    pub stdout_max_prefix_length: usize,
    /// Maximum lines for shell output suffix
    pub stdout_max_suffix_length: usize,
    /// Maximum characters per line for shell output
    pub stdout_max_line_length: usize,
    /// Maximum number of lines to read from a file
    pub max_read_size: u64,
    /// Http configuration
    pub http: HttpConfig,
    /// Maximum file size in bytes for operations
    pub max_file_size: u64,
    /// Maximum image file size in bytes for binary read operations
    pub max_image_size: u64,
    /// Maximum execution time in seconds for a single tool call.
    /// Controls how long a tool can run before being terminated.
    pub tool_timeout: u64,
    /// Whether to automatically open HTML dump files in the browser.
    /// Controlled by FORGE_DUMP_AUTO_OPEN environment variable.
    pub auto_open_dump: bool,
    /// Path where debug request files should be written.
    /// Controlled by FORGE_DEBUG_REQUESTS environment variable.
    pub debug_requests: Option<PathBuf>,
    /// Custom history file path from FORGE_HISTORY_FILE environment variable.
    /// If None, uses the default history path.
    pub custom_history_path: Option<PathBuf>,
    /// Maximum number of conversations to show in list.
    /// Controlled by FORGE_MAX_CONVERSATIONS environment variable.
    pub max_conversations: usize,
    /// Maximum number of results to return from initial vector search.
    /// Controlled by FORGE_SEM_SEARCH_LIMIT environment variable.
    pub sem_search_limit: usize,
    /// Top-k parameter for relevance filtering during semantic search.
    /// Controls the number of nearest neighbors to consider.
    /// Controlled by FORGE_SEM_SEARCH_TOP_K environment variable.
    pub sem_search_top_k: usize,
    /// URL for the indexing server.
    /// Controlled by FORGE_WORKSPACE_SERVER_URL environment variable.
    #[dummy(expr = "url::Url::parse(\"http://localhost:8080\").unwrap()")]
    pub workspace_server_url: Url,
<<<<<<< HEAD
=======
    /// Override model for all providers from FORGE_OVERRIDE_MODEL environment
    /// variable. If set, this model will be used instead of configured
    /// models.
    #[dummy(default)]
    pub override_model: Option<ModelId>,
    /// Override provider from FORGE_OVERRIDE_PROVIDER environment variable.
    /// If set, this provider will be used as default.
    #[dummy(default)]
    pub override_provider: Option<ProviderId>,
>>>>>>> 00e650f2
}

impl Environment {
    pub fn log_path(&self) -> PathBuf {
        self.base_path.join("logs")
    }

    pub fn history_path(&self) -> PathBuf {
        self.custom_history_path
            .clone()
            .unwrap_or(self.base_path.join(".forge_history"))
    }
    pub fn snapshot_path(&self) -> PathBuf {
        self.base_path.join("snapshots")
    }
    pub fn mcp_user_config(&self) -> PathBuf {
        self.base_path.join(".mcp.json")
    }

    pub fn templates(&self) -> PathBuf {
        self.base_path.join("templates")
    }
    pub fn agent_path(&self) -> PathBuf {
        self.base_path.join("agents")
    }
    pub fn agent_cwd_path(&self) -> PathBuf {
        self.cwd.join(".forge/agents")
    }

    pub fn command_path(&self) -> PathBuf {
        self.base_path.join("commands")
    }

    pub fn command_cwd_path(&self) -> PathBuf {
        self.cwd.join(".forge/commands")
    }
    pub fn permissions_path(&self) -> PathBuf {
        self.base_path.join("permissions.yaml")
    }

    pub fn mcp_local_config(&self) -> PathBuf {
        self.cwd.join(".mcp.json")
    }

    pub fn version(&self) -> String {
        VERSION.to_string()
    }

    pub fn app_config(&self) -> PathBuf {
        self.base_path.join(".config.json")
    }

    pub fn database_path(&self) -> PathBuf {
        self.base_path.join(".forge.db")
    }

    /// Returns the path to the cache directory
    pub fn cache_dir(&self) -> PathBuf {
        self.base_path.join("cache")
    }

<<<<<<< HEAD
=======
    /// Returns the global skills directory path (~/forge/skills)
    pub fn global_skills_path(&self) -> PathBuf {
        self.base_path.join("skills")
    }

    /// Returns the project-local skills directory path (.forge/skills)
    pub fn local_skills_path(&self) -> PathBuf {
        self.cwd.join(".forge/skills")
    }

>>>>>>> 00e650f2
    pub fn workspace_hash(&self) -> WorkspaceHash {
        let mut hasher = DefaultHasher::default();
        self.cwd.hash(&mut hasher);

        WorkspaceHash(hasher.finish())
    }
}

#[derive(Clone, Copy, Display)]
pub struct WorkspaceHash(u64);
impl WorkspaceHash {
    pub fn new(id: u64) -> Self {
        WorkspaceHash(id)
    }

    pub fn id(&self) -> u64 {
        self.0
    }
}

#[cfg(test)]
mod tests {
    use fake::{Fake, Faker};
    use pretty_assertions::assert_eq;

    use super::*;

    #[test]
    fn test_agent_cwd_path() {
        let fixture: Environment = Faker.fake();
        let fixture = fixture.cwd(PathBuf::from("/current/working/dir"));

        let actual = fixture.agent_cwd_path();
        let expected = PathBuf::from("/current/working/dir/.forge/agents");

        assert_eq!(actual, expected);
    }

    #[test]
    fn test_agent_cwd_path_independent_from_agent_path() {
        let fixture: Environment = Faker.fake();
        let fixture = fixture
            .cwd(PathBuf::from("/different/current/dir"))
            .base_path(PathBuf::from("/completely/different/base"));

        let agent_path = fixture.agent_path();
        let agent_cwd_path = fixture.agent_cwd_path();
        let expected_agent_path = PathBuf::from("/completely/different/base/agents");
        let expected_agent_cwd_path = PathBuf::from("/different/current/dir/.forge/agents");

        // Verify that agent_path uses base_path
        assert_eq!(agent_path, expected_agent_path);

        // Verify that agent_cwd_path is independent and always relative to CWD
        assert_eq!(agent_cwd_path, expected_agent_cwd_path);

        // Verify they are different paths
        assert_ne!(agent_path, agent_cwd_path);
    }

    #[test]
    fn test_global_skills_path() {
        let fixture: Environment = Faker.fake();
        let fixture = fixture.base_path(PathBuf::from("/home/user/.forge"));

        let actual = fixture.global_skills_path();
        let expected = PathBuf::from("/home/user/.forge/skills");

        assert_eq!(actual, expected);
    }

    #[test]
    fn test_local_skills_path() {
        let fixture: Environment = Faker.fake();
        let fixture = fixture.cwd(PathBuf::from("/projects/my-app"));

        let actual = fixture.local_skills_path();
        let expected = PathBuf::from("/projects/my-app/.forge/skills");

        assert_eq!(actual, expected);
    }

    #[test]
    fn test_skills_paths_independent() {
        let fixture: Environment = Faker.fake();
        let fixture = fixture
            .cwd(PathBuf::from("/projects/my-app"))
            .base_path(PathBuf::from("/home/user/.forge"));

        let global_path = fixture.global_skills_path();
        let local_path = fixture.local_skills_path();

        let expected_global = PathBuf::from("/home/user/.forge/skills");
        let expected_local = PathBuf::from("/projects/my-app/.forge/skills");

        // Verify global path uses base_path
        assert_eq!(global_path, expected_global);

        // Verify local path uses cwd
        assert_eq!(local_path, expected_local);

        // Verify they are different paths
        assert_ne!(global_path, local_path);
    }
}

#[test]
fn test_command_path() {
    let fixture = Environment {
        os: "linux".to_string(),
        pid: 1234,
        cwd: PathBuf::from("/current/working/dir"),
        home: Some(PathBuf::from("/home/user")),
        shell: "zsh".to_string(),
        base_path: PathBuf::from("/home/user/.forge"),
        forge_api_url: "https://api.example.com".parse().unwrap(),
        retry_config: RetryConfig::default(),
        max_search_lines: 1000,
        max_search_result_bytes: 10240,
        fetch_truncation_limit: 50000,
        stdout_max_prefix_length: 100,
        stdout_max_suffix_length: 100,
        stdout_max_line_length: 500,
        max_read_size: 2000,
        http: HttpConfig::default(),
        max_file_size: 104857600,
        tool_timeout: 300,
        auto_open_dump: false,
        debug_requests: None,
        custom_history_path: None,
        max_conversations: 100,
        sem_search_limit: 100,
        sem_search_top_k: 10,
        max_image_size: 262144,
        workspace_server_url: "http://localhost:8080".parse().unwrap(),
<<<<<<< HEAD
=======
        override_model: None,
        override_provider: None,
>>>>>>> 00e650f2
    };

    let actual = fixture.command_path();
    let expected = PathBuf::from("/home/user/.forge/commands");

    assert_eq!(actual, expected);
}

#[test]
fn test_command_cwd_path() {
    let fixture = Environment {
        os: "linux".to_string(),
        pid: 1234,
        cwd: PathBuf::from("/current/working/dir"),
        home: Some(PathBuf::from("/home/user")),
        shell: "zsh".to_string(),
        base_path: PathBuf::from("/home/user/.forge"),
        forge_api_url: "https://api.example.com".parse().unwrap(),
        retry_config: RetryConfig::default(),
        max_search_lines: 1000,
        max_search_result_bytes: 10240,
        fetch_truncation_limit: 50000,
        stdout_max_prefix_length: 100,
        stdout_max_suffix_length: 100,
        stdout_max_line_length: 500,
        max_read_size: 2000,
        http: HttpConfig::default(),
        max_file_size: 104857600,
        tool_timeout: 300,
        auto_open_dump: false,
        debug_requests: None,
        custom_history_path: None,
        max_conversations: 100,
        sem_search_limit: 100,
        sem_search_top_k: 10,
        max_image_size: 262144,
        workspace_server_url: "http://localhost:8080".parse().unwrap(),
<<<<<<< HEAD
=======
        override_model: None,
        override_provider: None,
>>>>>>> 00e650f2
    };

    let actual = fixture.command_cwd_path();
    let expected = PathBuf::from("/current/working/dir/.forge/commands");

    assert_eq!(actual, expected);
}

#[test]
fn test_command_cwd_path_independent_from_command_path() {
    let fixture = Environment {
        os: "linux".to_string(),
        pid: 1234,
        cwd: PathBuf::from("/different/current/dir"),
        home: Some(PathBuf::from("/different/home")),
        shell: "bash".to_string(),
        base_path: PathBuf::from("/completely/different/base"),
        forge_api_url: "https://api.example.com".parse().unwrap(),
        retry_config: RetryConfig::default(),
        max_search_lines: 1000,
        max_search_result_bytes: 10240,
        fetch_truncation_limit: 50000,
        stdout_max_prefix_length: 100,
        stdout_max_suffix_length: 100,
        stdout_max_line_length: 500,
        max_read_size: 2000,
        http: HttpConfig::default(),
        max_file_size: 104857600,
        tool_timeout: 300,
        auto_open_dump: false,
        debug_requests: None,
        custom_history_path: None,
        max_conversations: 100,
        sem_search_limit: 100,
        sem_search_top_k: 10,
        max_image_size: 262144,
        workspace_server_url: "http://localhost:8080".parse().unwrap(),
<<<<<<< HEAD
=======
        override_model: None,
        override_provider: None,
>>>>>>> 00e650f2
    };

    let command_path = fixture.command_path();
    let command_cwd_path = fixture.command_cwd_path();
    let expected_command_path = PathBuf::from("/completely/different/base/commands");
    let expected_command_cwd_path = PathBuf::from("/different/current/dir/.forge/commands");

    // Verify that command_path uses base_path
    assert_eq!(command_path, expected_command_path);

    // Verify that command_cwd_path is independent and always relative to CWD
    assert_eq!(command_cwd_path, expected_command_cwd_path);

    // Verify they are different paths
    assert_ne!(command_path, command_cwd_path);
}<|MERGE_RESOLUTION|>--- conflicted
+++ resolved
@@ -81,8 +81,6 @@
     /// Controlled by FORGE_WORKSPACE_SERVER_URL environment variable.
     #[dummy(expr = "url::Url::parse(\"http://localhost:8080\").unwrap()")]
     pub workspace_server_url: Url,
-<<<<<<< HEAD
-=======
     /// Override model for all providers from FORGE_OVERRIDE_MODEL environment
     /// variable. If set, this model will be used instead of configured
     /// models.
@@ -92,7 +90,6 @@
     /// If set, this provider will be used as default.
     #[dummy(default)]
     pub override_provider: Option<ProviderId>,
->>>>>>> 00e650f2
 }
 
 impl Environment {
@@ -154,8 +151,6 @@
         self.base_path.join("cache")
     }
 
-<<<<<<< HEAD
-=======
     /// Returns the global skills directory path (~/forge/skills)
     pub fn global_skills_path(&self) -> PathBuf {
         self.base_path.join("skills")
@@ -166,7 +161,6 @@
         self.cwd.join(".forge/skills")
     }
 
->>>>>>> 00e650f2
     pub fn workspace_hash(&self) -> WorkspaceHash {
         let mut hasher = DefaultHasher::default();
         self.cwd.hash(&mut hasher);
@@ -302,11 +296,8 @@
         sem_search_top_k: 10,
         max_image_size: 262144,
         workspace_server_url: "http://localhost:8080".parse().unwrap(),
-<<<<<<< HEAD
-=======
         override_model: None,
         override_provider: None,
->>>>>>> 00e650f2
     };
 
     let actual = fixture.command_path();
@@ -344,11 +335,8 @@
         sem_search_top_k: 10,
         max_image_size: 262144,
         workspace_server_url: "http://localhost:8080".parse().unwrap(),
-<<<<<<< HEAD
-=======
         override_model: None,
         override_provider: None,
->>>>>>> 00e650f2
     };
 
     let actual = fixture.command_cwd_path();
@@ -386,11 +374,8 @@
         sem_search_top_k: 10,
         max_image_size: 262144,
         workspace_server_url: "http://localhost:8080".parse().unwrap(),
-<<<<<<< HEAD
-=======
         override_model: None,
         override_provider: None,
->>>>>>> 00e650f2
     };
 
     let command_path = fixture.command_path();
