use std::collections::HashMap;

use derive_more::From;
use schemars::JsonSchema;
use serde::{Deserialize, Serialize};
use strum_macros::{Display, EnumIter, EnumString};
use url::Url;

use crate::{ApiKey, AuthCredential, AuthDetails, Model, Template};

/// --- IMPORTANT ---
/// The order of providers is important because that would be order in which the
/// providers will be resolved
#[derive(
    Debug,
    Copy,
    Clone,
    PartialEq,
    Eq,
    Hash,
    Serialize,
    Deserialize,
    Display,
    EnumString,
    EnumIter,
    PartialOrd,
    Ord,
    JsonSchema,
)]
#[serde(rename_all = "snake_case")]
pub enum ProviderId {
    Forge,
    #[serde(rename = "openai")]
    OpenAI,
    OpenRouter,
    Requesty,
    Zai,
    ZaiCoding,
    Cerebras,
    Xai,
    Anthropic,
    VertexAi,
    BigModel,
    Azure,
    GithubCopilot,
    #[serde(rename = "openai_compatible")]
    OpenAICompatible,
    AnthropicCompatible,
}

#[derive(Debug, Clone, PartialEq, Serialize, Deserialize)]
pub enum ProviderResponse {
    OpenAI,
    Anthropic,
}

/// Represents the source of models for a provider
#[derive(Debug, Clone, PartialEq, Serialize, Deserialize)]
#[serde(untagged)]
pub enum Models<T> {
    /// Can be a `Url` or a `Template`
    Url(T),
    Hardcoded(Vec<Model>),
}

#[derive(Debug, Clone, PartialEq, Serialize, Deserialize)]
pub struct Provider<T> {
    pub id: ProviderId,
    pub response: ProviderResponse,
    pub url: T,
    pub models: Models<T>,
    pub auth_methods: Vec<crate::AuthMethod>,
    pub url_params: Vec<crate::URLParam>,
    pub credential: Option<AuthCredential>,
}

impl<T> Provider<T> {
    pub fn is_configured(&self) -> bool {
        self.credential.is_some()
    }
    pub fn models(&self) -> &Models<T> {
        &self.models
    }
}

impl Provider<Url> {
    pub fn url(&self) -> &Url {
        &self.url
    }

<<<<<<< HEAD
    pub fn key(&self) -> Option<&ApiKey> {
=======
    pub fn api_key(&self) -> Option<&ApiKey> {
>>>>>>> 72fb4286
        self.credential
            .as_ref()
            .and_then(|c| match &c.auth_details {
                AuthDetails::ApiKey(key) => Some(key),
                _ => None,
            })
    }
}

/// Enum for viewing providers in listings where both configured and
/// unconfigured.
#[derive(Debug, Clone, PartialEq, From)]
pub enum AnyProvider {
    Url(Provider<Url>),
    Template(Provider<Template<HashMap<crate::URLParam, crate::URLParamValue>>>),
}

impl AnyProvider {
    /// Returns whether this provider is configured
    pub fn is_configured(&self) -> bool {
        match self {
            AnyProvider::Url(p) => p.is_configured(),
            AnyProvider::Template(p) => p.is_configured(),
        }
    }

    pub fn id(&self) -> ProviderId {
        match self {
            AnyProvider::Url(p) => p.id,
            AnyProvider::Template(p) => p.id,
        }
    }

    /// Gets the response type
    pub fn response(&self) -> &ProviderResponse {
        match self {
            AnyProvider::Url(p) => &p.response,
            AnyProvider::Template(p) => &p.response,
        }
    }

    /// Gets the resolved URL if this is a configured provider
    pub fn url(&self) -> Option<&Url> {
        match self {
            AnyProvider::Url(p) => Some(p.url()),
            AnyProvider::Template(_) => None,
        }
    }
    pub fn url_params(&self) -> &[crate::URLParam] {
        match self {
            AnyProvider::Url(p) => &p.url_params,
            AnyProvider::Template(p) => &p.url_params,
        }
    }
}

#[cfg(test)]
mod test_helpers {
    use std::collections::HashMap;

    use super::*;

    fn make_credential(provider_id: ProviderId, key: &str) -> Option<AuthCredential> {
        Some(AuthCredential {
            id: provider_id,
            auth_details: AuthDetails::ApiKey(ApiKey::from(key.to_string())),
            url_params: HashMap::new(),
        })
    }

    /// Test helper for creating a ZAI provider
    pub(super) fn zai(key: &str) -> Provider<Url> {
        Provider {
            id: ProviderId::Zai,
            response: ProviderResponse::OpenAI,
            url: Url::parse("https://api.z.ai/api/paas/v4/chat/completions").unwrap(),
            auth_methods: vec![crate::AuthMethod::ApiKey],
            url_params: vec![],
            credential: make_credential(ProviderId::Zai, key),
            models: Models::Url(Url::parse("https://api.z.ai/api/paas/v4/models").unwrap()),
        }
    }

    /// Test helper for creating a ZAI Coding provider
    pub(super) fn zai_coding(key: &str) -> Provider<Url> {
        Provider {
            id: ProviderId::ZaiCoding,
            response: ProviderResponse::OpenAI,
            url: Url::parse("https://api.z.ai/api/coding/paas/v4/chat/completions").unwrap(),
            auth_methods: vec![crate::AuthMethod::ApiKey],
            url_params: vec![],
            credential: make_credential(ProviderId::ZaiCoding, key),
            models: Models::Url(Url::parse("https://api.z.ai/api/paas/v4/models").unwrap()),
        }
    }

    /// Test helper for creating an OpenAI provider
    pub(super) fn openai(key: &str) -> Provider<Url> {
        Provider {
            id: ProviderId::OpenAI,
            response: ProviderResponse::OpenAI,
            url: Url::parse("https://api.openai.com/v1/chat/completions").unwrap(),
            auth_methods: vec![crate::AuthMethod::ApiKey],
            url_params: vec![],
            credential: make_credential(ProviderId::OpenAI, key),
            models: Models::Url(Url::parse("https://api.openai.com/v1/models").unwrap()),
        }
    }

    /// Test helper for creating an XAI provider
    pub(super) fn xai(key: &str) -> Provider<Url> {
        Provider {
            id: ProviderId::Xai,
            response: ProviderResponse::OpenAI,
            url: Url::parse("https://api.x.ai/v1/chat/completions").unwrap(),
            auth_methods: vec![crate::AuthMethod::ApiKey],
            url_params: vec![],
            credential: make_credential(ProviderId::Xai, key),
            models: Models::Url(Url::parse("https://api.x.ai/v1/models").unwrap()),
        }
    }

    /// Test helper for creating a Vertex AI provider
    pub(super) fn vertex_ai(key: &str, project_id: &str, location: &str) -> Provider<Url> {
        let (chat_url, model_url) = if location == "global" {
            (
                format!(
                    "https://aiplatform.googleapis.com/v1/projects/{}/locations/{}/endpoints/openapi/chat/completions",
                    project_id, location
                ),
                format!(
                    "https://aiplatform.googleapis.com/v1/projects/{}/locations/{}/endpoints/openapi/models",
                    project_id, location
                ),
            )
        } else {
            (
                format!(
                    "https://{}-aiplatform.googleapis.com/v1/projects/{}/locations/{}/endpoints/openapi/chat/completions",
                    location, project_id, location
                ),
                format!(
                    "https://{}-aiplatform.googleapis.com/v1/projects/{}/locations/{}/endpoints/openapi/models",
                    location, project_id, location
                ),
            )
        };
        Provider {
            id: ProviderId::VertexAi,
            response: ProviderResponse::OpenAI,
            url: Url::parse(&chat_url).unwrap(),
            auth_methods: vec![crate::AuthMethod::ApiKey],
            url_params: ["project_id", "location"]
                .iter()
                .map(|&s| s.to_string().into())
                .collect(),
            credential: make_credential(ProviderId::VertexAi, key),
            models: Models::Url(Url::parse(&model_url).unwrap()),
        }
    }

    /// Test helper for creating an Azure provider
    pub(super) fn azure(
        key: &str,
        resource_name: &str,
        deployment_name: &str,
        api_version: &str,
    ) -> Provider<Url> {
        let chat_url = format!(
            "https://{}.openai.azure.com/openai/deployments/{}/chat/completions?api-version={}",
            resource_name, deployment_name, api_version
        );
        let model_url = format!(
            "https://{}.openai.azure.com/openai/models?api-version={}",
            resource_name, api_version
        );

        Provider {
            id: ProviderId::Azure,
            response: ProviderResponse::OpenAI,
            url: Url::parse(&chat_url).unwrap(),
            auth_methods: vec![crate::AuthMethod::ApiKey],
            url_params: ["resource_name", "deployment_name", "api_version"]
                .iter()
                .map(|&s| s.to_string().into())
                .collect(),
            credential: make_credential(ProviderId::Azure, key),
            models: Models::Url(Url::parse(&model_url).unwrap()),
        }
    }
}

#[cfg(test)]
mod tests {
    use std::collections::HashMap;
    use std::str::FromStr;

    use pretty_assertions::assert_eq;

    use super::test_helpers::*;
    use super::*;

    #[test]
    fn test_xai() {
        let fixture = "test_key";
        let actual = xai(fixture);
        let expected = Provider {
            id: ProviderId::Xai,
            response: ProviderResponse::OpenAI,
            url: Url::from_str("https://api.x.ai/v1/chat/completions").unwrap(),
            credential: Some(AuthCredential {
                id: ProviderId::Xai,
                auth_details: AuthDetails::ApiKey(ApiKey::from(fixture.to_string())),
                url_params: HashMap::new(),
            }),
            auth_methods: vec![crate::AuthMethod::ApiKey],
            url_params: vec![],
            models: Models::Url(Url::from_str("https://api.x.ai/v1/models").unwrap()),
        };
        assert_eq!(actual, expected);
    }

    #[test]
    fn test_is_xai_with_direct_comparison() {
        let fixture_xai = xai("key");
        assert_eq!(fixture_xai.id, ProviderId::Xai);

        let fixture_other = openai("key");
        assert_ne!(fixture_other.id, ProviderId::Xai);
    }

    #[test]
    fn test_zai_coding_to_chat_url() {
        let fixture = zai_coding("test_key");
        let actual = fixture.url.clone();
        let expected = Url::parse("https://api.z.ai/api/coding/paas/v4/chat/completions").unwrap();
        assert_eq!(actual, expected);
    }

    #[test]
    fn test_zai_coding_to_model_url() {
        let fixture = zai_coding("test_key");
        let actual = fixture.models.clone();
        let expected = Models::Url(Url::parse("https://api.z.ai/api/paas/v4/models").unwrap());
        assert_eq!(actual, expected);
    }

    #[test]
    fn test_regular_zai_to_chat_url() {
        let fixture = zai("test_key");
        let actual = fixture.url.clone();
        let expected = Url::parse("https://api.z.ai/api/paas/v4/chat/completions").unwrap();
        assert_eq!(actual, expected);
    }

    #[test]
    fn test_regular_zai_to_model_url() {
        let fixture = zai("test_key");
        let actual = fixture.models.clone();
        let expected = Models::Url(Url::parse("https://api.z.ai/api/paas/v4/models").unwrap());
        assert_eq!(actual, expected);
    }

    #[test]
    fn test_vertex_ai_global_location() {
        let fixture = vertex_ai("test_token", "forge-452914", "global");
        let actual = fixture.url.clone();
        let expected = Url::parse("https://aiplatform.googleapis.com/v1/projects/forge-452914/locations/global/endpoints/openapi/chat/completions").unwrap();
        assert_eq!(actual, expected);
    }

    #[test]
    fn test_vertex_ai_regular_location() {
        let fixture = vertex_ai("test_token", "test_project", "us-central1");
        let actual = fixture.url.clone();
        let expected = Url::parse("https://us-central1-aiplatform.googleapis.com/v1/projects/test_project/locations/us-central1/endpoints/openapi/chat/completions").unwrap();
        assert_eq!(actual, expected);
    }

    #[test]
    fn test_azure_provider() {
        let fixture = azure("test_key", "my-resource", "gpt-4", "2024-02-15-preview");

        // Check chat completion URL (url field now contains the chat completion URL)
        let actual_chat = fixture.url.clone();
        let expected_chat = Url::parse("https://my-resource.openai.azure.com/openai/deployments/gpt-4/chat/completions?api-version=2024-02-15-preview").unwrap();
        assert_eq!(actual_chat, expected_chat);

        // Check model URL
        let actual_model = fixture.models.clone();
        let expected_model = Models::Url(
            Url::parse(
                "https://my-resource.openai.azure.com/openai/models?api-version=2024-02-15-preview",
            )
            .unwrap(),
        );
        assert_eq!(actual_model, expected_model);

        assert_eq!(fixture.id, ProviderId::Azure);
        assert_eq!(fixture.response, ProviderResponse::OpenAI);
    }

    #[test]
    fn test_azure_provider_with_different_params() {
        let fixture = azure("another_key", "east-us", "gpt-35-turbo", "2023-05-15");

        // Check chat completion URL
        let actual_chat = fixture.url.clone();
        let expected_chat = Url::parse("https://east-us.openai.azure.com/openai/deployments/gpt-35-turbo/chat/completions?api-version=2023-05-15").unwrap();
        assert_eq!(actual_chat, expected_chat);

        // Check model URL
        let actual_model = fixture.models.clone();
        let expected_model = Models::Url(
            Url::parse("https://east-us.openai.azure.com/openai/models?api-version=2023-05-15")
                .unwrap(),
        );
        assert_eq!(actual_model, expected_model);
    }
}<|MERGE_RESOLUTION|>--- conflicted
+++ resolved
@@ -88,11 +88,7 @@
         &self.url
     }
 
-<<<<<<< HEAD
-    pub fn key(&self) -> Option<&ApiKey> {
-=======
     pub fn api_key(&self) -> Option<&ApiKey> {
->>>>>>> 72fb4286
         self.credential
             .as_ref()
             .and_then(|c| match &c.auth_details {
