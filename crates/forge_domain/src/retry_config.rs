use derive_setters::Setters;
use merge::Merge;
use serde::{Deserialize, Serialize};

#[derive(Debug, Clone, Serialize, Deserialize, Merge, Setters, PartialEq)]
#[setters(into)]
pub struct RetryConfig {
    /// Initial backoff delay in milliseconds for retry operations
    #[merge(strategy = crate::merge::std::overwrite)]
    pub initial_backoff_ms: u64,

    /// Minimum delay in milliseconds between retry attempts
    #[merge(strategy = crate::merge::std::overwrite)]
    pub min_delay_ms: u64,

    /// Backoff multiplication factor for each retry attempt
    #[merge(strategy = crate::merge::std::overwrite)]
    pub backoff_factor: u64,

    /// Maximum number of retry attempts
    #[merge(strategy = crate::merge::std::overwrite)]
    pub max_retry_attempts: usize,

    /// HTTP status codes that should trigger retries (e.g., 429, 500, 502, 503,
    /// 504)
    #[merge(strategy = crate::merge::std::overwrite)]
    pub retry_status_codes: Vec<u16>,
}

impl Default for RetryConfig {
    fn default() -> Self {
        Self {
            initial_backoff_ms: 200,
            min_delay_ms: 1000,
            backoff_factor: 2,
            max_retry_attempts: 8,
            retry_status_codes: vec![429, 500, 502, 503, 504],
        }
    }
}

impl RetryConfig {
<<<<<<< HEAD
    //TODO: retry can't be in domain
    /// Retry wrapper for operations that may fail with retryable errors
    pub async fn retry<T, FutureFn, Fut>(&self, operation: FutureFn) -> anyhow::Result<T>
    where
        FutureFn: FnMut() -> Fut,
        Fut: Future<Output = anyhow::Result<T>>,
    {
        let strategy = ExponentialBuilder::default()
            .with_min_delay(Duration::from_millis(self.min_delay_ms))
            .with_factor(self.backoff_factor as f32)
            .with_max_times(self.max_retry_attempts)
            .with_jitter();

        operation
            .retry(strategy)
            .when(should_retry)
            .await
            .with_context(|| "Failed to execute operation with retry")
    }
}

/// Determines if an error should trigger a retry attempt.
///
/// This function checks if the error is a retryable domain error.
/// Currently, only `Error::Retryable` errors will trigger retries.
fn should_retry(error: &anyhow::Error) -> bool {
    let retry = error
        .downcast_ref::<Error>()
        .is_some_and(|error| matches!(error, Error::Retryable(_)));

    warn!(error = ?error, retry = retry, "Retrying on error");
    retry
=======
    // Implementation moved to forge_app::retry module to avoid backon dependency
>>>>>>> 14d930fa
}

#[cfg(test)]
mod tests {
    use pretty_assertions::assert_eq;

    use super::*;

    #[test]
    fn test_retry_config_default() {
        // Fixture: Create default retry config
        let config = RetryConfig::default();

        // Expected: Should have expected default values
        assert_eq!(config.initial_backoff_ms, 200);
        assert_eq!(config.min_delay_ms, 1000);
        assert_eq!(config.backoff_factor, 2);
        assert_eq!(config.max_retry_attempts, 8);
        assert_eq!(config.retry_status_codes, vec![429, 500, 502, 503, 504]);
    }

<<<<<<< HEAD
    #[tokio::test]
    async fn test_retry_with_retryable_error() {
        use crate::Error;

        // Fixture: Create retry config and operation that fails then succeeds
        let total_count = 5usize;
        let retry_config = RetryConfig::default()
            .max_retry_attempts(total_count)
            .initial_backoff_ms(0u64)
            .min_delay_ms(0u64)
            .backoff_factor(1u64);
        let call_count = Arc::new(Mutex::new(0));
        let call_count_clone = call_count.clone();

        // Actual: Execute operation that fails once then succeeds
        let actual: anyhow::Result<()> = retry_config
            .retry(|| async {
                let mut count = call_count_clone.lock().unwrap();
                *count += 1;
                Err(anyhow::anyhow!(Error::Retryable(anyhow::anyhow!(
                    "Test retryable error"
                ))))
            })
            .await;

        // Expected: Should succeed after retry
        assert!(actual.is_err());
        assert_eq!(*call_count.lock().unwrap(), total_count + 1);
=======
    #[test]
    fn test_retry_config_setters() {
        // Fixture: Create retry config with custom values
        let config = RetryConfig::default()
            .initial_backoff_ms(100u64)
            .min_delay_ms(500u64)
            .backoff_factor(3u64)
            .max_retry_attempts(5usize)
            .retry_status_codes(vec![429, 503]);

        // Expected: Should have custom values
        assert_eq!(config.initial_backoff_ms, 100);
        assert_eq!(config.min_delay_ms, 500);
        assert_eq!(config.backoff_factor, 3);
        assert_eq!(config.max_retry_attempts, 5);
        assert_eq!(config.retry_status_codes, vec![429, 503]);
>>>>>>> 14d930fa
    }
}<|MERGE_RESOLUTION|>--- conflicted
+++ resolved
@@ -40,42 +40,7 @@
 }
 
 impl RetryConfig {
-<<<<<<< HEAD
-    //TODO: retry can't be in domain
-    /// Retry wrapper for operations that may fail with retryable errors
-    pub async fn retry<T, FutureFn, Fut>(&self, operation: FutureFn) -> anyhow::Result<T>
-    where
-        FutureFn: FnMut() -> Fut,
-        Fut: Future<Output = anyhow::Result<T>>,
-    {
-        let strategy = ExponentialBuilder::default()
-            .with_min_delay(Duration::from_millis(self.min_delay_ms))
-            .with_factor(self.backoff_factor as f32)
-            .with_max_times(self.max_retry_attempts)
-            .with_jitter();
-
-        operation
-            .retry(strategy)
-            .when(should_retry)
-            .await
-            .with_context(|| "Failed to execute operation with retry")
-    }
-}
-
-/// Determines if an error should trigger a retry attempt.
-///
-/// This function checks if the error is a retryable domain error.
-/// Currently, only `Error::Retryable` errors will trigger retries.
-fn should_retry(error: &anyhow::Error) -> bool {
-    let retry = error
-        .downcast_ref::<Error>()
-        .is_some_and(|error| matches!(error, Error::Retryable(_)));
-
-    warn!(error = ?error, retry = retry, "Retrying on error");
-    retry
-=======
     // Implementation moved to forge_app::retry module to avoid backon dependency
->>>>>>> 14d930fa
 }
 
 #[cfg(test)]
@@ -97,36 +62,6 @@
         assert_eq!(config.retry_status_codes, vec![429, 500, 502, 503, 504]);
     }
 
-<<<<<<< HEAD
-    #[tokio::test]
-    async fn test_retry_with_retryable_error() {
-        use crate::Error;
-
-        // Fixture: Create retry config and operation that fails then succeeds
-        let total_count = 5usize;
-        let retry_config = RetryConfig::default()
-            .max_retry_attempts(total_count)
-            .initial_backoff_ms(0u64)
-            .min_delay_ms(0u64)
-            .backoff_factor(1u64);
-        let call_count = Arc::new(Mutex::new(0));
-        let call_count_clone = call_count.clone();
-
-        // Actual: Execute operation that fails once then succeeds
-        let actual: anyhow::Result<()> = retry_config
-            .retry(|| async {
-                let mut count = call_count_clone.lock().unwrap();
-                *count += 1;
-                Err(anyhow::anyhow!(Error::Retryable(anyhow::anyhow!(
-                    "Test retryable error"
-                ))))
-            })
-            .await;
-
-        // Expected: Should succeed after retry
-        assert!(actual.is_err());
-        assert_eq!(*call_count.lock().unwrap(), total_count + 1);
-=======
     #[test]
     fn test_retry_config_setters() {
         // Fixture: Create retry config with custom values
@@ -143,6 +78,5 @@
         assert_eq!(config.backoff_factor, 3);
         assert_eq!(config.max_retry_attempts, 5);
         assert_eq!(config.retry_status_codes, vec![429, 503]);
->>>>>>> 14d930fa
     }
 }