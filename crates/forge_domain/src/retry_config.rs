--- conflicted
+++ resolved
@@ -45,14 +45,9 @@
             initial_backoff_ms: 200,
             min_delay_ms: 1000,
             backoff_factor: 2,
-<<<<<<< HEAD
-            max_retry_attempts: MAX_RETRY_ATTEMPTS,
-            retry_status_codes: RETRY_STATUS_CODES.to_vec(),
-            max_delay: None,
-=======
             max_retry_attempts: 8,
             retry_status_codes: vec![429, 500, 502, 503, 504],
->>>>>>> c60a301f
+            max_delay: None,
         }
     }
 }
