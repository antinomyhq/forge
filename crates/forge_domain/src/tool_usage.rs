use std::collections::{BTreeMap, HashSet};
use std::fmt::Display;

use schemars::schema::{InstanceType, SingleOrVec};
use serde::Serialize;

use crate::ToolDefinition;

pub struct ToolUsagePrompt<'a> {
    tools: &'a Vec<ToolDefinition>,
}

impl<'a> From<&'a Vec<ToolDefinition>> for ToolUsagePrompt<'a> {
    fn from(value: &'a Vec<ToolDefinition>) -> Self {
        Self { tools: value }
    }
}

impl Display for ToolUsagePrompt<'_> {
    fn fmt(&self, f: &mut std::fmt::Formatter<'_>) -> std::fmt::Result {
        for tool in self.tools.iter() {
            let required = tool
                .input_schema
                .schema
                .clone()
                .object
                .iter()
                .flat_map(|object| object.required.clone().into_iter())
                .collect::<HashSet<_>>();

            let parameters = tool
                .input_schema
                .schema
                .object
                .clone()
                .into_iter()
                .flat_map(|object| object.properties.into_iter())
                .flat_map(|(name, props)| {
                    let object = props.into_object();
                    let instance = object.instance_type.clone();
                    object
                        .metadata
                        .into_iter()
                        .map(move |meta| (name.clone(), meta, instance.clone()))
                })
                .flat_map(|(name, meta, instance)| {
                    meta.description
                        .into_iter()
                        .map(move |desc| (name.clone(), desc, instance.clone()))
                })
                .map(|(name, desc, instance)| {
                    let parameter = Parameter {
                        description: desc,
                        type_of: instance,
                        is_required: required.contains(&name),
                    };

                    (name, parameter)
                })
                .collect::<BTreeMap<_, _>>();

<<<<<<< HEAD
            let schema = Schema { name: tool.name.to_string(), arguments: parameters };
=======
            let schema = Schema {
                name: tool.name.as_str().to_string(),
                arguments: parameters,
                description: tool.description.clone(),
            };
>>>>>>> 4395a7fa

            writeln!(f, "<tool>{schema}</tool>")?;
        }

        Ok(())
    }
}

#[derive(Serialize)]
struct Schema {
    name: String,
    description: String,
    arguments: BTreeMap<String, Parameter>,
}

#[derive(Serialize)]
struct Parameter {
    description: String,
    #[serde(rename = "type")]
    type_of: Option<SingleOrVec<InstanceType>>,
    is_required: bool,
}

impl Display for Schema {
    fn fmt(&self, f: &mut std::fmt::Formatter<'_>) -> std::fmt::Result {
        write!(f, "{}", serde_json::to_string(self).unwrap())
    }
}

#[cfg(test)]
mod tests {

    use insta::assert_snapshot;
    use schemars::JsonSchema;
    use serde::Deserialize;

    use super::*;
    use crate::{
        ExecutableTool, NamedTool, ToolCallContext, ToolDefinition, ToolDescription, ToolName,
    };

    #[derive(Default)]
    pub struct MangoTool;

    #[derive(JsonSchema, Deserialize)]
    pub struct ToolInput {
        /// This is parameter 1
        #[allow(dead_code)]
        param1: String,

        /// This is parameter 2
        #[allow(dead_code)]
        param2: Option<String>,
    }

    impl ToolDescription for MangoTool {
        fn description(&self) -> String {
            "This is a mango tool".to_string()
        }
    }

    impl NamedTool for MangoTool {
        fn tool_name() -> ToolName {
            ToolName::new("forge_tool_mango")
        }
    }

    #[async_trait::async_trait]
    impl ExecutableTool for MangoTool {
        type Input = ToolInput;

        async fn call(&self, _: ToolCallContext, _: Self::Input) -> anyhow::Result<String> {
            Ok("Completed".to_string())
        }
    }

    #[test]
    fn test_tool_usage_prompt_to_string() {
        let tools = vec![ToolDefinition::from(&MangoTool)];
        let prompt = ToolUsagePrompt::from(&tools);
        assert_snapshot!(prompt);
    }
}<|MERGE_RESOLUTION|>--- conflicted
+++ resolved
@@ -59,15 +59,11 @@
                 })
                 .collect::<BTreeMap<_, _>>();
 
-<<<<<<< HEAD
-            let schema = Schema { name: tool.name.to_string(), arguments: parameters };
-=======
             let schema = Schema {
-                name: tool.name.as_str().to_string(),
+                name: tool.name.to_string(),
                 arguments: parameters,
                 description: tool.description.clone(),
             };
->>>>>>> 4395a7fa
 
             writeln!(f, "<tool>{schema}</tool>")?;
         }
