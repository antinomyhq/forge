--- conflicted
+++ resolved
@@ -247,94 +247,12 @@
         .add_tool_results(
             tool_records
                 .iter()
-<<<<<<< HEAD
-                .flat_map(|record| record.1.output.values.iter());
-            for out in outputs {
-                match out {
-                    crate::ToolOutputValue::Text(text) => {
-                        self = self.add_message(ContextMessage::user(text, Some(model.clone())));
-                    }
-                    crate::ToolOutputValue::Image(base64_url) => {
-                        self = self.add_base64_url(base64_url.clone());
-                    }
-                    ToolOutputValue::Pdf(pdf) => {
-                        self = self.add_pdf(pdf.clone());
-                    }
-                    crate::ToolOutputValue::Empty => {}
-                }
-            }
-            self
-        }
-    }
-}
-
-// Assuming tool calls are supported by the model we will convert all tool
-// results that contain images into user messages
-fn update_image_tool_calls(mut context: Context) -> Context {
-    let mut images = Vec::new();
-    let mut pdfs = Vec::new();
-
-    // Step 1: Replace the image value with a text message
-    context
-        .messages
-        .iter_mut()
-        .filter_map(|message| {
-            if let ContextMessage::Tool(tool_result) = message {
-                Some(tool_result)
-            } else {
-                None
-            }
-        })
-        .flat_map(|tool_result| tool_result.output.values.iter_mut())
-        .for_each(|value| match value {
-            crate::ToolOutputValue::Image(image) => {
-                let image = std::mem::take(image);
-                let id = images.len();
-                *value = crate::ToolOutputValue::Text(format!(
-                    "[The image with ID {id} will be sent as an attachment in the next message]"
-                ));
-                images.push((id, image));
-            }
-            ToolOutputValue::Pdf(pdf) => {
-                let pdf = std::mem::take(pdf);
-                let id = pdfs.len();
-                *value = ToolOutputValue::Text(format!(
-                    "[The pdf with ID {id} will be sent as an attachment in the next message]"
-                ));
-                pdfs.push((id, pdf));
-            }
-            crate::ToolOutputValue::Text(_) => {}
-            crate::ToolOutputValue::Empty => {}
-        });
-
-    // Step 2: Insert all images in the end
-    images.into_iter().for_each(|(id, image)| {
-        context.messages.push(ContextMessage::user(
-            format!("[Here is the image attachment for ID {id}]"),
-            None,
-        ));
-        context.messages.push(ContextMessage::Image(image));
-    });
-
-    pdfs.into_iter().for_each(|(id, pdf)| {
-        context.messages.push(ContextMessage::user(
-            format!("[Here is the pdf for ID {id}]"),
-            None,
-        ));
-        context.messages.push(ContextMessage::Pdf(pdf));
-    });
-
-    context
-}
-
-=======
                 .map(|record| record.1.clone())
                 .collect::<Vec<_>>(),
         )
     }
 }
 
->>>>>>> 4201cac7
 #[cfg(test)]
 mod tests {
     use insta::assert_yaml_snapshot;
