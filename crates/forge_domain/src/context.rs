use std::collections::BTreeSet;
use std::fmt::Display;
use std::ops::Deref;

use derive_more::derive::{Display, From};
use derive_setters::Setters;
use forge_template::Element;
use serde::{Deserialize, Serialize};
use tracing::debug;

use super::{ToolCallFull, ToolResult};

/// Helper function for serde to skip serializing false boolean values
fn is_false(value: &bool) -> bool {
    !value
}

use crate::temperature::Temperature;
use crate::top_k::TopK;
use crate::top_p::TopP;
use crate::{
    Attachment, AttachmentContent, ConversationId, EventValue, Image, ModelId, ReasoningFull,
    ToolChoice, ToolDefinition, ToolOutput, ToolValue, Usage,
};

/// Represents a message being sent to the LLM provider
/// NOTE: ToolResults message are part of the larger Request object and not part
/// of the message.
#[derive(Clone, Debug, Deserialize, From, Serialize, PartialEq)]
#[serde(rename_all = "snake_case")]
pub enum ContextMessage {
    Text(TextMessage),
    Tool(ToolResult),
    Image(Image),
}

/// Creates a filtered version of ToolOutput that excludes base64 images to
/// avoid serializing large image data in the context output
fn filter_base64_images_from_tool_output(output: &ToolOutput) -> ToolOutput {
    let filtered_values: Vec<ToolValue> = output
        .values
        .iter()
        .map(|value| match value {
            ToolValue::Image(image) => {
                // Skip base64 images (URLs that start with "data:")
                if image.url().starts_with("data:") {
                    ToolValue::Text(format!("[base64 image: {}]", image.mime_type()))
                } else {
                    value.clone()
                }
            }
            _ => value.clone(),
        })
        .collect();

    ToolOutput { is_error: output.is_error, values: filtered_values }
}

impl ContextMessage {
    pub fn content(&self) -> Option<&str> {
        match self {
            ContextMessage::Text(text_message) => Some(&text_message.content),
            ContextMessage::Tool(_) => None,
            ContextMessage::Image(_) => None,
        }
    }

    /// Returns the raw content before template rendering (only for User
    /// messages)
    pub fn as_value(&self) -> Option<&EventValue> {
        match self {
            ContextMessage::Text(text_message) => text_message.raw_content.as_ref(),
            ContextMessage::Tool(_) => None,
            ContextMessage::Image(_) => None,
        }
    }

    /// Estimates the number of tokens in a message using character-based
    /// approximation.
    /// ref: https://github.com/openai/codex/blob/main/codex-cli/src/utils/approximate-tokens-used.ts
    pub fn token_count_approx(&self) -> usize {
        let char_count = match self {
            ContextMessage::Text(text_message)
                if matches!(text_message.role, Role::User | Role::Assistant) =>
            {
                text_message.content.chars().count()
                    + tool_call_content_char_count(text_message)
                    + reasoning_content_char_count(text_message)
            }
            ContextMessage::Tool(tool_result) => tool_result
                .output
                .values
                .iter()
                .map(|result| match result {
                    ToolValue::Text(text) => text.chars().count(),
                    _ => 0,
                })
                .sum(),
            _ => 0,
        };

        char_count.div_ceil(4)
    }

    pub fn to_text(&self) -> String {
        match self {
            ContextMessage::Text(message) => {
                let mut message_element = Element::new("message").attr("role", message.role);

                message_element =
                    message_element.append(Element::new("content").text(&message.content));

                if let Some(tool_calls) = &message.tool_calls {
                    for call in tool_calls {
                        message_element = message_element.append(
                            Element::new("forge_tool_call")
                                .attr("name", &call.name)
                                .cdata(call.arguments.clone().into_string()),
                        );
                    }
                }

                if let Some(reasoning_details) = &message.reasoning_details {
                    for reasoning_detail in reasoning_details {
                        if let Some(text) = &reasoning_detail.text {
                            message_element =
                                message_element.append(Element::new("reasoning_detail").text(text));
                        }
                    }
                }

                message_element.render()
            }
            ContextMessage::Tool(result) => {
                let filtered_output = filter_base64_images_from_tool_output(&result.output);
                Element::new("message")
                    .attr("role", "tool")
                    .append(
                        Element::new("forge_tool_result")
                            .attr("name", &result.name)
                            .cdata(serde_json::to_string(&filtered_output).unwrap()),
                    )
                    .render()
            }
            ContextMessage::Image(_) => Element::new("image").attr("path", "[base64 URL]").render(),
        }
    }

    pub fn user(content: impl ToString, model: Option<ModelId>) -> Self {
        TextMessage {
            role: Role::User,
            content: content.to_string(),
            raw_content: None,
            tool_calls: None,
            reasoning_details: None,
            model,
            droppable: false,
        }
        .into()
    }

    pub fn system(content: impl ToString) -> Self {
        TextMessage {
            role: Role::System,
            content: content.to_string(),
            raw_content: None,
            tool_calls: None,
            model: None,
            reasoning_details: None,
            droppable: false,
        }
        .into()
    }

    pub fn assistant(
        content: impl ToString,
        reasoning_details: Option<Vec<ReasoningFull>>,
        tool_calls: Option<Vec<ToolCallFull>>,
    ) -> Self {
        let tool_calls =
            tool_calls.and_then(|calls| if calls.is_empty() { None } else { Some(calls) });
        TextMessage {
            role: Role::Assistant,
            content: content.to_string(),
            raw_content: None,
            tool_calls,
            reasoning_details,
            model: None,
            droppable: false,
        }
        .into()
    }

    pub fn tool_result(result: ToolResult) -> Self {
        Self::Tool(result)
    }

    pub fn has_role(&self, role: Role) -> bool {
        match self {
            ContextMessage::Text(message) => message.role == role,
            ContextMessage::Tool(_) => false,
            ContextMessage::Image(_) => Role::User == role,
        }
    }

    pub fn is_droppable(&self) -> bool {
        match self {
            ContextMessage::Text(message) => message.droppable,
            ContextMessage::Tool(_) => false,
            ContextMessage::Image(_) => false,
        }
    }

    pub fn has_tool_result(&self) -> bool {
        match self {
            ContextMessage::Text(_) => false,
            ContextMessage::Tool(_) => true,
            ContextMessage::Image(_) => false,
        }
    }

    pub fn has_tool_call(&self) -> bool {
        match self {
            ContextMessage::Text(message) => message.tool_calls.is_some(),
            ContextMessage::Tool(_) => false,
            ContextMessage::Image(_) => false,
        }
    }

    pub fn has_reasoning_details(&self) -> bool {
        match self {
            ContextMessage::Text(message) => message.reasoning_details.is_some(),
            ContextMessage::Tool(_) => false,
            ContextMessage::Image(_) => false,
        }
    }
}

fn tool_call_content_char_count(text_message: &TextMessage) -> usize {
    text_message
        .tool_calls
        .as_ref()
        .map(|tool_calls| {
            tool_calls
                .iter()
                .map(|tc| {
                    tc.arguments.to_owned().into_string().chars().count()
                        + tc.name.as_str().chars().count()
                })
                .sum()
        })
        .unwrap_or(0)
}

fn reasoning_content_char_count(text_message: &TextMessage) -> usize {
    text_message
        .reasoning_details
        .as_ref()
        .map_or(0, |details| {
            details
                .iter()
                .map(|rd| rd.text.as_ref().map_or(0, |text| text.chars().count()))
                .sum::<usize>()
        })
}

//TODO: Rename to TextMessage
#[derive(Clone, Debug, Deserialize, PartialEq, Serialize, Setters)]
#[setters(strip_option, into)]
#[serde(rename_all = "snake_case")]
pub struct TextMessage {
    pub role: Role,
    pub content: String,
    /// The raw content before any template rendering (only for User messages)
    #[serde(default, skip_serializing_if = "Option::is_none")]
    pub raw_content: Option<EventValue>,
    #[serde(default, skip_serializing_if = "Option::is_none")]
    pub tool_calls: Option<Vec<ToolCallFull>>,
    // note: this used to track model used for this message.
    #[serde(default, skip_serializing_if = "Option::is_none")]
    pub model: Option<ModelId>,
    #[serde(default, skip_serializing_if = "Option::is_none")]
    pub reasoning_details: Option<Vec<ReasoningFull>>,
    /// Indicates whether this message can be dropped during context compaction
    #[serde(default, skip_serializing_if = "is_false")]
    pub droppable: bool,
}

impl TextMessage {
    /// Creates a new TextMessage with the given role and content
    pub fn new(role: Role, content: impl Into<String>) -> Self {
        Self {
            role,
            content: content.into(),
            raw_content: None,
            tool_calls: None,
            model: None,
            reasoning_details: None,
            droppable: false,
        }
    }

    pub fn has_role(&self, role: Role) -> bool {
        self.role == role
    }

    pub fn assistant(
        content: impl ToString,
        reasoning_details: Option<Vec<ReasoningFull>>,
        model: Option<ModelId>,
    ) -> Self {
        Self {
            role: Role::Assistant,
            content: content.to_string(),
            raw_content: None,
            tool_calls: None,
            reasoning_details,
            model,
            droppable: false,
        }
    }
}

#[derive(Clone, Copy, Debug, Deserialize, PartialEq, Serialize, Display)]
pub enum Role {
    System,
    User,
    Assistant,
}
#[derive(Clone, Debug, Serialize, Deserialize, Setters, PartialEq)]
#[setters(into, strip_option)]
pub struct MessageEntry {
    #[serde(flatten)]
    pub message: ContextMessage,
    #[serde(skip_serializing_if = "Option::is_none")]
    pub usage: Option<Usage>,
}

impl From<ContextMessage> for MessageEntry {
    fn from(value: ContextMessage) -> Self {
        MessageEntry { message: value, usage: Default::default() }
    }
}

impl Deref for MessageEntry {
    type Target = ContextMessage;

    fn deref(&self) -> &Self::Target {
        &self.message
    }
}

impl std::ops::DerefMut for MessageEntry {
    fn deref_mut(&mut self) -> &mut Self::Target {
        &mut self.message
    }
}

#[derive(Clone, Debug, Deserialize, Serialize, PartialEq, Default, Setters)]
#[setters(into)]
pub struct ParentContext {
    #[serde(flatten)]
    #[serde(default, skip_serializing_if = "ctx_default")]
    pub context: Context,
    /// Metadata tracking compaction state (runtime-only, never persisted)
    #[serde(default, skip_serializing_if = "Option::is_none")]
    #[serde(skip)]
    pub compaction_metadata: Option<CompactionMetadata>,
}

fn ctx_default(context: &Context) -> bool {
    Context::default() == *context
}

impl Deref for ParentContext {
    type Target = Context;

    fn deref(&self) -> &Self::Target {
        &self.context
    }
}

impl ParentContext {
    /// Extends this ParentContext with messages from another Context,
    /// merging their messages while preserving the parent's compaction
    /// metadata.
    pub fn extend_context(mut self, context: Context) -> Self {
        self.context.messages.extend(context.messages);
        self.context.usage = context.usage;
        self.context.tools.extend(context.tools);

        self
    }
}

/// Metadata tracking for compaction state in storage context
#[derive(Clone, Debug, Deserialize, Serialize, PartialEq, Default, Setters)]
#[setters(into, strip_option)]
pub struct CompactionMetadata {
    /// Index of the last message that was compacted
    #[serde(default, skip_serializing_if = "Option::is_none")]
    pub last_compacted_index: Option<usize>,

    /// Total number of compaction operations performed
    #[serde(default, skip_serializing_if = "is_zero")]
    pub compaction_count: usize,

    /// Total number of messages that have been compacted
    #[serde(default, skip_serializing_if = "is_zero")]
    pub total_messages_compacted: usize,

    /// Timestamp of the last compaction operation
    #[serde(default, skip_serializing_if = "Option::is_none")]
    pub last_compacted_at: Option<chrono::DateTime<chrono::Utc>>,
}

fn is_zero(v: &usize) -> bool {
    *v == 0
}

/// Represents a request being made to the LLM provider. By default the request
/// is created with assuming the model supports use of external tools.
#[derive(Clone, Debug, Deserialize, Serialize, Setters, Default, PartialEq)]
#[setters(into, strip_option)]
pub struct Context {
    #[serde(default, skip_serializing_if = "Option::is_none")]
    pub conversation_id: Option<ConversationId>,
    #[serde(default, skip_serializing_if = "Vec::is_empty")]
<<<<<<< HEAD
    pub messages: Vec<ContextMessage>,
    #[serde(default, skip_serializing_if = "BTreeSet::is_empty")]
    pub tools: BTreeSet<ToolDefinition>,
=======
    pub messages: Vec<MessageEntry>,
    #[serde(default, skip_serializing_if = "Vec::is_empty")]
    pub tools: Vec<ToolDefinition>,
>>>>>>> 4ce4cf7a
    #[serde(default, skip_serializing_if = "Option::is_none")]
    pub tool_choice: Option<ToolChoice>,
    #[serde(default, skip_serializing_if = "Option::is_none")]
    pub max_tokens: Option<usize>,
    #[serde(default, skip_serializing_if = "Option::is_none")]
    pub temperature: Option<Temperature>,
    #[serde(default, skip_serializing_if = "Option::is_none")]
    pub top_p: Option<TopP>,
    #[serde(default, skip_serializing_if = "Option::is_none")]
    pub top_k: Option<TopK>,
    #[serde(default, skip_serializing_if = "Option::is_none")]
    pub reasoning: Option<crate::agent_definition::ReasoningConfig>,
    /// Controls whether responses should be streamed. When `true`, responses
    /// are delivered incrementally as they're generated. When `false`, the
    /// complete response is returned at once. Defaults to `true` if not
    /// specified.
    #[serde(default, skip_serializing_if = "Option::is_none")]
    pub stream: Option<bool>,
}

impl Context {
    pub fn accumulate_usage(&self) -> Option<Usage> {
        self.messages
            .iter()
            .filter_map(|msg| msg.usage.as_ref())
            .cloned()
            .reduce(|a, b| a.accumulate(&b))
    }

    pub fn system_prompt(&self) -> Option<&str> {
        self.messages
            .iter()
            .find(|message| message.has_role(Role::System))
            .and_then(|msg| msg.content())
    }

    pub fn add_base64_url(mut self, image: Image) -> Self {
        self.messages.push(ContextMessage::Image(image).into());
        self
    }

    pub fn add_tool(mut self, tool: impl Into<ToolDefinition>) -> Self {
        let tool: ToolDefinition = tool.into();
        self.tools.insert(tool);
        self
    }

    pub fn add_message(self, content: impl Into<ContextMessage>) -> Self {
        self.add_entry(content.into())
    }

    pub fn add_entry(mut self, content: impl Into<MessageEntry>) -> Self {
        let content = content.into();
        debug!(content = ?content, "Adding message to context");
        self.messages.push(content);

        self
    }

    pub fn add_attachments(self, attachments: Vec<Attachment>, model_id: Option<ModelId>) -> Self {
        attachments.into_iter().fold(self, |ctx, attachment| {
            ctx.add_message(match attachment.content {
                AttachmentContent::Image(image) => ContextMessage::Image(image),
                AttachmentContent::FileContent { content, start_line, end_line, total_lines } => {
                    let elm = Element::new("file_content")
                        .attr("path", attachment.path)
                        .attr("start_line", start_line)
                        .attr("end_line", end_line)
                        .attr("total_lines", total_lines)
                        .cdata(content);

                    let mut message = TextMessage::new(Role::User, elm.to_string()).droppable(true);

                    if let Some(model) = model_id.clone() {
                        message = message.model(model);
                    }

                    message.into()
                }
                AttachmentContent::DirectoryListing { entries } => {
                    let elm = Element::new("directory_listing")
                        .attr("path", attachment.path)
                        .append(entries.into_iter().map(|entry| {
                            let tag_name = if entry.is_dir { "dir" } else { "file" };
                            Element::new(tag_name).text(entry.path)
                        }));

                    let mut message = TextMessage::new(Role::User, elm.to_string()).droppable(true);

                    if let Some(model) = model_id.clone() {
                        message = message.model(model);
                    }

                    message.into()
                }
            })
        })
    }

    pub fn add_tool_results(mut self, results: Vec<ToolResult>) -> Self {
        if !results.is_empty() {
            debug!(results = ?results, "Adding tool results to context");
            self.messages.extend(
                results
                    .into_iter()
                    .map(ContextMessage::tool_result)
                    .map(MessageEntry::from),
            );
        }

        self
    }

    /// Updates the set system message
    pub fn set_system_messages<S: Into<String>>(mut self, content: Vec<S>) -> Self {
        if self.messages.is_empty() {
            for message in content {
                self.messages
                    .push(ContextMessage::system(message.into()).into());
            }
            self
        } else {
            // drop all the system messages;
            self.messages.retain(|m| !m.has_role(Role::System));
            // add the system message at the beginning.
            for message in content.into_iter().rev() {
                self.messages
                    .insert(0, ContextMessage::system(message.into()).into());
            }
            self
        }
    }

    /// Converts the context to textual format
    pub fn to_text(&self) -> String {
        let mut lines = String::new();

        for message in self.messages.iter() {
            lines.push_str(&message.to_text());
        }

        format!("<chat_history>{lines}</chat_history>")
    }

    /// Will append a message to the context. This method always assumes tools
    /// are supported and uses the appropriate format. For models that don't
    /// support tools, use the TransformToolCalls transformer to convert the
    /// context afterward.
    pub fn append_message(
        self,
        content: impl ToString,
        reasoning_details: Option<Vec<ReasoningFull>>,
        usage: Usage,
        tool_records: Vec<(ToolCallFull, ToolResult)>,
    ) -> Self {
        // Adding tool calls
        let message: MessageEntry = ContextMessage::assistant(
            content,
            reasoning_details,
            Some(
                tool_records
                    .iter()
                    .map(|record| record.0.clone())
                    .collect::<Vec<_>>(),
            ),
        )
        .into();

        let tool_results = tool_records
            .iter()
            .map(|record| record.1.clone())
            .collect::<Vec<_>>();

        self.add_entry(message.usage(usage))
            .add_tool_results(tool_results)
    }

    /// Returns the token count for context
    pub fn token_count(&self) -> TokenCount {
        let actual = self
            .messages
            .last()
            .as_ref()
            .and_then(|u| u.usage)
            .map(|u| u.total_tokens)
            .unwrap_or_default();

        match actual {
            TokenCount::Actual(actual) if actual > 0 => TokenCount::Actual(actual),
            _ => TokenCount::Approx(self.token_count_approx()),
        }
    }

    pub fn token_count_approx(&self) -> usize {
        self.messages
            .iter()
            .map(|m| m.token_count_approx())
            .sum::<usize>()
    }

    /// Checks if reasoning is enabled by user or not.
    pub fn is_reasoning_supported(&self) -> bool {
        self.reasoning.as_ref().is_some_and(|reasoning| {
            // When enabled parameter is defined then return it's value directly.
            if reasoning.enabled.is_some() {
                return reasoning.enabled.unwrap_or_default();
            }

            // If not defined (None), check other parameters
            reasoning.effort.is_some() || reasoning.max_tokens.is_some_and(|token| token > 0)
        })
    }

    /// Returns a vector of user messages, selecting the first message from
    /// each consecutive sequence of user messages.
    pub fn first_user_messages(&self) -> Vec<&ContextMessage> {
        if self.messages.is_empty() {
            return Vec::new();
        }

        let mut result = Vec::new();
        let mut is_user = false;

        for msg in &self.messages {
            if msg.has_role(Role::User) {
                // Only add the first message of each consecutive user sequence
                if !is_user {
                    result.push(&**msg);
                    is_user = true;
                }
            } else {
                is_user = false;
            }
        }

        result
    }

    /// Returns the total number of messages in the context
    pub fn total_messages(&self) -> usize {
        self.messages.len()
    }

    /// Returns the count of user messages in the context
    pub fn user_message_count(&self) -> usize {
        self.messages
            .iter()
            .filter(|msg| msg.has_role(Role::User))
            .count()
    }

    /// Returns the count of assistant messages in the context
    pub fn assistant_message_count(&self) -> usize {
        self.messages
            .iter()
            .filter(|msg| msg.has_role(Role::Assistant))
            .count()
    }

    /// Returns the total count of tool calls across all messages
    pub fn tool_call_count(&self) -> usize {
        self.messages
            .iter()
            .filter(|msg| msg.has_tool_call())
            .map(|msg| {
                if let ContextMessage::Text(text_msg) = &**msg {
                    text_msg.tool_calls.as_ref().map_or(0, |calls| calls.len())
                } else {
                    0
                }
            })
            .sum()
    }
}

#[derive(Clone, Copy, Debug, Serialize, Deserialize, PartialEq, Eq)]
#[serde(rename_all = "camelCase")]
pub enum TokenCount {
    Actual(usize),
    Approx(usize),
}

impl Display for TokenCount {
    fn fmt(&self, f: &mut std::fmt::Formatter<'_>) -> std::fmt::Result {
        match self {
            TokenCount::Actual(count) => write!(f, "{count}"),
            TokenCount::Approx(count) => write!(f, "~{count}"),
        }
    }
}

impl std::ops::Add for TokenCount {
    type Output = Self;

    fn add(self, other: Self) -> Self::Output {
        match (self, other) {
            (TokenCount::Actual(a), TokenCount::Actual(b)) => TokenCount::Actual(a + b),
            (TokenCount::Approx(a), TokenCount::Approx(b)) => TokenCount::Approx(a + b),
            (TokenCount::Actual(a), TokenCount::Approx(b)) => TokenCount::Approx(a + b),
            (TokenCount::Approx(a), TokenCount::Actual(b)) => TokenCount::Approx(a + b),
        }
    }
}

impl Default for TokenCount {
    fn default() -> Self {
        TokenCount::Actual(0)
    }
}

impl Deref for TokenCount {
    type Target = usize;

    fn deref(&self) -> &Self::Target {
        match self {
            TokenCount::Actual(i) => i,
            TokenCount::Approx(i) => i,
        }
    }
}

#[cfg(test)]
mod tests {
    use insta::assert_yaml_snapshot;
    use pretty_assertions::assert_eq;

    use super::*;
    use crate::transformer::Transformer;
    use crate::{DirectoryEntry, estimate_token_count};

    #[test]
    fn test_override_system_message() {
        let request = Context::default()
            .add_message(ContextMessage::system("Initial system message"))
            .set_system_messages(vec!["Updated system message"]);

        assert_eq!(
            request.messages[0],
            ContextMessage::system("Updated system message").into(),
        );
    }

    #[test]
    fn test_set_system_message() {
        let request = Context::default().set_system_messages(vec!["A system message"]);

        assert_eq!(
            request.messages[0],
            ContextMessage::system("A system message").into(),
        );
    }

    #[test]
    fn test_insert_system_message() {
        let model = ModelId::new("test-model");
        let request = Context::default()
            .add_message(ContextMessage::user("Do something", Some(model)))
            .set_system_messages(vec!["A system message"]);

        assert_eq!(
            request.messages[0],
            ContextMessage::system("A system message").into(),
        );
    }

    #[test]
    fn test_estimate_token_count() {
        // Create a context with some messages
        let model = ModelId::new("test-model");
        let context = Context::default()
            .add_message(ContextMessage::system("System message"))
            .add_message(ContextMessage::user("User message", model.into()))
            .add_message(ContextMessage::assistant("Assistant message", None, None));

        // Get the token count
        let token_count = estimate_token_count(context.to_text().len());

        // Validate the token count is reasonable
        // The exact value will depend on the implementation of estimate_token_count
        assert!(token_count > 0, "Token count should be greater than 0");
    }

    #[test]
    fn test_update_image_tool_calls_empty_context() {
        let fixture = Context::default();
        let mut transformer = crate::transformer::ImageHandling::new();
        let actual = transformer.transform(fixture);

        assert_yaml_snapshot!(actual);
    }

    #[test]
    fn test_update_image_tool_calls_no_tool_results() {
        let fixture = Context::default()
            .add_message(ContextMessage::system("System message"))
            .add_message(ContextMessage::user("User message", None))
            .add_message(ContextMessage::assistant("Assistant message", None, None));
        let mut transformer = crate::transformer::ImageHandling::new();
        let actual = transformer.transform(fixture);

        assert_yaml_snapshot!(actual);
    }

    #[test]
    fn test_update_image_tool_calls_tool_results_no_images() {
        let fixture = Context::default()
            .add_message(ContextMessage::system("System message"))
            .add_tool_results(vec![
                ToolResult {
                    name: crate::ToolName::new("text_tool"),
                    call_id: Some(crate::ToolCallId::new("call1")),
                    output: crate::ToolOutput::text("Text output".to_string()),
                },
                ToolResult {
                    name: crate::ToolName::new("empty_tool"),
                    call_id: Some(crate::ToolCallId::new("call2")),
                    output: crate::ToolOutput {
                        values: vec![crate::ToolValue::Empty],
                        is_error: false,
                    },
                },
            ]);

        let mut transformer = crate::transformer::ImageHandling::new();
        let actual = transformer.transform(fixture);

        assert_yaml_snapshot!(actual);
    }

    #[test]
    fn test_update_image_tool_calls_single_image() {
        let image = Image::new_base64("test123".to_string(), "image/png");
        let fixture = Context::default()
            .add_message(ContextMessage::system("System message"))
            .add_tool_results(vec![ToolResult {
                name: crate::ToolName::new("image_tool"),
                call_id: Some(crate::ToolCallId::new("call1")),
                output: crate::ToolOutput::image(image),
            }]);

        let mut transformer = crate::transformer::ImageHandling::new();
        let actual = transformer.transform(fixture);

        assert_yaml_snapshot!(actual);
    }

    #[test]
    fn test_update_image_tool_calls_multiple_images_single_tool_result() {
        let image1 = Image::new_base64("test123".to_string(), "image/png");
        let image2 = Image::new_base64("test456".to_string(), "image/jpeg");
        let fixture = Context::default().add_tool_results(vec![ToolResult {
            name: crate::ToolName::new("multi_image_tool"),
            call_id: Some(crate::ToolCallId::new("call1")),
            output: crate::ToolOutput {
                values: vec![
                    crate::ToolValue::Text("First text".to_string()),
                    crate::ToolValue::Image(image1),
                    crate::ToolValue::Text("Second text".to_string()),
                    crate::ToolValue::Image(image2),
                ],
                is_error: false,
            },
        }]);

        let mut transformer = crate::transformer::ImageHandling::new();
        let actual = transformer.transform(fixture);

        assert_yaml_snapshot!(actual);
    }

    #[test]
    fn test_update_image_tool_calls_multiple_tool_results_with_images() {
        let image1 = Image::new_base64("test123".to_string(), "image/png");
        let image2 = Image::new_base64("test456".to_string(), "image/jpeg");
        let fixture = Context::default()
            .add_message(ContextMessage::system("System message"))
            .add_tool_results(vec![
                ToolResult {
                    name: crate::ToolName::new("text_tool"),
                    call_id: Some(crate::ToolCallId::new("call1")),
                    output: crate::ToolOutput::text("Text output".to_string()),
                },
                ToolResult {
                    name: crate::ToolName::new("image_tool1"),
                    call_id: Some(crate::ToolCallId::new("call2")),
                    output: crate::ToolOutput::image(image1),
                },
                ToolResult {
                    name: crate::ToolName::new("image_tool2"),
                    call_id: Some(crate::ToolCallId::new("call3")),
                    output: crate::ToolOutput::image(image2),
                },
            ]);

        let mut transformer = crate::transformer::ImageHandling::new();
        let actual = transformer.transform(fixture);

        assert_yaml_snapshot!(actual);
    }

    #[test]
    fn test_update_image_tool_calls_mixed_content_with_images() {
        let image = Image::new_base64("test123".to_string(), "image/png");
        let fixture = Context::default()
            .add_message(ContextMessage::system("System message"))
            .add_message(ContextMessage::user("User question", None))
            .add_message(ContextMessage::assistant("Assistant response", None, None))
            .add_tool_results(vec![ToolResult {
                name: crate::ToolName::new("mixed_tool"),
                call_id: Some(crate::ToolCallId::new("call1")),
                output: crate::ToolOutput {
                    values: vec![
                        crate::ToolValue::Text("Before image".to_string()),
                        crate::ToolValue::Image(image),
                        crate::ToolValue::Text("After image".to_string()),
                        crate::ToolValue::Empty,
                    ],
                    is_error: false,
                },
            }]);

        let mut transformer = crate::transformer::ImageHandling::new();
        let actual = transformer.transform(fixture);

        assert_yaml_snapshot!(actual);
    }

    #[test]
    fn test_update_image_tool_calls_preserves_error_flag() {
        let image = Image::new_base64("test123".to_string(), "image/png");
        let fixture = Context::default().add_tool_results(vec![ToolResult {
            name: crate::ToolName::new("error_tool"),
            call_id: Some(crate::ToolCallId::new("call1")),
            output: crate::ToolOutput {
                values: vec![crate::ToolValue::Image(image)],
                is_error: true,
            },
        }]);

        let mut transformer = crate::transformer::ImageHandling::new();
        let actual = transformer.transform(fixture);

        assert_yaml_snapshot!(actual);
    }

    #[test]
    fn test_context_should_return_max_token_count() {
        let fixture = Context::default();
        let actual = fixture.token_count();
        let expected = TokenCount::Approx(0); // Empty context has no tokens
        assert_eq!(actual, expected);

        // case 2: context with usage - since total_tokens present return that.
        let usage = Usage { total_tokens: TokenCount::Actual(100), ..Default::default() };
        let mut wrapper = MessageEntry::from(ContextMessage::user("Hello", None));
        wrapper.usage = Some(usage);
        let fixture = Context::default().messages(vec![wrapper]);
        assert_eq!(fixture.token_count(), TokenCount::Actual(100));

        // case 3: context with usage - since total_tokens present return that.
        let usage = Usage { total_tokens: TokenCount::Actual(80), ..Default::default() };
        let mut wrapper = MessageEntry::from(ContextMessage::user("Hello", None));
        wrapper.usage = Some(usage);
        let fixture = Context::default().messages(vec![wrapper]);
        assert_eq!(fixture.token_count(), TokenCount::Actual(80));

        // case 4: context with messages - since total_tokens are not present return
        // estimate
        let fixture = Context::default()
            .add_message(ContextMessage::user("Hello", None))
            .add_message(ContextMessage::assistant("Hi there!", None, None))
            .add_message(ContextMessage::assistant("How can I help you?", None, None))
            .add_message(ContextMessage::user("I'm looking for a restaurant.", None));
        assert_eq!(fixture.token_count(), TokenCount::Approx(18));
    }

    #[test]
    fn test_context_token_count_uses_last_message_usage() {
        // Setup: Create multiple messages with different usage values
        let first_usage = Usage { total_tokens: TokenCount::Actual(100), ..Default::default() };
        let mut first_message = MessageEntry::from(ContextMessage::user("First message", None));
        first_message.usage = Some(first_usage);

        let second_usage = Usage { total_tokens: TokenCount::Actual(200), ..Default::default() };
        let mut second_message =
            MessageEntry::from(ContextMessage::assistant("Second message", None, None));
        second_message.usage = Some(second_usage);

        let third_usage = Usage { total_tokens: TokenCount::Actual(300), ..Default::default() };
        let mut third_message = MessageEntry::from(ContextMessage::user("Third message", None));
        third_message.usage = Some(third_usage);

        // Execute: Create context with all three messages
        let fixture =
            Context::default().messages(vec![first_message, second_message, third_message]);

        let actual = fixture.token_count();

        // Expected: Should use the LAST message's usage (300), not the first (100) or
        // second (200)
        let expected = TokenCount::Actual(300);

        assert_eq!(actual, expected);
    }

    #[test]
    fn test_context_is_reasoning_supported_when_enabled() {
        let fixture = Context::default().reasoning(crate::agent_definition::ReasoningConfig {
            enabled: Some(true),
            ..Default::default()
        });

        let actual = fixture.is_reasoning_supported();
        let expected = true;

        assert_eq!(actual, expected);
    }

    #[test]
    fn test_context_is_reasoning_supported_when_effort_set() {
        let fixture = Context::default().reasoning(crate::agent_definition::ReasoningConfig {
            effort: Some(crate::agent_definition::Effort::High),
            ..Default::default()
        });

        let actual = fixture.is_reasoning_supported();
        let expected = true;

        assert_eq!(actual, expected);
    }

    #[test]
    fn test_context_is_reasoning_supported_when_max_tokens_positive() {
        let fixture = Context::default().reasoning(crate::agent_definition::ReasoningConfig {
            max_tokens: Some(1024),
            ..Default::default()
        });

        let actual = fixture.is_reasoning_supported();
        let expected = true;

        assert_eq!(actual, expected);
    }

    #[test]
    fn test_context_is_reasoning_not_supported_when_max_tokens_zero() {
        let fixture = Context::default().reasoning(crate::agent_definition::ReasoningConfig {
            max_tokens: Some(0),
            ..Default::default()
        });

        let actual = fixture.is_reasoning_supported();
        let expected = false;

        assert_eq!(actual, expected);
    }

    #[test]
    fn test_context_is_reasoning_not_supported_when_disabled() {
        let fixture = Context::default().reasoning(crate::agent_definition::ReasoningConfig {
            enabled: Some(false),
            ..Default::default()
        });

        let actual = fixture.is_reasoning_supported();
        let expected = false;

        assert_eq!(actual, expected);
    }

    #[test]
    fn test_context_is_reasoning_not_supported_when_no_config() {
        let fixture = Context::default();

        let actual = fixture.is_reasoning_supported();
        let expected = false;

        assert_eq!(actual, expected);
    }

    #[test]
    fn test_context_is_reasoning_not_supported_when_explicitly_disabled() {
        let fixture = Context::default().reasoning(crate::agent_definition::ReasoningConfig {
            enabled: Some(false),
            effort: Some(crate::agent_definition::Effort::High), /* Should be ignored when
                                                                  * explicitly disabled */
            ..Default::default()
        });

        let actual = fixture.is_reasoning_supported();
        let expected = false;

        assert_eq!(
            actual, expected,
            "Should not be supported when explicitly disabled, even with effort set"
        );
    }

    #[test]
    fn test_add_attachments_file_content_is_droppable() {
        let fixture_attachments = vec![Attachment {
            path: "/path/to/file.rs".to_string(),
            content: AttachmentContent::FileContent {
                content: "fn main() {}\n".to_string(),
                start_line: 1,
                end_line: 1,
                total_lines: 1,
            },
        }];

        let fixture_model = ModelId::new("test-model");
        let actual = Context::default().add_attachments(fixture_attachments, Some(fixture_model));

        // Verify the message was added
        assert_eq!(actual.messages.len(), 1);

        // Verify the message is droppable
        let message = &actual.messages[0];
        assert!(
            message.is_droppable(),
            "File content attachments should be marked as droppable"
        );

        // Verify the message is a User message
        assert!(message.has_role(Role::User));
    }

    #[test]
    fn test_add_attachments_image_is_not_droppable() {
        let fixture_image = Image::new_base64("base64data".to_string(), "image/png");
        let fixture_attachments = vec![Attachment {
            path: "image.png".to_string(),
            content: AttachmentContent::Image(fixture_image),
        }];

        let actual = Context::default().add_attachments(fixture_attachments, None);

        // Verify the message was added
        assert_eq!(actual.messages.len(), 1);

        // Verify the image message is NOT droppable (images use different
        // ContextMessage variant)
        let message = &actual.messages[0];
        assert!(
            !message.is_droppable(),
            "Image attachments should not be marked as droppable"
        );
    }

    #[test]
    fn test_add_attachments_multiple_file_contents_all_droppable() {
        let fixture_attachments = vec![
            Attachment {
                path: "/path/to/file1.rs".to_string(),
                content: AttachmentContent::FileContent {
                    content: "fn foo() {}\n".to_string(),
                    start_line: 1,
                    end_line: 1,
                    total_lines: 1,
                },
            },
            Attachment {
                path: "/path/to/file2.rs".to_string(),
                content: AttachmentContent::FileContent {
                    content: "fn bar() {}\n".to_string(),
                    start_line: 1,
                    end_line: 1,
                    total_lines: 1,
                },
            },
        ];

        let actual = Context::default().add_attachments(fixture_attachments, None);

        // Verify both messages were added
        assert_eq!(actual.messages.len(), 2);

        // Verify all file content messages are droppable
        for message in &actual.messages {
            assert!(
                message.is_droppable(),
                "All file content attachments should be marked as droppable"
            );
        }
    }

    #[test]
    fn test_add_attachments_directory_listing() {
        let fixture_attachments = vec![Attachment {
            path: "/test/mydir".to_string(),
            content: AttachmentContent::DirectoryListing {
                entries: vec![
                    DirectoryEntry { path: "/test/mydir/file1.txt".to_string(), is_dir: false },
                    DirectoryEntry { path: "/test/mydir/file2.rs".to_string(), is_dir: false },
                    DirectoryEntry { path: "/test/mydir/subdir".to_string(), is_dir: true },
                ],
            },
        }];

        let actual = Context::default().add_attachments(fixture_attachments, None);

        // Verify message was added
        assert_eq!(actual.messages.len(), 1);

        // Verify directory listing is formatted correctly as XML
        let message = actual.messages.first().unwrap();
        assert!(
            message.is_droppable(),
            "Directory listing should be marked as droppable"
        );

        let text = message.to_text();
        // The XML is encoded within the message content
        assert!(text.contains("&lt;directory_listing"));
        // Check that files use <file> tag
        assert!(text.contains("&lt;file&gt;"));
        // Check that directories use <dir> tag
        assert!(text.contains("&lt;dir&gt;"));
    }

    #[test]
    fn test_context_message_statistics() {
        let fixture = Context::default()
            .add_message(ContextMessage::system("System message"))
            .add_message(ContextMessage::user("User message 1", None))
            .add_message(ContextMessage::assistant("Assistant response", None, None))
            .add_message(ContextMessage::user("User message 2", None))
            .add_message(ContextMessage::assistant(
                "Assistant with tool",
                None,
                Some(vec![
                    ToolCallFull {
                        call_id: Some(crate::ToolCallId::new("call1")),
                        name: crate::ToolName::new("tool1"),
                        arguments: serde_json::json!({"arg": "value"}).into(),
                    },
                    ToolCallFull {
                        call_id: Some(crate::ToolCallId::new("call2")),
                        name: crate::ToolName::new("tool2"),
                        arguments: serde_json::json!({"arg": "value"}).into(),
                    },
                ]),
            ))
            .add_tool_results(vec![
                ToolResult {
                    name: crate::ToolName::new("tool1"),
                    call_id: Some(crate::ToolCallId::new("call1")),
                    output: crate::ToolOutput::text("Result 1".to_string()),
                },
                ToolResult {
                    name: crate::ToolName::new("tool2"),
                    call_id: Some(crate::ToolCallId::new("call2")),
                    output: crate::ToolOutput::text("Result 2".to_string()),
                },
            ]);

        // Test total messages (6 messages: 1 system + 2 user + 2 assistant + 2 tool
        // results)
        assert_eq!(fixture.total_messages(), 7);

        // Test user message count
        assert_eq!(fixture.user_message_count(), 2);

        // Test assistant message count
        assert_eq!(fixture.assistant_message_count(), 2);

        // Test tool call count (2 tool calls in the second assistant message)
        assert_eq!(fixture.tool_call_count(), 2);
    }

    #[test]
    fn test_directory_listing_sorted_dirs_first() {
        // Create entries already sorted (as they would come from attachment service)
        // Directories first, then files, all sorted alphabetically
        let fixture_attachments = vec![Attachment {
            path: "/test/root".to_string(),
            content: AttachmentContent::DirectoryListing {
                entries: vec![
                    DirectoryEntry { path: "apple_dir".to_string(), is_dir: true },
                    DirectoryEntry { path: "berry_dir".to_string(), is_dir: true },
                    DirectoryEntry { path: "zoo_dir".to_string(), is_dir: true },
                    DirectoryEntry { path: "banana.txt".to_string(), is_dir: false },
                    DirectoryEntry { path: "cherry.txt".to_string(), is_dir: false },
                    DirectoryEntry { path: "zebra.txt".to_string(), is_dir: false },
                ],
            },
        }];

        let actual = Context::default().add_attachments(fixture_attachments, None);
        let text = actual.messages.first().unwrap().to_text();

        // Extract the order of entries from the XML
        let dir_entries: Vec<&str> = text
            .split("&lt;")
            .filter(|s| s.starts_with("dir&gt;") || s.starts_with("file&gt;"))
            .collect();

        // Verify directories come first, then files, all sorted alphabetically
        let expected_order = [
            "dir&gt;apple_dir",
            "dir&gt;berry_dir",
            "dir&gt;zoo_dir",
            "file&gt;banana.txt",
            "file&gt;cherry.txt",
            "file&gt;zebra.txt",
        ];

        for (i, expected) in expected_order.iter().enumerate() {
            assert!(
                dir_entries[i].starts_with(expected),
                "Expected entry {} to start with '{}', but got '{}'",
                i,
                expected,
                dir_entries[i]
            );
        }
    }

    #[test]
    fn test_context_message_token_count_approx_user_text() {
        // Fixture: User text message with 40 characters (10 tokens)
        let fixture = ContextMessage::user("This is a test message with content", None);
        let actual = fixture.token_count_approx();
        let expected = 9; // 36 chars / 4 = 9 tokens
        assert_eq!(actual, expected);
    }

    #[test]
    fn test_context_message_token_count_approx_assistant_text() {
        // Fixture: Assistant text message
        let fixture = ContextMessage::assistant("Hello! How can I help you today?", None, None);
        let actual = fixture.token_count_approx();
        let expected = 8; // 32 chars / 4 = 8 tokens
        assert_eq!(actual, expected);
    }

    #[test]
    fn test_context_message_token_count_approx_system() {
        // Fixture: System message should return 0 tokens (not counted in approximation)
        let fixture = ContextMessage::system("System instructions here");
        let actual = fixture.token_count_approx();
        let expected = 0; // System messages are not counted in the approximation
        assert_eq!(actual, expected);
    }

    #[test]
    fn test_context_message_token_count_approx_with_tool_calls() {
        // Fixture: Assistant message with tool calls
        let fixture_tool_calls = vec![
            ToolCallFull {
                call_id: Some(crate::ToolCallId::new("call1")),
                name: crate::ToolName::new("search"),
                arguments: serde_json::json!({"query": "test"}).into(),
            },
            ToolCallFull {
                call_id: Some(crate::ToolCallId::new("call2")),
                name: crate::ToolName::new("calculate"),
                arguments: serde_json::json!({"expression": "2+2"}).into(),
            },
        ];
        let fixture = ContextMessage::assistant("Let me help", None, Some(fixture_tool_calls));
        let actual = fixture.token_count_approx();
        // Content: "Let me help" = 11 chars
        // Tool call 1: "search" (6 chars) + {"query":"test"} (16 chars) = 22 chars
        // Tool call 2: "calculate" (9 chars) + {"expression":"2+2"} (20 chars) = 29
        // chars Total: 11 + 22 + 29 = 62 chars / 4 = 16 tokens
        let expected = 16;
        assert_eq!(actual, expected);
    }

    #[test]
    fn test_context_message_token_count_approx_with_reasoning() {
        // Fixture: Assistant message with reasoning details
        let fixture_reasoning = vec![
            ReasoningFull {
                text: Some("First reasoning step".to_string()),
                ..Default::default()
            },
            ReasoningFull {
                text: Some("Second reasoning step".to_string()),
                ..Default::default()
            },
        ];
        let fixture = ContextMessage::assistant("Final answer", Some(fixture_reasoning), None);
        let actual = fixture.token_count_approx();
        // Content: "Final answer" = 12 chars = 3 tokens
        // Reasoning 1: "First reasoning step" = 20 chars = 5 tokens
        // Reasoning 2: "Second reasoning step" = 21 chars = 6 tokens
        // Total: 3 + 5 + 6 = 14 tokens
        let expected = 14;
        assert_eq!(actual, expected);
    }

    #[test]
    fn test_context_message_token_count_approx_tool_result_text() {
        // Fixture: Tool result with text output
        let fixture = ContextMessage::tool_result(ToolResult {
            name: crate::ToolName::new("search"),
            call_id: Some(crate::ToolCallId::new("call1")),
            output: crate::ToolOutput::text("Search results: Found 3 items".to_string()),
        });
        let actual = fixture.token_count_approx();
        let expected = 8; // 30 chars / 4 = 8 tokens (rounded up)
        assert_eq!(actual, expected);
    }

    #[test]
    fn test_context_message_token_count_approx_tool_result_image() {
        // Fixture: Tool result with image (images are not counted)
        let fixture_image = Image::new_base64("base64data".to_string(), "image/png");
        let fixture = ContextMessage::tool_result(ToolResult {
            name: crate::ToolName::new("screenshot"),
            call_id: Some(crate::ToolCallId::new("call1")),
            output: crate::ToolOutput::image(fixture_image),
        });
        let actual = fixture.token_count_approx();
        let expected = 0; // Images are not counted in token approximation
        assert_eq!(actual, expected);
    }

    #[test]
    fn test_context_message_token_count_approx_image() {
        // Fixture: Image message
        let fixture_image = Image::new_base64("imagedata".to_string(), "image/jpeg");
        let fixture = ContextMessage::Image(fixture_image);
        let actual = fixture.token_count_approx();
        let expected = 0; // Image messages return 0 tokens
        assert_eq!(actual, expected);
    }

    #[test]
    fn test_context_message_token_count_approx_empty_content() {
        // Fixture: Empty message
        let fixture = ContextMessage::user("", None);
        let actual = fixture.token_count_approx();
        let expected = 0; // 0 chars / 4 = 0 tokens
        assert_eq!(actual, expected);
    }

    #[test]
    fn test_context_message_token_count_approx_unicode() {
        // Fixture: Message with Unicode characters
        let fixture = ContextMessage::user("Hello 世界 🌍 émojis", None);
        let actual = fixture.token_count_approx();
        // "Hello 世界 🌍 émojis" has 18 Unicode characters
        let expected = 5; // 18 chars / 4 = 5 tokens (rounded up)
        assert_eq!(actual, expected);
    }
}<|MERGE_RESOLUTION|>--- conflicted
+++ resolved
@@ -426,15 +426,9 @@
     #[serde(default, skip_serializing_if = "Option::is_none")]
     pub conversation_id: Option<ConversationId>,
     #[serde(default, skip_serializing_if = "Vec::is_empty")]
-<<<<<<< HEAD
-    pub messages: Vec<ContextMessage>,
+    pub messages: Vec<MessageEntry>,
     #[serde(default, skip_serializing_if = "BTreeSet::is_empty")]
     pub tools: BTreeSet<ToolDefinition>,
-=======
-    pub messages: Vec<MessageEntry>,
-    #[serde(default, skip_serializing_if = "Vec::is_empty")]
-    pub tools: Vec<ToolDefinition>,
->>>>>>> 4ce4cf7a
     #[serde(default, skip_serializing_if = "Option::is_none")]
     pub tool_choice: Option<ToolChoice>,
     #[serde(default, skip_serializing_if = "Option::is_none")]
