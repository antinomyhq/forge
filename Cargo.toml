[workspace]
members = ["crates/*"]
resolver = "2"

[profile.release]
lto = true
codegen-units = 1
opt-level = 3
strip = true

[workspace.dependencies]
anyhow = "1.0.95"
async-recursion = "1.1.1"
async-trait = "0.1.86"
base64 = "0.22.1"
bytes = "1.10.0"
chrono = { version = "0.4.39", features = ["serde"] }
clap = { version = "4.5.23", features = ["derive"] }
colored = "3.0.0"
console = "0.15.7"
inquire = "0.6.2"
convert_case = "0.7.1"
derive_builder = "0.20.2"
derive_more = { version = "2.0.1", features = ["full"] }
derive_setters = "0.1.6"
dirs = "6.0.0"
dissimilar = "1.0.9"
dotenv = "0.15.0"
futures = "0.3.31"
gh-workflow-tailcall = "0.5.1"
glob = "0.3.2"
handlebars = { version = "6.2.0", features = ["rust-embed"] }
html2md = "0.2.15"
http = "1.2.0"
ignore = "0.4.23"
indexmap = "2.7.1"
insta = { version = "1.42.0", features = ["json"] }
lazy_static = "1.4.0"
machineid-rs = "1.2.4"
mockito = "1.6.1"
moka2 = "0.13"
nom = "8.0.0"
nu-ansi-term = "0.50.1"
posthog-rs = { git = "https://github.com/PostHog/posthog-rs.git", rev = "a006a81419031e4889d9c3882d7458d2efa588a8" }
pretty_assertions = "1.4.1"
proc-macro2 = "1.0"
quote = "1.0"
reedline = "0.38.0"
regex = "1.11.1"
reqwest = { version = "0.12.12", features = [
    "json",
    "rustls-tls",
], default-features = false }
reqwest-eventsource = "0.6.0"
rust-embed = "8.5.0"
schemars = "0.8.21"
serde = { version = "1.0.217", features = ["derive"] }
serde_json = "1.0.138"
serde_yml = "0.0.12"
similar = { version = "2.4", features = ["inline"] }
strip-ansi-escapes = "0.2.0"
strum = "0.27.1"
strum_macros = "0.27.1"
syn = { version = "2.0.98", features = ["full"] }
sysinfo = "0.33.1"
tempfile = "3.10.1"
termimad = "0.31.2"
thiserror = "2.0.11"
tokio = { version = "1.44.2", features = ["full", "test-util"] }
tokio-stream = "0.1.17"
tracing = "0.1.41"
tracing-appender = "0.2.3"
tracing-subscriber = { version = "0.3.19", features = ["env-filter", "json"] }
tree-sitter = "0.25.1"
tree-sitter-rust = "0.23"
tree-sitter-python = "0.23"
tree-sitter-typescript = { version = "0.23" }
tree-sitter-css = "0.23"
tree-sitter-java = "0.23"
tree-sitter-scala = "0.23"
tree-sitter-go = "0.23"
tree-sitter-cpp = "0.23"
tree-sitter-ruby = "0.23"
url = { version = "2.5.4", features = ["serde"] }
tokio-retry = "0.3.0"
uuid = { version = "1.11.0", features = [
    "v4",
    "fast-rng",
    "macro-diagnostics",
    "serde",
] }
whoami = "1.5.2"
fnv_rs = "0.4.3"
merge = { version = "0.1", features = ["derive"] }
<<<<<<< HEAD
rmcp = { git = "https://github.com/modelcontextprotocol/rust-sdk", rev = "3a97917cd7584c4220815194bcb28b648147a3d8", features = ["client", "transport-sse", "transport-child-process", "transport-sse-server"] }
hex = "0.4.3"
tokio-util = "0.7.14"
=======
>>>>>>> cfe1021b

# Internal crates
forge_api = { path = "crates/forge_api" }
forge_services = { path = "crates/forge_services" }
forge_display = { path = "crates/forge_display" }
forge_domain = { path = "crates/forge_domain" }
forge_infra = { path = "crates/forge_infra" }
forge_provider = { path = "crates/forge_provider" }
forge_stream = { path = "crates/forge_stream" }
forge_tool_macros = { path = "crates/forge_tool_macros" }
forge_tracker = { path = "crates/forge_tracker" }
forge_walker = { path = "crates/forge_walker" }
forge_fs = { path = "crates/forge_fs" }
forge_snaps = { path = "crates/forge_snaps" }
forge_spinner = { path = "crates/forge_spinner" }
forge_template = { path = "crates/forge_template" }<|MERGE_RESOLUTION|>--- conflicted
+++ resolved
@@ -91,13 +91,10 @@
 ] }
 whoami = "1.5.2"
 fnv_rs = "0.4.3"
-merge = { version = "0.1", features = ["derive"] }
-<<<<<<< HEAD
+merge = {  version = "0.1", features = ["derive"]  }
 rmcp = { git = "https://github.com/modelcontextprotocol/rust-sdk", rev = "3a97917cd7584c4220815194bcb28b648147a3d8", features = ["client", "transport-sse", "transport-child-process", "transport-sse-server"] }
 hex = "0.4.3"
 tokio-util = "0.7.14"
-=======
->>>>>>> cfe1021b
 
 # Internal crates
 forge_api = { path = "crates/forge_api" }
