--- conflicted
+++ resolved
@@ -12,9 +12,6 @@
 anyhow = "1.0.99"
 async-recursion = "1.1.1"
 async-trait = "0.1.89"
-<<<<<<< HEAD
-async-openai = { version = "0.31.1", default-features = false, features = ["responses", "rustls"] } # keep TLS backend aligned with workspace reqwest (rustls, no default features)
-=======
 aws-config = { version = "1.8.12", features = ["behavior-version-latest"], default-features = false }
 aws-sdk-bedrockruntime = { version = "1.120.0", features = ["behavior-version-latest"], default-features = false }
 aws-credential-types = "1.2"
@@ -22,7 +19,7 @@
 aws-smithy-runtime-api = "1.9"
 aws-smithy-async = { version = "1.2", features = ["rt-tokio"] }
 aws-smithy-runtime = { version = "1.9", features = ["connector-hyper-0-14-x", "tls-rustls"] }
->>>>>>> 194721a3
+async-openai = { version = "0.31.1", default-features = false, features = ["responses", "rustls"] } # keep TLS backend aligned with workspace reqwest (rustls, no default features)
 base64 = "0.22.1"
 bytes = "1.10.0"
 chrono = { version = "0.4.39", features = ["serde"] }
