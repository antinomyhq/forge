[workspace]
members = ["crates/*"]
resolver = "2"

[profile.release]
lto = true
codegen-units = 1
opt-level = 3
strip = true

[workspace.dependencies]
anyhow = "1.0.95"
async-recursion = "1.1.1"
async-trait = "0.1.86"
base64 = "0.22.1"
bytes = "1.10.0"
chrono = { version = "0.4.39", features = ["serde"] }
clap = { version = "4.5.42", features = ["derive"] }
colored = "3.0.0"
console = "0.16.0"
inquire = "0.7.5"
convert_case = "0.8.0"
derive_builder = "0.20.2"
derive_more = { version = "2.0.1", features = ["full"] }
derive_setters = "0.1.6"
dirs = "6.0.0"
dissimilar = "1.0.9"
dotenv = "0.15.0"
futures = "0.3.31"
gh-workflow-tailcall = "0.5.2"
glob = "0.3.2"
grep-searcher = "0.1.14"
grep-regex = "0.1.13"
handlebars = { version = "6.2.0", features = ["rust-embed"] }
html2md = "0.2.15"
http = "1.2.0"
ignore = "0.4.23"
is_ci = "1.2.0"
indexmap = "2.7.1"
insta = { version = "1.42.0", features = ["json"] }
lazy_static = "1.4.0"
machineid-rs = "1.2.4"
mockito = "1.6.1"
moka2 = "0.13"
nom = "8.0.0"
nu-ansi-term = "0.50.1"
posthog-rs = { git = "https://github.com/PostHog/posthog-rs.git", rev = "a006a81419031e4889d9c3882d7458d2efa588a8" }
pretty_assertions = "1.4.1"
proc-macro2 = "1.0"
quote = "1.0"
reedline = "0.41.0"
regex = "1.11.1"
reqwest = { version = "0.12.22", features = [
    "json",
    "rustls-tls",
    "hickory-dns",
    "http2",
], default-features = false }
reqwest-eventsource = "0.6.0"
rust-embed = "8.5.0"
schemars = "0.8.21"
serde = { version = "1.0.217", features = ["derive"] }
serde_json = "1.0.142"
serde_yml = "0.0.12"
similar = { version = "2.4", features = ["inline"] }
strip-ansi-escapes = "0.2.1"
strum = "0.27.1"
strum_macros = "0.27.1"
syn = { version = "2.0.98", features = ["full"] }
sysinfo = "0.36.1"
tempfile = "3.10.1"
termimad = "0.33.0"
thiserror = "2.0.11"
tokio = { version = "1.47.1", features = ["full", "test-util"] }
tokio-stream = "0.1.17"
tokio-util = "0.7"
tracing = "0.1.41"
tracing-appender = "0.2.3"
tracing-subscriber = { version = "0.3.19", features = ["env-filter", "json"] }
tree-sitter = "0.25.1"
tree-sitter-rust = "0.24"
tree-sitter-python = "0.23"
tree-sitter-typescript = { version = "0.23" }
tree-sitter-css = "0.23"
tree-sitter-java = "0.23"
tree-sitter-scala = "0.24"
tree-sitter-go = "0.23"
tree-sitter-cpp = "0.23"
tree-sitter-ruby = "0.23"
url = { version = "2.5.4", features = ["serde"] }
backon = "1.5.2"
eserde = "0.1.7"
uuid = { version = "1.11.0", features = [
    "v4",
    "fast-rng",
    "macro-diagnostics",
    "serde",
] }
whoami = "1.5.2"
fnv_rs = "0.4.3"
merge = { version = "0.2", features = ["derive"] }
rmcp = { git = "https://github.com/modelcontextprotocol/rust-sdk", rev = "3a97917cd7584c4220815194bcb28b648147a3d8", features = [
    "client",
    "transport-sse",
    "transport-child-process",
    "transport-sse-server",
] }
open = "5.3.2"
ansi-to-tui = "7.0.0"
nucleo = "0.5.0"
<<<<<<< HEAD
once_cell = "1.21.3"
=======
humantime = "2.2.0"
>>>>>>> a4c9573a

# Internal crates
forge_api = { path = "crates/forge_api" }
forge_app = { path = "crates/forge_app" }
forge_ci = { path = "crates/forge_ci" }
forge_display = { path = "crates/forge_display" }
forge_domain = { path = "crates/forge_domain" }
forge_fs = { path = "crates/forge_fs" }
forge_infra = { path = "crates/forge_infra" }
forge_inte = { path = "crates/forge_inte" }
forge_main = { path = "crates/forge_main" }
forge_main_neo = { path = "crates/forge_main_neo" }
forge_provider = { path = "crates/forge_provider" }
forge_services = { path = "crates/forge_services" }
forge_snaps = { path = "crates/forge_snaps" }
forge_spinner = { path = "crates/forge_spinner" }
forge_stream = { path = "crates/forge_stream" }
forge_template = { path = "crates/forge_template" }
forge_tool_macros = { path = "crates/forge_tool_macros" }
forge_tracker = { path = "crates/forge_tracker" }
forge_walker = { path = "crates/forge_walker" }
forge_json_repair = { path = "crates/forge_json_repair" }<|MERGE_RESOLUTION|>--- conflicted
+++ resolved
@@ -108,11 +108,8 @@
 open = "5.3.2"
 ansi-to-tui = "7.0.0"
 nucleo = "0.5.0"
-<<<<<<< HEAD
 once_cell = "1.21.3"
-=======
 humantime = "2.2.0"
->>>>>>> a4c9573a
 
 # Internal crates
 forge_api = { path = "crates/forge_api" }
