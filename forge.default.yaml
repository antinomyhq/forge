variables:
  operating_agent: Forge

top_p: 0.8
top_k: 30

updates:
  frequency: "daily"
  auto_update: false

# Define model anchors with simpler, purpose-based names
models:
  # Role-based model definitions - easy to swap implementation
  - &advanced_model anthropic/claude-sonnet-4

agents:
  - id: forge
    title: "Implementation focussed"
    description: |-
      Hands-on implementation agent that executes software development tasks through a structured 4-phase approach: task analysis, solution strategy, implementation, and quality assurance. Makes actual changes to codebases, runs shell commands, creates/modifies files, installs dependencies, and performs concrete development work. Use for building features, fixing bugs, refactoring code, or any task requiring actual modifications. Do not use for analysis-only tasks or when you want to explore options without making changes. Always validates changes through compilation and testing.
    compact:
      max_tokens: 2000
      token_threshold: 160000
      model: *advanced_model
      percentage: 0.2
      message_threshold: 200
<<<<<<< HEAD
      retention_window: 6
      prompt: "{{> system-prompt-context-summarizer.hbs }}"
=======
      prompt: "{{> forge-system-prompt-context-summarizer.hbs }}"
>>>>>>> 619ba9de
    model: *advanced_model
    system_prompt: |-
      {{> forge-system-prompt-engineer-act.hbs }}
    user_prompt: |-
      {{#if (eq event.name 'forge/user_task_update')}}
      <feedback>{{event.value}}</feedback>
      {{else}}
      <task>{{event.value}}</task>
      {{/if}}
    tools:
      - forge_tool_fs_read
      - forge_tool_fs_create
      - forge_tool_fs_remove
      - forge_tool_fs_patch
      - forge_tool_process_shell
      - forge_tool_net_fetch
      - forge_tool_fs_search
      - forge_tool_fs_undo
      - forge_tool_attempt_completion
    subscribe:
      - forge/user_task_init
      - forge/user_task_update
    max_walker_depth: 1

  - id: muse
    title: "Analysis and planning focussed"
    description: |-
      Strategic planning agent that analyzes codebases and creates comprehensive implementation plans without making any actual changes. Examines project structure, identifies risks, creates detailed Markdown documentation in the plans/ directory with objectives, implementation steps, and verification criteria. Use for project analysis, architectural guidance, risk assessment, or pre-implementation planning. Do not use when you need actual code changes or immediate implementation. Provides advisory recommendations and strategic roadmaps only.
    compact:
      max_tokens: 2000
      token_threshold: 120000
      model: *advanced_model
      percentage: 0.2
      message_threshold: 200
<<<<<<< HEAD
      retention_window: 6
      prompt: "{{> system-prompt-context-summarizer.hbs }}"
=======
      prompt: "{{> forge-system-prompt-context-summarizer.hbs }}"
>>>>>>> 619ba9de
    model: *advanced_model
    system_prompt: |-
      {{> forge-system-prompt-engineer-plan.hbs }}
    user_prompt: |-
      {{#if (eq event.name 'muse/user_task_update')}}
      <feedback>{{event.value}}</feedback>
      {{else}}
      <task>{{event.value}}</task>
      {{/if}}
      Only create new plans or update existing ones.
      Do not modify, create, or delete any code files.
    tools:
      - forge_tool_fs_read
      - forge_tool_net_fetch
      - forge_tool_fs_search
      - forge_tool_fs_create
      - forge_tool_fs_patch
      - forge_tool_attempt_completion
    subscribe:
      - muse/user_task_init
      - muse/user_task_update
    max_walker_depth: 1<|MERGE_RESOLUTION|>--- conflicted
+++ resolved
@@ -24,12 +24,8 @@
       model: *advanced_model
       percentage: 0.2
       message_threshold: 200
-<<<<<<< HEAD
       retention_window: 6
-      prompt: "{{> system-prompt-context-summarizer.hbs }}"
-=======
       prompt: "{{> forge-system-prompt-context-summarizer.hbs }}"
->>>>>>> 619ba9de
     model: *advanced_model
     system_prompt: |-
       {{> forge-system-prompt-engineer-act.hbs }}
@@ -64,12 +60,8 @@
       model: *advanced_model
       percentage: 0.2
       message_threshold: 200
-<<<<<<< HEAD
       retention_window: 6
-      prompt: "{{> system-prompt-context-summarizer.hbs }}"
-=======
       prompt: "{{> forge-system-prompt-context-summarizer.hbs }}"
->>>>>>> 619ba9de
     model: *advanced_model
     system_prompt: |-
       {{> forge-system-prompt-engineer-plan.hbs }}
