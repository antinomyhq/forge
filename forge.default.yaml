# yaml-language-server: $schema=./forge.schema.json
variables:
  operating_agent: Forge
  # Define model anchors with simpler, purpose-based names
  advanced_model: &advanced_model anthropic/claude-sonnet-4

max_requests_per_turn: 50
max_tool_failure_per_turn: 3
top_p: 0.8
top_k: 30
max_tokens: 20480
max_walker_depth: 1

# Global compact configuration applied to all agents
compact:
  max_tokens: 2000
  token_threshold: 100000
  model: *advanced_model
  retention_window: 6
  message_threshold: 200
  eviction_window: 0.2
  prompt: "{{> forge-system-prompt-context-summarizer.hbs }}"
  on_turn_end: false

updates:
  frequency: "daily"
  auto_update: false

agents:
  - id: forge
    title: "Implementation focussed"
    description: |-
      Hands-on implementation agent that executes software development tasks through a structured 4-phase approach: task analysis, solution strategy, implementation, and quality assurance. Makes actual changes to codebases, runs shell commands, creates/modifies files, installs dependencies, and performs concrete development work. Use for building features, fixing bugs, refactoring code, or any task requiring actual modifications. Do not use for analysis-only tasks or when you want to explore options without making changes. Always validates changes through compilation and testing.
    model: *advanced_model
    system_prompt: |-
      {{> forge-system-prompt-engineer-act.hbs }}
    user_prompt: |-
      {{#if (eq event.name 'forge/user_task_update')}}
      <feedback>{{event.value}}</feedback>
      {{else}}
      <task>{{event.value}}</task>
      {{/if}}
      <system_date>{{current_time}}</system_date>
    reasoning:
      enabled: true
    tools:
      - forge_tool_fs_read
      - forge_tool_fs_create
      - forge_tool_fs_remove
      - forge_tool_fs_patch
      - forge_tool_process_shell
      - forge_tool_net_fetch
      - forge_tool_fs_search
      - forge_tool_fs_undo
      - sage
      - task

  - id: task
    title: A sub-agent for Forge agent to perform tasks asynchronously
    description: |-
      Hands-on implementation agent that executes software development tasks through a structured 4-phase approach: task analysis, solution strategy, implementation, and quality assurance. Makes actual changes to codebases, runs shell commands, creates/modifies files, installs dependencies, and performs concrete development work. Use for building features, fixing bugs, refactoring code, or any task requiring actual modifications. Do not use for analysis-only tasks or when you want to explore options without making changes. Always validates changes through compilation and testing.
    model: *advanced_model
    system_prompt: |-
      {{> forge-system-prompt-engineer-act.hbs }}
    user_prompt: |-
      {{#if (eq event.name 'forge/user_task_update')}}
      <feedback>{{event.value}}</feedback>
      {{else}}
      <task>{{event.value}}</task>
      {{/if}}
      <system_date>{{current_time}}</system_date>
    reasoning:
      enabled: true
    tools:
      - forge_tool_fs_read
      - forge_tool_fs_create
      - forge_tool_fs_remove
      - forge_tool_fs_patch
      - forge_tool_process_shell
      - forge_tool_net_fetch
      - forge_tool_fs_search
      - forge_tool_fs_undo

  - id: muse
    title: "Analysis and planning focussed"
    description: |-
      Strategic planning agent that analyzes codebases and creates comprehensive implementation plans without making any actual changes. Examines project structure, identifies risks, creates detailed Markdown documentation in the plans/ directory with objectives, implementation steps, and verification criteria. Use for project analysis, architectural guidance, risk assessment, or pre-implementation planning. Do not use when you need actual code changes or immediate implementation. Provides advisory recommendations and strategic roadmaps only.
    model: *advanced_model
    system_prompt: |-
      {{> forge-system-prompt-engineer-plan.hbs }}
    user_prompt: |-
      {{#if (eq event.name 'muse/user_task_update')}}
      <feedback>{{event.value}}</feedback>
      {{else}}
      <task>{{event.value}}</task>
      {{/if}}
      <system_time>{{current_time}}</system_time>
    tools:
      - forge_tool_fs_read
      - forge_tool_net_fetch
      - forge_tool_fs_search
      - forge_tool_plan_create
  - id: prime
    title: Documentation and blog review agent
    description: |-
      Documentation and blog review agent that analyzes and reviews documentation, blog posts, and other written content. Provides feedback on clarity, structure, and technical accuracy. Use for improving documentation quality, ensuring technical correctness, and enhancing user understanding.
    model: *advanced_model
    system_prompt: |-
      {{> forge-system-prompt-prime-review.hbs }}
    tools:
      - forge_tool_fs_read
      - forge_tool_net_fetch
      - forge_tool_fs_search
      - forge_tool_fs_create
      - forge_tool_fs_patch
  - id: parker
    title: Expert technical writer crafting engaging content.
    description: |-
      Code review agent that analyzes code changes, provides feedback on quality, style, and best practices. Use for ensuring code quality, identifying potential issues, and improving maintainability.
    model: *advanced_model
    system_prompt: |-
      {{> forge-system-prompt-parker-code-review.hbs }}
    tools:
      - forge_tool_fs_read
      - forge_tool_net_fetch
      - forge_tool_fs_search
      - forge_tool_fs_create
      - forge_tool_fs_patch
  - id: sage
    title: "Codebase research and exploration focussed"
    description: |-
<<<<<<< HEAD
      Read-only codebase analysis agent that understands architecture, traces functionality across files, and maps component relationships. Use for understanding existing code before changes, investigating bugs, analyzing dependencies, or exploring complex implementations. Do NOT use for file changes or simple operations. Cannot modify files - purely for research and knowledge discovery.
=======
      Research-focused agent that explores and analyzes codebases to answer questions about project structure, implementation patterns, dependencies, and architectural decisions. Conducts deep code analysis, traces functionality across files, identifies relationships between components, and provides insights about how systems work. Use for understanding existing code, investigating bugs, exploring APIs, analyzing dependencies, or getting explanations about complex implementations. Cannot make any changes to files - purely read-only for research and knowledge discovery.
>>>>>>> b146a2aa
    model: *advanced_model
    system_prompt: |-
      {{> forge-system-prompt-sage-research.hbs }}
    user_prompt: |-
      {{#if (eq event.name 'sage/user_task_update')}}
      <feedback>{{event.value}}</feedback>
      {{else}}
      <research_question>{{event.value}}</research_question>
      {{/if}}
      <system_date>{{current_time}}</system_date>
    reasoning:
      enabled: true
    tools:
      - forge_tool_fs_read
      - forge_tool_net_fetch
      - forge_tool_fs_search<|MERGE_RESOLUTION|>--- conflicted
+++ resolved
@@ -129,11 +129,7 @@
   - id: sage
     title: "Codebase research and exploration focussed"
     description: |-
-<<<<<<< HEAD
-      Read-only codebase analysis agent that understands architecture, traces functionality across files, and maps component relationships. Use for understanding existing code before changes, investigating bugs, analyzing dependencies, or exploring complex implementations. Do NOT use for file changes or simple operations. Cannot modify files - purely for research and knowledge discovery.
-=======
       Research-focused agent that explores and analyzes codebases to answer questions about project structure, implementation patterns, dependencies, and architectural decisions. Conducts deep code analysis, traces functionality across files, identifies relationships between components, and provides insights about how systems work. Use for understanding existing code, investigating bugs, exploring APIs, analyzing dependencies, or getting explanations about complex implementations. Cannot make any changes to files - purely read-only for research and knowledge discovery.
->>>>>>> b146a2aa
     model: *advanced_model
     system_prompt: |-
       {{> forge-system-prompt-sage-research.hbs }}
