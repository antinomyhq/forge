--- conflicted
+++ resolved
@@ -8,19 +8,6 @@
   - &standard_model anthropic/claude-3.5-haiku
 
 agents:
-<<<<<<< HEAD
-
-  - id: help_agent
-    model: *advanced_model
-    hide_content: false
-    system_prompt: "{{> system-prompt-help.hbs }}"
-    user_prompt: <query>{{event.value}}</query>
-    tool_supported: true
-    subscribe:
-      - user_help_query
-
-=======
->>>>>>> 6a1bfb37
   - id: software-engineer
     compact:
       max_tokens: 2000
