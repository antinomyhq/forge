variables:
  mode: ACT

# Define model anchors with simpler, purpose-based names
models:
  # Role-based model definitions - easy to swap implementation
  - &advanced_model anthropic/claude-3.7-sonnet
  - &standard_model anthropic/claude-3.5-haiku

agents:
  - id: software-engineer
    compact:
      max_tokens: 2000
      token_threshold: 120000
      model: *advanced_model
      retention_window: 6
      message_threshold: 200
      prompt: "{{> system-prompt-context-summarizer.hbs }}"
    tool_supported: false
    model: *advanced_model
    system_prompt: |-
      {{> system-prompt-engineer-act.hbs }}
    user_prompt: |-
      <task>{{event.value}}</task>
    ephemeral: false
    tools:
<<<<<<< HEAD
      - tool_forge_fs_read
      - tool_forge_fs_create
      - tool_forge_fs_remove
      - tool_forge_fs_patch
      - tool_forge_process_shell
      - tool_forge_net_fetch
      - tool_forge_fs_search
      # - tool_forge_display_show_user
      - tool_forge_fs_undo
=======
      - forge_tool_fs_read
      - forge_tool_fs_create
      - forge_tool_fs_remove
      - forge_tool_fs_patch
      - forge_tool_process_shell
      - forge_tool_net_fetch
      - forge_tool_fs_search
      - forge_tool_fs_undo
      - forge_tool_attempt_completion
      - forge_tool_followup
>>>>>>> 5fb1c8e1
    subscribe:
      - act/user_task_init
      - act/user_task_update
    max_walker_depth: 1

  - id: software-designer
    compact:
      max_tokens: 2000
      token_threshold: 120000
      model: *advanced_model
      retention_window: 6
      message_threshold: 200
      prompt: "{{> system-prompt-context-summarizer.hbs }}"
    tool_supported: false
    model: *advanced_model
    system_prompt: |-
      {{> system-prompt-engineer-plan.hbs }}
    user_prompt: |-
      <task>{{event.value}}</task>
      <current_time>{{current_time}}</current_time>
      Only create new plans or update existing ones.
      Do not modify, create, or delete any code files.
      
    ephemeral: false
    tools:
      - forge_tool_fs_read
      - forge_tool_net_fetch
      - forge_tool_fs_search
      - forge_tool_fs_create
      - forge_tool_fs_patch
      - forge_tool_attempt_completion
      - forge_tool_followup
    subscribe:
      - plan/user_task_init
      - plan/user_task_update
    max_walker_depth: 1<|MERGE_RESOLUTION|>--- conflicted
+++ resolved
@@ -24,17 +24,6 @@
       <task>{{event.value}}</task>
     ephemeral: false
     tools:
-<<<<<<< HEAD
-      - tool_forge_fs_read
-      - tool_forge_fs_create
-      - tool_forge_fs_remove
-      - tool_forge_fs_patch
-      - tool_forge_process_shell
-      - tool_forge_net_fetch
-      - tool_forge_fs_search
-      # - tool_forge_display_show_user
-      - tool_forge_fs_undo
-=======
       - forge_tool_fs_read
       - forge_tool_fs_create
       - forge_tool_fs_remove
@@ -45,7 +34,6 @@
       - forge_tool_fs_undo
       - forge_tool_attempt_completion
       - forge_tool_followup
->>>>>>> 5fb1c8e1
     subscribe:
       - act/user_task_init
       - act/user_task_update
