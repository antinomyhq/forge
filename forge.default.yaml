--- conflicted
+++ resolved
@@ -14,11 +14,7 @@
   - &advanced_model anthropic/claude-sonnet-4
 
 agents:
-<<<<<<< HEAD
   - id: Forge
-    description: "Implementation focussed"
-=======
-  - id: act
     title: "Implementation focussed"
     description: |-
       Implementation-focused agent designed to execute tasks by making actual changes to your codebase,
@@ -26,7 +22,6 @@
       Use this agent when you need to build features, fix bugs, refactor code, install dependencies, or
       make any concrete changes to your project. It follows a structured approach with task analysis,
       solution strategy, implementation, and quality assurance.
->>>>>>> 963d01c6
     compact:
       max_tokens: 2000
       token_threshold: 160000
@@ -58,11 +53,7 @@
       - act/user_task_update
     max_walker_depth: 1
 
-<<<<<<< HEAD
   - id: Muse
-    description: "Analysis and planning focussed"
-=======
-  - id: plan
     title: "Analysis and planning focussed"
     description: |-
       Analysis and planning-focused agent designed to examine your codebase, create detailed
@@ -71,7 +62,6 @@
       risk assessment, or comprehensive planning before implementation. It creates detailed Markdown
       plans in the plans/ directory with objectives, implementation steps, verification criteria,
       and alternative approaches for future execution.
->>>>>>> 963d01c6
     compact:
       max_tokens: 2000
       token_threshold: 120000
