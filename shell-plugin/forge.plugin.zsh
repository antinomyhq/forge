--- conflicted
+++ resolved
@@ -345,13 +345,8 @@
     fi
     
     # Get conversations list
-<<<<<<< HEAD
-    local conversations_output    
-    conversations_output=$($_FORGE_BIN session list --porcelain 2>/dev/null)
-=======
     local conversations_output
     conversations_output=$($_FORGE_BIN conversation list --porcelain 2>/dev/null)
->>>>>>> 2c731840
     
     if [[ -n "$conversations_output" ]]; then
         # Get current conversation ID if set
@@ -679,10 +674,9 @@
         tools|t)
             _forge_action_tools
         ;;
-<<<<<<< HEAD
         commit)
             _forge_action_commit
-=======
+        ;;
         suggest|s)
             _forge_action_suggest "$input_text"
         ;;
@@ -691,7 +685,6 @@
         ;;
         logout)
             _forge_action_logout
->>>>>>> 2c731840
         ;;
         *)
             _forge_action_default "$user_action" "$input_text"
