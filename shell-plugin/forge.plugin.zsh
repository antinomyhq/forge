--- conflicted
+++ resolved
@@ -11,13 +11,8 @@
 # Detect fd command - Ubuntu/Debian use 'fdfind', others use 'fd'
 typeset -h _FORGE_FD_CMD="$(command -v fdfind 2>/dev/null || command -v fd 2>/dev/null || echo 'fd')"
 
-<<<<<<< HEAD
-# Cache the commands list once at plugin load time
-typeset -h _FORGE_COMMANDS="$($_FORGE_BIN list commands 2>/dev/null)"
-=======
 # Commands cache - loaded lazily on first use
 typeset -h _FORGE_COMMANDS=""
->>>>>>> d5356752
 
 # Style tagged files
 ZSH_HIGHLIGHT_PATTERNS+=('@\[[^]]#\]' 'fg=cyan,bold')
@@ -36,7 +31,7 @@
 # Loads the commands list only when first needed, avoiding startup cost
 function _forge_get_commands() {
     if [[ -z "$_FORGE_COMMANDS" ]]; then
-        _FORGE_COMMANDS="$($_FORGE_BIN show-commands 2>/dev/null)"
+        _FORGE_COMMANDS="$($_FORGE_BIN list commands 2>/dev/null)"
     fi
     echo "$_FORGE_COMMANDS"
 }
