#!/usr/bin/env zsh

# Enable prompt substitution for RPROMPT
setopt PROMPT_SUBST

# Model and agent info with token count
# Fully formatted output directly from Rust
# Returns ZSH-formatted string ready for use in RPROMPT
function _forge_prompt_info() {
    local forge_bin="${_FORGE_BIN:-${FORGE_BIN:-forge}}"
    
    # Get fully formatted prompt from forge (single command)
    _FORGE_CONVERSATION_ID=$_FORGE_CONVERSATION_ID _FORGE_ACTIVE_AGENT=$_FORGE_ACTIVE_AGENT "$forge_bin" zsh rprompt
}

# Right prompt: agent and model with token count (uses single forge prompt command)
<<<<<<< HEAD
# Prepend to existing RPROMPT if present, only if not already set by forge theme
if [[ -z "$_FORGE_THEME_LOADED" ]]; then
    RPROMPT='$(_forge_prompt_info)'"${RPROMPT}"
fi
=======
# Prepend to existing RPROMPT if present
RPROMPT='$(_forge_prompt_info)'" ${RPROMPT}"
>>>>>>> 9167b503
<|MERGE_RESOLUTION|>--- conflicted
+++ resolved
@@ -14,12 +14,7 @@
 }
 
 # Right prompt: agent and model with token count (uses single forge prompt command)
-<<<<<<< HEAD
 # Prepend to existing RPROMPT if present, only if not already set by forge theme
 if [[ -z "$_FORGE_THEME_LOADED" ]]; then
-    RPROMPT='$(_forge_prompt_info)'"${RPROMPT}"
-fi
-=======
-# Prepend to existing RPROMPT if present
-RPROMPT='$(_forge_prompt_info)'" ${RPROMPT}"
->>>>>>> 9167b503
+    RPROMPT='$(_forge_prompt_info)'" ${RPROMPT}"
+fi